14.0.1
------

* The 'ceph osd rm' command has been deprecated.  Users should use
  'ceph osd destroy' or 'ceph osd purge' (but after first confirming it is
  safe to do so via the 'ceph osd safe-to-destroy' command).
* The mon_health_preluminous_compat and mon_health_preluminous_compat_warning
  config options are removed, as the related functionality is more
  than two versions old.  Any legacy monitoring system expecting Jewel-style
  health output will need to be updated to work with Nautilus.

* Nautilus is not supported on any distros still running upstart so upstart
  specific files and references have been removed.

* The 'ceph pg <pgid> list_missing' command has been renamed to
  'ceph pg <pgid> list_unfound' to better match its behaviour.

* The 'rbd-mirror' daemon can now retrieve remote peer cluster configuration
  secrets from the monitor. To use this feature, the 'rbd-mirror' daemon
  CephX user for the local cluster must use the 'profile rbd-mirror' mon cap.
  The secrets can be set using the 'rbd mirror pool peer add' and
  'rbd mirror pool peer set' actions.

<<<<<<< HEAD
* The `ceph mds deactivate` is fully obsolete and references to it in the docs
  have been removed or clarified.
=======
* The libcephfs bindings added the ceph_select_filesystem function
  for use with multiple filesystems.

* The cephfs python bindings now include mount_root and filesystem_name
  options in the mount() function.
>>>>>>> da5b25db

>=13.1.0
--------

* The Telegraf module for the Manager allows for sending statistics to
  an Telegraf Agent over TCP, UDP or a UNIX Socket. Telegraf can then
  send the statistics to databases like InfluxDB, ElasticSearch, Graphite
  and many more.

* The graylog fields naming the originator of a log event have
  changed: the string-form name is now included (e.g., ``"name":
  "mgr.foo"``), and the rank-form name is now in a nested section
  (e.g., ``"rank": {"type": "mgr", "num": 43243}``).

* If the cluster log is directed at syslog, the entries are now
  prefixed by both the string-form name and the rank-form name (e.g.,
  ``mgr.x mgr.12345 ...`` instead of just ``mgr.12345 ...``).

* The JSON output of the ``osd find`` command has replaced the ``ip``
  field with an ``addrs`` section to reflect that OSDs may bind to
  multiple addresses.

* CephFS clients without the 's' flag in their authentication capability
  string will no longer be able to create/delete snapshots. To allow
  ``client.foo`` to create/delete snapshots in the ``bar`` directory of
  filesystem ``cephfs_a``, use command:

    - ``ceph auth caps client.foo mon 'allow r' osd 'allow rw tag cephfs data=cephfs_a' mds 'allow rw, allow rws path=/bar'``

* The ``osd_heartbeat_addr`` option has been removed as it served no
  (good) purpose: the OSD should always check heartbeats on both the
  public and cluster networks.

* The ``rados`` tool's ``mkpool`` and ``rmpool`` commands have been
  removed because they are redundant; please use the ``ceph osd pool
  create`` and ``ceph osd pool rm`` commands instead.

* The ``auid`` property for cephx users and RADOS pools has been
  removed.  This was an undocumented and partially implemented
  capability that allowed cephx users to map capabilities to RADOS
  pools that they "owned".  Because there are no users we have removed
  this support.  If any cephx capabilities exist in the cluster that
  restrict based on auid then they will no longer parse, and the
  cluster will report a health warning like::

    AUTH_BAD_CAPS 1 auth entities have invalid capabilities
        client.bad osd capability parse failed, stopped at 'allow rwx auid 123' of 'allow rwx auid 123'

  The capability can be adjusted with the ``ceph auth caps`` command. For example,::

    ceph auth caps client.bad osd 'allow rwx pool foo'






Upgrading from Luminous
-----------------------

* During the upgrade from luminous to nautilus, it will not be possible to create
  a new OSD using a luminous ceph-osd daemon after the monitors have been
  upgraded to nautilus.
<|MERGE_RESOLUTION|>--- conflicted
+++ resolved
@@ -21,16 +21,14 @@
   The secrets can be set using the 'rbd mirror pool peer add' and
   'rbd mirror pool peer set' actions.
 
-<<<<<<< HEAD
 * The `ceph mds deactivate` is fully obsolete and references to it in the docs
   have been removed or clarified.
-=======
+
 * The libcephfs bindings added the ceph_select_filesystem function
   for use with multiple filesystems.
 
 * The cephfs python bindings now include mount_root and filesystem_name
   options in the mount() function.
->>>>>>> da5b25db
 
 >=13.1.0
 --------
