--- conflicted
+++ resolved
@@ -17,12 +17,9 @@
   This improves out of the box performance of Ceph by allowing more PGs 
   to be created for a given pool.
 
-<<<<<<< HEAD
-=======
 * CephFS: Disabling allow_standby_replay on a file system will also stop all
   standby-replay daemons for that file system.
 
->>>>>>> 94a0af28
 * New bluestore_rocksdb_options_annex config parameter. Complements
   bluestore_rocksdb_options and allows setting rocksdb options without repeating
   the existing defaults.
