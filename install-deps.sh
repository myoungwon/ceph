--- conflicted
+++ resolved
@@ -174,12 +174,6 @@
 }
 
 function install_boost_on_ubuntu {
-<<<<<<< HEAD
-    local codename=$1
-    if apt -qq list ceph-libboost1.72-dev 2>/dev/null | grep -q installed; then
-	$SUDO env DEBIAN_FRONTEND=noninteractive apt-get -y remove 'ceph-libboost.*1.72.*'
-	$SUDO rm -f /etc/apt/sources.list.d/ceph-libboost1.72.list
-=======
     local ver=1.73
     local installed_ver=$(apt -qq list --installed ceph-libboost*-dev 2>/dev/null |
                               grep -e 'libboost[0-9].[0-9]\+-dev' |
@@ -192,7 +186,6 @@
             $SUDO env DEBIAN_FRONTEND=noninteractive apt-get -y remove "ceph-libboost.*${installed_ver}.*"
             $SUDO rm -f /etc/apt/sources.list.d/ceph-libboost${installed_ver}.list
         fi
->>>>>>> 94a0af28
     fi
     local codename=$1
     local project=libboost
