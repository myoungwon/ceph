"""
Ceph cluster task, deployed via cephadm orchestrator
"""
import argparse
import configobj
import contextlib
import logging
import os
import json
import re
import uuid
import yaml

from io import BytesIO, StringIO
from tarfile import ReadError
from tasks.ceph_manager import CephManager
from teuthology import misc as teuthology
from teuthology import contextutil
from teuthology.orchestra import run
from teuthology.orchestra.daemon import DaemonGroup
from teuthology.config import config as teuth_config

# these items we use from ceph.py should probably eventually move elsewhere
from tasks.ceph import get_mons, healthy

CEPH_ROLE_TYPES = ['mon', 'mgr', 'osd', 'mds', 'rgw', 'prometheus']

log = logging.getLogger(__name__)


def _shell(ctx, cluster_name, remote, args, extra_cephadm_args=[], **kwargs):
    teuthology.get_testdir(ctx)
    return remote.run(
        args=[
            'sudo',
            ctx.cephadm,
            '--image', ctx.ceph[cluster_name].image,
            'shell',
            '-c', '/etc/ceph/{}.conf'.format(cluster_name),
            '-k', '/etc/ceph/{}.client.admin.keyring'.format(cluster_name),
            '--fsid', ctx.ceph[cluster_name].fsid,
            ] + extra_cephadm_args + [
            '--',
            ] + args,
        **kwargs
    )

def build_initial_config(ctx, config):
    cluster_name = config['cluster']

    path = os.path.join(os.path.dirname(__file__), 'cephadm.conf')
    conf = configobj.ConfigObj(path, file_error=True)

    conf.setdefault('global', {})
    conf['global']['fsid'] = ctx.ceph[cluster_name].fsid

    # overrides
    for section, keys in config.get('conf',{}).items():
        for key, value in keys.items():
            log.info(" override: [%s] %s = %s" % (section, key, value))
            if section not in conf:
                conf[section] = {}
            conf[section][key] = value

    return conf

def update_archive_setting(ctx, key, value):
    """
    Add logs directory to job's info log file
    """
    with open(os.path.join(ctx.archive, 'info.yaml'), 'r+') as info_file:
        info_yaml = yaml.safe_load(info_file)
        info_file.seek(0)
        if 'archive' in info_yaml:
            info_yaml['archive'][key] = value
        else:
            info_yaml['archive'] = {key: value}
        yaml.safe_dump(info_yaml, info_file, default_flow_style=False)

@contextlib.contextmanager
def normalize_hostnames(ctx):
    """
    Ensure we have short hostnames throughout, for consistency between
    remote.shortname and socket.gethostname() in cephadm.
    """
    log.info('Normalizing hostnames...')
    ctx.cluster.run(args=[
        'sudo',
        'hostname',
        run.Raw('$(hostname -s)'),
    ])

    try:
        yield
    finally:
        pass

@contextlib.contextmanager
def download_cephadm(ctx, config, ref):
    cluster_name = config['cluster']

    if config.get('cephadm_mode') != 'cephadm-package':
        ref = config.get('cephadm_branch', ref)
        git_url = config.get('cephadm_git_url', teuth_config.get_ceph_git_url())
        log.info('Downloading cephadm (repo %s ref %s)...' % (git_url, ref))
        if git_url.startswith('https://github.com/'):
            # git archive doesn't like https:// URLs, which we use with github.
            rest = git_url.split('https://github.com/', 1)[1]
            rest = re.sub(r'\.git/?$', '', rest).strip() # no .git suffix
            ctx.cluster.run(
                args=[
                    'curl', '--silent',
                    'https://raw.githubusercontent.com/' + rest + '/' + ref + '/src/cephadm/cephadm',
                    run.Raw('>'),
                    ctx.cephadm,
                    run.Raw('&&'),
                    'ls', '-l',
                    ctx.cephadm,
                ],
            )
        else:
            ctx.cluster.run(
                args=[
                    'git', 'archive',
                    '--remote=' + git_url,
                    ref,
                    'src/cephadm/cephadm',
                    run.Raw('|'),
                    'tar', '-xO', 'src/cephadm/cephadm',
                    run.Raw('>'),
                    ctx.cephadm,
                ],
            )
        # sanity-check the resulting file and set executable bit
        cephadm_file_size = '$(stat -c%s {})'.format(ctx.cephadm)
        ctx.cluster.run(
            args=[
                'test', '-s', ctx.cephadm,
                run.Raw('&&'),
                'test', run.Raw(cephadm_file_size), "-gt", run.Raw('1000'),
                run.Raw('&&'),
                'chmod', '+x', ctx.cephadm,
            ],
        )

    try:
        yield
    finally:
        log.info('Removing cluster...')
        ctx.cluster.run(args=[
            'sudo',
            ctx.cephadm,
            'rm-cluster',
            '--fsid', ctx.ceph[cluster_name].fsid,
            '--force',
        ])

        if config.get('cephadm_mode') == 'root':
            log.info('Removing cephadm ...')
            ctx.cluster.run(
                args=[
                    'rm',
                    '-rf',
                    ctx.cephadm,
                ],
            )

@contextlib.contextmanager
def ceph_log(ctx, config):
    cluster_name = config['cluster']
    fsid = ctx.ceph[cluster_name].fsid

    update_archive_setting(ctx, 'log', '/var/log/ceph')


    try:
        yield

    except Exception:
        # we need to know this below
        ctx.summary['success'] = False
        raise

    finally:
        log.info('Checking cluster log for badness...')
        def first_in_ceph_log(pattern, excludes):
            """
            Find the first occurrence of the pattern specified in the Ceph log,
            Returns None if none found.

            :param pattern: Pattern scanned for.
            :param excludes: Patterns to ignore.
            :return: First line of text (or None if not found)
            """
            args = [
                'sudo',
                'egrep', pattern,
                '/var/log/ceph/{fsid}/ceph.log'.format(
                    fsid=fsid),
            ]
            if excludes:
                for exclude in excludes:
                    args.extend([run.Raw('|'), 'egrep', '-v', exclude])
            args.extend([
                run.Raw('|'), 'head', '-n', '1',
            ])
            r = ctx.ceph[cluster_name].bootstrap_remote.run(
                stdout=StringIO(),
                args=args,
            )
            stdout = r.stdout.getvalue()
            if stdout != '':
                return stdout
            return None

        if first_in_ceph_log('\[ERR\]|\[WRN\]|\[SEC\]',
                             config.get('log-ignorelist')) is not None:
            log.warning('Found errors (ERR|WRN|SEC) in cluster log')
            ctx.summary['success'] = False
            # use the most severe problem as the failure reason
            if 'failure_reason' not in ctx.summary:
                for pattern in ['\[SEC\]', '\[ERR\]', '\[WRN\]']:
                    match = first_in_ceph_log(pattern, config['log-ignorelist'])
                    if match is not None:
                        ctx.summary['failure_reason'] = \
                            '"{match}" in cluster log'.format(
                                match=match.rstrip('\n'),
                            )
                        break

        if ctx.archive is not None and \
                not (ctx.config.get('archive-on-error') and ctx.summary['success']):
            # and logs
            log.info('Compressing logs...')
            run.wait(
                ctx.cluster.run(
                    args=[
                        'sudo',
                        'find',
                        '/var/log/ceph',   # all logs, not just for the cluster
                        '/var/log/rbd-target-api', # ceph-iscsi
                        '-name',
                        '*.log',
                        '-print0',
                        run.Raw('|'),
                        'sudo',
                        'xargs',
                        '-0',
                        '--no-run-if-empty',
                        '--',
                        'gzip',
                        '--',
                    ],
                    wait=False,
                ),
            )

            log.info('Archiving logs...')
            path = os.path.join(ctx.archive, 'remote')
            try:
                os.makedirs(path)
            except OSError:
                pass
            for remote in ctx.cluster.remotes.keys():
                sub = os.path.join(path, remote.name)
                try:
                    os.makedirs(sub)
                except OSError:
                    pass
                try:
                    teuthology.pull_directory(remote, '/var/log/ceph',  # everything
                                              os.path.join(sub, 'log'))
                except ReadError:
                    pass

@contextlib.contextmanager
def ceph_crash(ctx, config):
    """
    Gather crash dumps from /var/lib/ceph/$fsid/crash
    """
    cluster_name = config['cluster']
    fsid = ctx.ceph[cluster_name].fsid

    update_archive_setting(ctx, 'crash', '/var/lib/ceph/crash')

    try:
        yield

    finally:
        if ctx.archive is not None:
            log.info('Archiving crash dumps...')
            path = os.path.join(ctx.archive, 'remote')
            try:
                os.makedirs(path)
            except OSError:
                pass
            for remote in ctx.cluster.remotes.keys():
                sub = os.path.join(path, remote.name)
                try:
                    os.makedirs(sub)
                except OSError:
                    pass
                try:
                    teuthology.pull_directory(remote,
                                              '/var/lib/ceph/%s/crash' % fsid,
                                              os.path.join(sub, 'crash'))
                except ReadError:
                    pass

@contextlib.contextmanager
def ceph_bootstrap(ctx, config):
    """
    Bootstrap ceph cluster.

    :param ctx: the argparse.Namespace object
    :param config: the config dict
    """
    cluster_name = config['cluster']
    testdir = teuthology.get_testdir(ctx)
    fsid = ctx.ceph[cluster_name].fsid

    bootstrap_remote = ctx.ceph[cluster_name].bootstrap_remote
    first_mon = ctx.ceph[cluster_name].first_mon
    first_mon_role = ctx.ceph[cluster_name].first_mon_role
    mons = ctx.ceph[cluster_name].mons

    ctx.cluster.run(args=[
        'sudo', 'mkdir', '-p', '/etc/ceph',
        ]);
    ctx.cluster.run(args=[
        'sudo', 'chmod', '777', '/etc/ceph',
        ]);
<<<<<<< HEAD
    if registry:
        add_mirror_to_cluster(ctx, registry)
=======
>>>>>>> 94a0af28
    try:
        # write seed config
        log.info('Writing seed config...')
        conf_fp = BytesIO()
        seed_config = build_initial_config(ctx, config)
        seed_config.write(conf_fp)
        bootstrap_remote.write_file(
            path='{}/seed.{}.conf'.format(testdir, cluster_name),
            data=conf_fp.getvalue())
        log.debug('Final config:\n' + conf_fp.getvalue().decode())
        ctx.ceph[cluster_name].conf = seed_config

        # register initial daemons
        ctx.daemons.register_daemon(
            bootstrap_remote, 'mon', first_mon,
            cluster=cluster_name,
            fsid=fsid,
            logger=log.getChild('mon.' + first_mon),
            wait=False,
            started=True,
        )
        if not ctx.ceph[cluster_name].roleless:
            first_mgr = ctx.ceph[cluster_name].first_mgr
            ctx.daemons.register_daemon(
                bootstrap_remote, 'mgr', first_mgr,
                cluster=cluster_name,
                fsid=fsid,
                logger=log.getChild('mgr.' + first_mgr),
                wait=False,
                started=True,
            )

        # bootstrap
        log.info('Bootstrapping...')
        cmd = [
            'sudo',
            ctx.cephadm,
            '--image', ctx.ceph[cluster_name].image,
            '-v',
            'bootstrap',
            '--fsid', fsid,
            '--config', '{}/seed.{}.conf'.format(testdir, cluster_name),
            '--output-config', '/etc/ceph/{}.conf'.format(cluster_name),
            '--output-keyring',
            '/etc/ceph/{}.client.admin.keyring'.format(cluster_name),
            '--output-pub-ssh-key', '{}/{}.pub'.format(testdir, cluster_name),
        ]
        if not ctx.ceph[cluster_name].roleless:
            cmd += [
                '--mon-id', first_mon,
                '--mgr-id', first_mgr,
                '--orphan-initial-daemons',   # we will do it explicitly!
                '--skip-monitoring-stack',    # we'll provision these explicitly
            ]
        if mons[first_mon_role].startswith('['):
            cmd += ['--mon-addrv', mons[first_mon_role]]
        else:
            cmd += ['--mon-ip', mons[first_mon_role]]
        if config.get('skip_dashboard'):
            cmd += ['--skip-dashboard']
        # bootstrap makes the keyring root 0600, so +r it for our purposes
        cmd += [
            run.Raw('&&'),
            'sudo', 'chmod', '+r',
            '/etc/ceph/{}.client.admin.keyring'.format(cluster_name),
        ]
        bootstrap_remote.run(args=cmd)

        # fetch keys and configs
        log.info('Fetching config...')
        ctx.ceph[cluster_name].config_file = \
            bootstrap_remote.read_file(f'/etc/ceph/{cluster_name}.conf')
        log.info('Fetching client.admin keyring...')
        ctx.ceph[cluster_name].admin_keyring = \
            bootstrap_remote.read_file(f'/etc/ceph/{cluster_name}.client.admin.keyring')
        log.info('Fetching mon keyring...')
        ctx.ceph[cluster_name].mon_keyring = \
            bootstrap_remote.read_file(f'/var/lib/ceph/{fsid}/mon.{first_mon}/keyring', sudo=True)

        # fetch ssh key, distribute to additional nodes
        log.info('Fetching pub ssh key...')
        ssh_pub_key = bootstrap_remote.read_file(
            f'{testdir}/{cluster_name}.pub').decode('ascii').strip()

        log.info('Installing pub ssh key for root users...')
        ctx.cluster.run(args=[
            'sudo', 'install', '-d', '-m', '0700', '/root/.ssh',
            run.Raw('&&'),
            'echo', ssh_pub_key,
            run.Raw('|'),
            'sudo', 'tee', '-a', '/root/.ssh/authorized_keys',
            run.Raw('&&'),
            'sudo', 'chmod', '0600', '/root/.ssh/authorized_keys',
        ])

        # set options
        if config.get('allow_ptrace', True):
            _shell(ctx, cluster_name, bootstrap_remote,
                   ['ceph', 'config', 'set', 'mgr', 'mgr/cephadm/allow_ptrace', 'true'])

        # add other hosts
        for remote in ctx.cluster.remotes.keys():
            if remote == bootstrap_remote:
                continue
            log.info('Writing (initial) conf and keyring to %s' % remote.shortname)
            remote.write_file(
                path='/etc/ceph/{}.conf'.format(cluster_name),
                data=ctx.ceph[cluster_name].config_file)
            remote.write_file(
                path='/etc/ceph/{}.client.admin.keyring'.format(cluster_name),
                data=ctx.ceph[cluster_name].admin_keyring)

            log.info('Adding host %s to orchestrator...' % remote.shortname)
            _shell(ctx, cluster_name, remote, [
                'ceph', 'orch', 'host', 'add',
                remote.shortname
            ])
            r = _shell(ctx, cluster_name, remote,
                       ['ceph', 'orch', 'host', 'ls', '--format=json'],
                       stdout=StringIO())
            hosts = [node['hostname'] for node in json.loads(r.stdout.getvalue())]
            assert remote.shortname in hosts

        yield

    finally:
        log.info('Cleaning up testdir ceph.* files...')
        ctx.cluster.run(args=[
            'rm', '-f',
            '{}/seed.{}.conf'.format(testdir, cluster_name),
            '{}/{}.pub'.format(testdir, cluster_name),
        ])

        log.info('Stopping all daemons...')

        # this doesn't block until they are all stopped...
        #ctx.cluster.run(args=['sudo', 'systemctl', 'stop', 'ceph.target'])

        # so, stop them individually
        for role in ctx.daemons.resolve_role_list(None, CEPH_ROLE_TYPES, True):
            cluster, type_, id_ = teuthology.split_role(role)
            try:
                ctx.daemons.get_daemon(type_, id_, cluster).stop()
            except Exception:
                log.exception(f'Failed to stop "{role}"')
                raise

        # clean up /etc/ceph
        ctx.cluster.run(args=[
            'sudo', 'rm', '-f',
            '/etc/ceph/{}.conf'.format(cluster_name),
            '/etc/ceph/{}.client.admin.keyring'.format(cluster_name),
        ])

@contextlib.contextmanager
def ceph_mons(ctx, config):
    """
    Deploy any additional mons
    """
    cluster_name = config['cluster']
    fsid = ctx.ceph[cluster_name].fsid

    try:
        daemons = {}
        if config.get('add_mons_via_daemon_add'):
            # This is the old way of adding mons that works with the (early) octopus
            # cephadm scheduler.
            num_mons = 1
            for remote, roles in ctx.cluster.remotes.items():
                for mon in [r for r in roles
                            if teuthology.is_type('mon', cluster_name)(r)]:
                    c_, _, id_ = teuthology.split_role(mon)
                    if c_ == cluster_name and id_ == ctx.ceph[cluster_name].first_mon:
                        continue
                    log.info('Adding %s on %s' % (mon, remote.shortname))
                    num_mons += 1
                    _shell(ctx, cluster_name, remote, [
                        'ceph', 'orch', 'daemon', 'add', 'mon',
                        remote.shortname + ':' + ctx.ceph[cluster_name].mons[mon] + '=' + id_,
                    ])
                    ctx.daemons.register_daemon(
                        remote, 'mon', id_,
                        cluster=cluster_name,
                        fsid=fsid,
                        logger=log.getChild(mon),
                        wait=False,
                        started=True,
                    )
                    daemons[mon] = (remote, id_)

                    with contextutil.safe_while(sleep=1, tries=180) as proceed:
                        while proceed():
                            log.info('Waiting for %d mons in monmap...' % (num_mons))
                            r = _shell(
                                ctx=ctx,
                                cluster_name=cluster_name,
                                remote=remote,
                                args=[
                                    'ceph', 'mon', 'dump', '-f', 'json',
                                ],
                                stdout=StringIO(),
                            )
                            j = json.loads(r.stdout.getvalue())
                            if len(j['mons']) == num_mons:
                                break
        else:
            nodes = []
            for remote, roles in ctx.cluster.remotes.items():
                for mon in [r for r in roles
                            if teuthology.is_type('mon', cluster_name)(r)]:
                    c_, _, id_ = teuthology.split_role(mon)
                    log.info('Adding %s on %s' % (mon, remote.shortname))
                    nodes.append(remote.shortname
                                 + ':' + ctx.ceph[cluster_name].mons[mon]
                                 + '=' + id_)
                    if c_ == cluster_name and id_ == ctx.ceph[cluster_name].first_mon:
                        continue
                    daemons[mon] = (remote, id_)

            _shell(ctx, cluster_name, remote, [
                'ceph', 'orch', 'apply', 'mon',
                str(len(nodes)) + ';' + ';'.join(nodes)]
                   )
            for mgr, i in daemons.items():
                remote, id_ = i
                ctx.daemons.register_daemon(
                    remote, 'mon', id_,
                    cluster=cluster_name,
                    fsid=fsid,
                    logger=log.getChild(mon),
                    wait=False,
                    started=True,
                )

            with contextutil.safe_while(sleep=1, tries=180) as proceed:
                while proceed():
                    log.info('Waiting for %d mons in monmap...' % (len(nodes)))
                    r = _shell(
                        ctx=ctx,
                        cluster_name=cluster_name,
                        remote=remote,
                        args=[
                            'ceph', 'mon', 'dump', '-f', 'json',
                        ],
                        stdout=StringIO(),
                    )
                    j = json.loads(r.stdout.getvalue())
                    if len(j['mons']) == len(nodes):
                        break

        # refresh our (final) ceph.conf file
        bootstrap_remote = ctx.ceph[cluster_name].bootstrap_remote
        log.info('Generating final ceph.conf file...')
        r = _shell(
            ctx=ctx,
            cluster_name=cluster_name,
            remote=bootstrap_remote,
            args=[
                'ceph', 'config', 'generate-minimal-conf',
            ],
            stdout=StringIO(),
        )
        ctx.ceph[cluster_name].config_file = r.stdout.getvalue()

        yield

    finally:
        pass

@contextlib.contextmanager
def ceph_mgrs(ctx, config):
    """
    Deploy any additional mgrs
    """
    cluster_name = config['cluster']
    fsid = ctx.ceph[cluster_name].fsid

    try:
        nodes = []
        daemons = {}
        for remote, roles in ctx.cluster.remotes.items():
            for mgr in [r for r in roles
                        if teuthology.is_type('mgr', cluster_name)(r)]:
                c_, _, id_ = teuthology.split_role(mgr)
                log.info('Adding %s on %s' % (mgr, remote.shortname))
                nodes.append(remote.shortname + '=' + id_)
                if c_ == cluster_name and id_ == ctx.ceph[cluster_name].first_mgr:
                    continue
                daemons[mgr] = (remote, id_)
        if nodes:
            _shell(ctx, cluster_name, remote, [
                'ceph', 'orch', 'apply', 'mgr',
                str(len(nodes)) + ';' + ';'.join(nodes)]
            )
        for mgr, i in daemons.items():
            remote, id_ = i
            ctx.daemons.register_daemon(
                remote, 'mgr', id_,
                cluster=cluster_name,
                fsid=fsid,
                logger=log.getChild(mgr),
                wait=False,
                started=True,
            )

        yield

    finally:
        pass

@contextlib.contextmanager
def ceph_osds(ctx, config):
    """
    Deploy OSDs
    """
    cluster_name = config['cluster']
    fsid = ctx.ceph[cluster_name].fsid

    try:
        log.info('Deploying OSDs...')

        # provision OSDs in numeric order
        id_to_remote = {}
        devs_by_remote = {}
        for remote, roles in ctx.cluster.remotes.items():
            devs_by_remote[remote] = teuthology.get_scratch_devices(remote)
            for osd in [r for r in roles
                        if teuthology.is_type('osd', cluster_name)(r)]:
                _, _, id_ = teuthology.split_role(osd)
                id_to_remote[int(id_)] = (osd, remote)

        cur = 0
        for osd_id in sorted(id_to_remote.keys()):
            osd, remote = id_to_remote[osd_id]
            _, _, id_ = teuthology.split_role(osd)
            assert int(id_) == cur
            devs = devs_by_remote[remote]
            assert devs   ## FIXME ##
            dev = devs.pop()
            if all(_ in dev for _ in ('lv', 'vg')):
                short_dev = dev.replace('/dev/', '')
            else:
                short_dev = dev
            log.info('Deploying %s on %s with %s...' % (
                osd, remote.shortname, dev))
            _shell(ctx, cluster_name, remote, [
                'ceph-volume', 'lvm', 'zap', dev])
            _shell(ctx, cluster_name, remote, [
                'ceph', 'orch', 'daemon', 'add', 'osd',
                remote.shortname + ':' + short_dev
            ])
            ctx.daemons.register_daemon(
                remote, 'osd', id_,
                cluster=cluster_name,
                fsid=fsid,
                logger=log.getChild(osd),
                wait=False,
                started=True,
            )
            cur += 1

        yield
    finally:
        pass

@contextlib.contextmanager
def ceph_mdss(ctx, config):
    """
    Deploy MDSss
    """
    cluster_name = config['cluster']
    fsid = ctx.ceph[cluster_name].fsid

    nodes = []
    daemons = {}
    for remote, roles in ctx.cluster.remotes.items():
        for role in [r for r in roles
                    if teuthology.is_type('mds', cluster_name)(r)]:
            c_, _, id_ = teuthology.split_role(role)
            log.info('Adding %s on %s' % (role, remote.shortname))
            nodes.append(remote.shortname + '=' + id_)
            daemons[role] = (remote, id_)
    if nodes:
        _shell(ctx, cluster_name, remote, [
            'ceph', 'orch', 'apply', 'mds',
            'all',
            str(len(nodes)) + ';' + ';'.join(nodes)]
        )
    for role, i in daemons.items():
        remote, id_ = i
        ctx.daemons.register_daemon(
            remote, 'mds', id_,
            cluster=cluster_name,
            fsid=fsid,
            logger=log.getChild(role),
            wait=False,
            started=True,
        )

    yield

@contextlib.contextmanager
def ceph_monitoring(daemon_type, ctx, config):
    """
    Deploy prometheus, node-exporter, etc.
    """
    cluster_name = config['cluster']
    fsid = ctx.ceph[cluster_name].fsid

    nodes = []
    daemons = {}
    for remote, roles in ctx.cluster.remotes.items():
        for role in [r for r in roles
                    if teuthology.is_type(daemon_type, cluster_name)(r)]:
            c_, _, id_ = teuthology.split_role(role)
            log.info('Adding %s on %s' % (role, remote.shortname))
            nodes.append(remote.shortname + '=' + id_)
            daemons[role] = (remote, id_)
    if nodes:
        _shell(ctx, cluster_name, remote, [
            'ceph', 'orch', 'apply', daemon_type,
            str(len(nodes)) + ';' + ';'.join(nodes)]
        )
    for role, i in daemons.items():
        remote, id_ = i
        ctx.daemons.register_daemon(
            remote, daemon_type, id_,
            cluster=cluster_name,
            fsid=fsid,
            logger=log.getChild(role),
            wait=False,
            started=True,
        )

    yield

@contextlib.contextmanager
def ceph_rgw(ctx, config):
    """
    Deploy rgw
    """
    cluster_name = config['cluster']
    fsid = ctx.ceph[cluster_name].fsid

    nodes = {}
    daemons = {}
    for remote, roles in ctx.cluster.remotes.items():
        for role in [r for r in roles
                    if teuthology.is_type('rgw', cluster_name)(r)]:
            c_, _, id_ = teuthology.split_role(role)
            log.info('Adding %s on %s' % (role, remote.shortname))
            svc = '.'.join(id_.split('.')[0:2])
            if svc not in nodes:
                nodes[svc] = []
            nodes[svc].append(remote.shortname + '=' + id_)
            daemons[role] = (remote, id_)

    for svc, nodes in nodes.items():
        _shell(ctx, cluster_name, remote, [
            'ceph', 'orch', 'apply', 'rgw', svc,
             '--placement',
             str(len(nodes)) + ';' + ';'.join(nodes)]
        )
    for role, i in daemons.items():
        remote, id_ = i
        ctx.daemons.register_daemon(
            remote, 'rgw', id_,
            cluster=cluster_name,
            fsid=fsid,
            logger=log.getChild(role),
            wait=False,
            started=True,
        )

    yield


@contextlib.contextmanager
def ceph_iscsi(ctx, config):
    """
    Deploy iSCSIs
    """
    cluster_name = config['cluster']
    fsid = ctx.ceph[cluster_name].fsid

    nodes = []
    daemons = {}
    for remote, roles in ctx.cluster.remotes.items():
        for role in [r for r in roles
                    if teuthology.is_type('iscsi', cluster_name)(r)]:
            c_, _, id_ = teuthology.split_role(role)
            log.info('Adding %s on %s' % (role, remote.shortname))
            nodes.append(remote.shortname + '=' + id_)
            daemons[role] = (remote, id_)
    if nodes:
        poolname = 'iscsi'
        # ceph osd pool create iscsi 3 3 replicated
        _shell(ctx, cluster_name, remote, [
            'ceph', 'osd', 'pool', 'create',
            poolname, '3', '3', 'replicated']
        )

        _shell(ctx, cluster_name, remote, [
            'ceph', 'osd', 'pool', 'application', 'enable',
            poolname, 'rbd']
        )

        # ceph orch apply iscsi iscsi user password
        _shell(ctx, cluster_name, remote, [
            'ceph', 'orch', 'apply', 'iscsi',
            poolname, 'user', 'password',
            '--placement', str(len(nodes)) + ';' + ';'.join(nodes)]
        )
    for role, i in daemons.items():
        remote, id_ = i
        ctx.daemons.register_daemon(
            remote, 'iscsi', id_,
            cluster=cluster_name,
            fsid=fsid,
            logger=log.getChild(role),
            wait=False,
            started=True,
        )

    yield

@contextlib.contextmanager
def ceph_clients(ctx, config):
    cluster_name = config['cluster']

    log.info('Setting up client nodes...')
    clients = ctx.cluster.only(teuthology.is_type('client', cluster_name))
    for remote, roles_for_host in clients.remotes.items():
        for role in teuthology.cluster_roles_of_type(roles_for_host, 'client',
                                                     cluster_name):
            name = teuthology.ceph_role(role)
            client_keyring = '/etc/ceph/{0}.{1}.keyring'.format(cluster_name,
                                                                name)
            r = _shell(
                ctx=ctx,
                cluster_name=cluster_name,
                remote=remote,
                args=[
                    'ceph', 'auth',
                    'get-or-create', name,
                    'mon', 'allow *',
                    'osd', 'allow *',
                    'mds', 'allow *',
                    'mgr', 'allow *',
                ],
                stdout=StringIO(),
            )
            keyring = r.stdout.getvalue()
            remote.sudo_write_file(client_keyring, keyring, mode='0644')
    yield

@contextlib.contextmanager
def ceph_initial():
    try:
        yield
    finally:
        log.info('Teardown complete')

## public methods
@contextlib.contextmanager
def stop(ctx, config):
    """
    Stop ceph daemons

    For example::
      tasks:
      - ceph.stop: [mds.*]

      tasks:
      - ceph.stop: [osd.0, osd.2]

      tasks:
      - ceph.stop:
          daemons: [osd.0, osd.2]

    """
    if config is None:
        config = {}
    elif isinstance(config, list):
        config = {'daemons': config}

    daemons = ctx.daemons.resolve_role_list(
        config.get('daemons', None), CEPH_ROLE_TYPES, True)
    clusters = set()

    for role in daemons:
        cluster, type_, id_ = teuthology.split_role(role)
        ctx.daemons.get_daemon(type_, id_, cluster).stop()
        clusters.add(cluster)

#    for cluster in clusters:
#        ctx.ceph[cluster].watchdog.stop()
#        ctx.ceph[cluster].watchdog.join()

    yield

def shell(ctx, config):
    """
    Execute (shell) commands
    """
    cluster_name = config.get('cluster', 'ceph')

    env = []
    if 'env' in config:
        for k in config['env']:
            env.extend(['-e', k + '=' + ctx.config.get(k, '')])
        del config['env']

    if 'all' in config and len(config) == 1:
        a = config['all']
        roles = teuthology.all_roles(ctx.cluster)
        config = dict((id_, a) for id_ in roles)

    for role, ls in config.items():
        (remote,) = ctx.cluster.only(role).remotes.keys()
        log.info('Running commands on role %s host %s', role, remote.name)
        for c in ls:
            _shell(ctx, cluster_name, remote,
                   ['bash', '-c', c],
                   extra_cephadm_args=env)

@contextlib.contextmanager
def tweaked_option(ctx, config):
    """
    set an option, and then restore it with its original value

    Note, due to the way how tasks are executed/nested, it's not suggested to
    use this method as a standalone task. otherwise, it's likely that it will
    restore the tweaked option at the /end/ of 'tasks' block.
    """
    saved_options = {}
    # we can complicate this when necessary
    options = ['mon-health-to-clog']
    type_, id_ = 'mon', '*'
    cluster = config.get('cluster', 'ceph')
    manager = ctx.managers[cluster]
    if id_ == '*':
        get_from = next(teuthology.all_roles_of_type(ctx.cluster, type_))
    else:
        get_from = id_
    for option in options:
        if option not in config:
            continue
        value = 'true' if config[option] else 'false'
        option = option.replace('-', '_')
        old_value = manager.get_config(type_, get_from, option)
        if value != old_value:
            saved_options[option] = old_value
            manager.inject_args(type_, id_, option, value)
    yield
    for option, value in saved_options.items():
        manager.inject_args(type_, id_, option, value)

@contextlib.contextmanager
def restart(ctx, config):
    """
   restart ceph daemons

   For example::
      tasks:
      - ceph.restart: [all]

   For example::
      tasks:
      - ceph.restart: [osd.0, mon.1, mds.*]

   or::

      tasks:
      - ceph.restart:
          daemons: [osd.0, mon.1]
          wait-for-healthy: false
          wait-for-osds-up: true

    :param ctx: Context
    :param config: Configuration
    """
    if config is None:
        config = {}
    elif isinstance(config, list):
        config = {'daemons': config}

    daemons = ctx.daemons.resolve_role_list(
        config.get('daemons', None), CEPH_ROLE_TYPES, True)
    clusters = set()

    log.info('daemons %s' % daemons)
    with tweaked_option(ctx, config):
        for role in daemons:
            cluster, type_, id_ = teuthology.split_role(role)
            d = ctx.daemons.get_daemon(type_, id_, cluster)
            assert d, 'daemon %s does not exist' % role
            d.stop()
            if type_ == 'osd':
                ctx.managers[cluster].mark_down_osd(id_)
            d.restart()
            clusters.add(cluster)

    if config.get('wait-for-healthy', True):
        for cluster in clusters:
            healthy(ctx=ctx, config=dict(cluster=cluster))
    if config.get('wait-for-osds-up', False):
        for cluster in clusters:
            ctx.managers[cluster].wait_for_all_osds_up()
    yield

@contextlib.contextmanager
def distribute_config_and_admin_keyring(ctx, config):
    """
    Distribute a sufficient config and keyring for clients
    """
    cluster_name = config['cluster']
    log.info('Distributing (final) config and client.admin keyring...')
    for remote, roles in ctx.cluster.remotes.items():
        remote.write_file(
            '/etc/ceph/{}.conf'.format(cluster_name),
            ctx.ceph[cluster_name].config_file,
            sudo=True)
        remote.write_file(
            path='/etc/ceph/{}.client.admin.keyring'.format(cluster_name),
            data=ctx.ceph[cluster_name].admin_keyring,
            sudo=True)
    try:
        yield
    finally:
        ctx.cluster.run(args=[
            'sudo', 'rm', '-f',
            '/etc/ceph/{}.conf'.format(cluster_name),
            '/etc/ceph/{}.client.admin.keyring'.format(cluster_name),
        ])

@contextlib.contextmanager
def crush_setup(ctx, config):
    cluster_name = config['cluster']

    profile = config.get('crush_tunables', 'default')
    log.info('Setting crush tunables to %s', profile)
    _shell(ctx, cluster_name, ctx.ceph[cluster_name].bootstrap_remote,
        args=['ceph', 'osd', 'crush', 'tunables', profile])
    yield

@contextlib.contextmanager
def create_rbd_pool(ctx, config):
    if config.get('create_rbd_pool', False):
      cluster_name = config['cluster']
      log.info('Waiting for OSDs to come up')
      teuthology.wait_until_osds_up(
          ctx,
          cluster=ctx.cluster,
          remote=ctx.ceph[cluster_name].bootstrap_remote,
          ceph_cluster=cluster_name,
      )
      log.info('Creating RBD pool')
      _shell(ctx, cluster_name, ctx.ceph[cluster_name].bootstrap_remote,
          args=['sudo', 'ceph', '--cluster', cluster_name,
                'osd', 'pool', 'create', 'rbd', '8'])
      _shell(ctx, cluster_name, ctx.ceph[cluster_name].bootstrap_remote,
          args=['sudo', 'ceph', '--cluster', cluster_name,
                'osd', 'pool', 'application', 'enable',
                'rbd', 'rbd', '--yes-i-really-mean-it'
          ])
    yield

@contextlib.contextmanager
def _bypass():
    yield

@contextlib.contextmanager
def initialize_config(ctx, config):
    cluster_name = config['cluster']
    testdir = teuthology.get_testdir(ctx)

    ctx.ceph[cluster_name].thrashers = []
    # fixme: setup watchdog, ala ceph.py

    ctx.ceph[cluster_name].roleless = False  # see below

    first_ceph_cluster = False
    if not hasattr(ctx, 'daemons'):
        first_ceph_cluster = True

    # cephadm mode?
    if 'cephadm_mode' not in config:
        config['cephadm_mode'] = 'root'
    assert config['cephadm_mode'] in ['root', 'cephadm-package']
    if config['cephadm_mode'] == 'root':
        ctx.cephadm = testdir + '/cephadm'
    else:
        ctx.cephadm = 'cephadm'  # in the path

    if first_ceph_cluster:
        # FIXME: this is global for all clusters
        ctx.daemons = DaemonGroup(
            use_cephadm=ctx.cephadm)

    # uuid
    fsid = str(uuid.uuid1())
    log.info('Cluster fsid is %s' % fsid)
    ctx.ceph[cluster_name].fsid = fsid

    # mon ips
    log.info('Choosing monitor IPs and ports...')
    remotes_and_roles = ctx.cluster.remotes.items()
    ips = [host for (host, port) in
           (remote.ssh.get_transport().getpeername() for (remote, role_list) in remotes_and_roles)]

    if config.get('roleless', False):
        # mons will be named after hosts
        first_mon = None
        for remote, _ in remotes_and_roles:
            ctx.cluster.remotes[remote].append('mon.' + remote.shortname)
            if not first_mon:
                first_mon = remote.shortname
                bootstrap_remote = remote
        log.info('No mon roles; fabricating mons')

    roles = [role_list for (remote, role_list) in ctx.cluster.remotes.items()]

    ctx.ceph[cluster_name].mons = get_mons(
        roles, ips, cluster_name,
        mon_bind_msgr2=config.get('mon_bind_msgr2', True),
        mon_bind_addrvec=config.get('mon_bind_addrvec', True),
    )
    log.info('Monitor IPs: %s' % ctx.ceph[cluster_name].mons)

    if config.get('roleless', False):
        ctx.ceph[cluster_name].roleless = True
        ctx.ceph[cluster_name].bootstrap_remote = bootstrap_remote
        ctx.ceph[cluster_name].first_mon = first_mon
        ctx.ceph[cluster_name].first_mon_role = 'mon.' + first_mon
    else:
        first_mon_role = sorted(ctx.ceph[cluster_name].mons.keys())[0]
        _, _, first_mon = teuthology.split_role(first_mon_role)
        (bootstrap_remote,) = ctx.cluster.only(first_mon_role).remotes.keys()
        log.info('First mon is mon.%s on %s' % (first_mon,
                                                bootstrap_remote.shortname))
        ctx.ceph[cluster_name].bootstrap_remote = bootstrap_remote
        ctx.ceph[cluster_name].first_mon = first_mon
        ctx.ceph[cluster_name].first_mon_role = first_mon_role

        others = ctx.cluster.remotes[bootstrap_remote]
        mgrs = sorted([r for r in others
                       if teuthology.is_type('mgr', cluster_name)(r)])
        if not mgrs:
            raise RuntimeError('no mgrs on the same host as first mon %s' % first_mon)
        _, _, first_mgr = teuthology.split_role(mgrs[0])
        log.info('First mgr is %s' % (first_mgr))
        ctx.ceph[cluster_name].first_mgr = first_mgr
    yield

@contextlib.contextmanager
def task(ctx, config):
    """
    Deploy ceph cluster using cephadm

    For example, teuthology.yaml can contain the 'defaults' section:

        defaults:
          cephadm:
            containers:
              image: 'quay.io/ceph-ci/ceph'

    Using overrides makes it possible to customize it per run.
    The equivalent 'overrides' section looks like:

        overrides:
          cephadm:
            containers:
              image: 'quay.io/ceph-ci/ceph'

    :param ctx: the argparse.Namespace object
    :param config: the config dict
    """
    if config is None:
        config = {}

    assert isinstance(config, dict), \
        "task only supports a dictionary for configuration"

    overrides = ctx.config.get('overrides', {})
    teuthology.deep_merge(config, overrides.get('ceph', {}))
    teuthology.deep_merge(config, overrides.get('cephadm', {}))
    log.info('Config: ' + str(config))

    # set up cluster context
    if not hasattr(ctx, 'ceph'):
        ctx.ceph = {}
        ctx.managers = {}
    if 'cluster' not in config:
        config['cluster'] = 'ceph'
    cluster_name = config['cluster']
    if cluster_name not in ctx.ceph:
        ctx.ceph[cluster_name] = argparse.Namespace()
        ctx.ceph[cluster_name].bootstrapped = False

    # image
    teuth_defaults = teuth_config.get('defaults', {})
    cephadm_defaults = teuth_defaults.get('cephadm', {})
    containers_defaults = cephadm_defaults.get('containers', {})
    container_image_name = containers_defaults.get('image', None)

    containers = config.get('containers', {})
    container_image_name = containers.get('image', container_image_name)


    if not hasattr(ctx.ceph[cluster_name], 'image'):
        ctx.ceph[cluster_name].image = config.get('image')
    ref = None
    if not ctx.ceph[cluster_name].image:
        if not container_image_name:
            raise Exception("Configuration error occurred. "
                            "The 'image' value is undefined for 'cephadm' task. "
                            "Please provide corresponding options in the task's "
                            "config, task 'overrides', or teuthology 'defaults' "
                            "section.")
        sha1 = config.get('sha1')
        flavor = config.get('flavor', 'default')

        if sha1:
            if flavor == "crimson":
                ctx.ceph[cluster_name].image = container_image_name + ':' + sha1 + '-' + flavor
            else:
                ctx.ceph[cluster_name].image = container_image_name + ':' + sha1
            ref = sha1
        else:
            # hmm, fall back to branch?
            branch = config.get('branch', 'master')
            ref = branch
            ctx.ceph[cluster_name].image = container_image_name + ':' + branch
    log.info('Cluster image is %s' % ctx.ceph[cluster_name].image)


    with contextutil.nested(
            #if the cluster is already bootstrapped bypass corresponding methods
            lambda: _bypass() if (ctx.ceph[cluster_name].bootstrapped)\
                              else initialize_config(ctx=ctx, config=config),
            lambda: ceph_initial(),
            lambda: normalize_hostnames(ctx=ctx),
            lambda: _bypass() if (ctx.ceph[cluster_name].bootstrapped)\
                              else download_cephadm(ctx=ctx, config=config, ref=ref),
            lambda: ceph_log(ctx=ctx, config=config),
            lambda: ceph_crash(ctx=ctx, config=config),
            lambda: _bypass() if (ctx.ceph[cluster_name].bootstrapped)\
                              else ceph_bootstrap(ctx, config),
            lambda: crush_setup(ctx=ctx, config=config),
            lambda: ceph_mons(ctx=ctx, config=config),
            lambda: distribute_config_and_admin_keyring(ctx=ctx, config=config),
            lambda: ceph_mgrs(ctx=ctx, config=config),
            lambda: ceph_osds(ctx=ctx, config=config),
            lambda: ceph_mdss(ctx=ctx, config=config),
            lambda: ceph_rgw(ctx=ctx, config=config),
            lambda: ceph_iscsi(ctx=ctx, config=config),
            lambda: ceph_monitoring('prometheus', ctx=ctx, config=config),
            lambda: ceph_monitoring('node-exporter', ctx=ctx, config=config),
            lambda: ceph_monitoring('alertmanager', ctx=ctx, config=config),
            lambda: ceph_monitoring('grafana', ctx=ctx, config=config),
            lambda: ceph_clients(ctx=ctx, config=config),
            lambda: create_rbd_pool(ctx=ctx, config=config),
    ):
        ctx.managers[cluster_name] = CephManager(
            ctx.ceph[cluster_name].bootstrap_remote,
            ctx=ctx,
            logger=log.getChild('ceph_manager.' + cluster_name),
            cluster=cluster_name,
            cephadm=True,
        )

        try:
            if config.get('wait-for-healthy', True):
                healthy(ctx=ctx, config=config)

            log.info('Setup complete, yielding')
            yield

        finally:
            log.info('Teardown begin')
<|MERGE_RESOLUTION|>--- conflicted
+++ resolved
@@ -330,11 +330,6 @@
     ctx.cluster.run(args=[
         'sudo', 'chmod', '777', '/etc/ceph',
         ]);
-<<<<<<< HEAD
-    if registry:
-        add_mirror_to_cluster(ctx, registry)
-=======
->>>>>>> 94a0af28
     try:
         # write seed config
         log.info('Writing seed config...')
