--- conflicted
+++ resolved
@@ -530,15 +530,40 @@
             self.verify_mds_metrics(client_count=1, mul_fs=fscid_list), 30)
         log.debug(f"metrics={metrics}")
         self.assertTrue(valid)
-<<<<<<< HEAD
-        
-        client_metadata = metrics['client_metadata']
-
-        for i in client_metadata:
-            if not (client_metadata[i]['hostname']):
-                raise RuntimeError("hostname not found!")
-            if not (client_metadata[i]['valid_metrics']):
-                raise RuntimeError("valid_metrics not found!")
+
+        client_metadata_a = metrics['client_metadata']['fs1']
+        client_metadata_b = metrics['client_metadata']['fs2']
+
+        for i in client_metadata_a:
+            if not (client_metadata_a[i]['hostname']):
+                raise RuntimeError("hostname of fs1 not found!")
+            if not (client_metadata_a[i]['valid_metrics']):
+                raise RuntimeError("valid_metrics of fs1 not found!")
+
+        for i in client_metadata_b:
+            if not (client_metadata_b[i]['hostname']):
+                raise RuntimeError("hostname of fs2 not found!")
+            if not (client_metadata_b[i]['valid_metrics']):
+                raise RuntimeError("valid_metrics of fs2 not found!")
+
+    def test_non_existing_mds_rank(self):
+        def verify_filtered_metrics(metrics):
+        # checks if the metrics has non empty client_metadata and global_metrics
+            if metrics['client_metadata'].get(self.fs.name, {})\
+              or metrics['global_metrics'].get(self.fs.name, {}):
+                return True
+            return False
+
+        try:
+            # validate
+            filter_rank = random.randint(1, 10)
+            valid, metrics = self._get_metrics(verify_filtered_metrics, 30,
+                                               '--mds_rank={}'.format(filter_rank))
+            log.info(f'metrics={metrics}')
+            self.assertFalse(valid, "Fetched 'ceph fs perf stats' metrics using nonexistent MDS rank")
+        except MaxWhileTries:
+            # success
+            pass
 
     def test_perf_stats_stale_metrics_with_multiple_filesystem(self):
         self.mount_a.umount_wait()
@@ -615,39 +640,3 @@
         finally:
             # cleanup test directories
             self._cleanup_test_dirs()
-=======
-
-        client_metadata_a = metrics['client_metadata']['fs1']
-        client_metadata_b = metrics['client_metadata']['fs2']
-
-        for i in client_metadata_a:
-            if not (client_metadata_a[i]['hostname']):
-                raise RuntimeError("hostname of fs1 not found!")
-            if not (client_metadata_a[i]['valid_metrics']):
-                raise RuntimeError("valid_metrics of fs1 not found!")
-
-        for i in client_metadata_b:
-            if not (client_metadata_b[i]['hostname']):
-                raise RuntimeError("hostname of fs2 not found!")
-            if not (client_metadata_b[i]['valid_metrics']):
-                raise RuntimeError("valid_metrics of fs2 not found!")
-
-    def test_non_existing_mds_rank(self):
-        def verify_filtered_metrics(metrics):
-        # checks if the metrics has non empty client_metadata and global_metrics
-            if metrics['client_metadata'].get(self.fs.name, {})\
-              or metrics['global_metrics'].get(self.fs.name, {}):
-                return True
-            return False
-
-        try:
-            # validate
-            filter_rank = random.randint(1, 10)
-            valid, metrics = self._get_metrics(verify_filtered_metrics, 30,
-                                               '--mds_rank={}'.format(filter_rank))
-            log.info(f'metrics={metrics}')
-            self.assertFalse(valid, "Fetched 'ceph fs perf stats' metrics using nonexistent MDS rank")
-        except MaxWhileTries:
-            # success
-            pass
->>>>>>> 74489c4f
