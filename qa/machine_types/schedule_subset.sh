#!/bin/bash -e

#command line => CEPH_BRANCH=<branch>; MACHINE_NAME=<machine_type>; SUITE_NAME=<suite>; ../schedule_subset.sh <day_of_week> $CEPH_BRANCH $MACHINE_NAME $SUITE_NAME $CEPH_QA_EMAIL $KERNEL <$FILTER>

<<<<<<< HEAD
# $1 - part (added to day of year)
# $2 - branch name
# $3 - machine name
# $4 - suite name
# $5 - email address
# $6 - kernel (distro or testing)
# $7 - filter out (this arg is to be at the end of the command line for now)

echo "Scheduling " $2 " branch"
if [ $2 = "master" ] ; then
        # run master branch with --newest option looking for good sha1 7 builds back with /100000 jobs
        # using '-p 80 --force-priority' as an execption ATM
        teuthology-suite -v -c $2 -m $3 -k $6 -s $4 --subset $(echo "$(date +%j) + $1" | bc)/100000 --newest 100 -e $5 $7
elif [ $2 = "jewel" ] ; then
        # run jewel branch with /40 jobs
        teuthology-suite -v -c $2 -m $3 -k $6 -s $4 --subset $(echo "$(date +%j) + $1" | bc)/40 -e $5 $7
elif [ $2 = "kraken" ] ; then
        # run kraken branch with /999 jobs
        teuthology-suite -v -c $2 -m $3 -k $6 -s $4 --subset $(echo "$(date +%j) + $1" | bc)/999 -e $5 $7
elif [ $2 = "luminous" ] ; then
        # run luminous branch with /999 jobs
        teuthology-suite -v -c $2 -m $3 -k $6 -s $4 --subset $(echo "$(date +%j) + $1" | bc)/999 -e $5 $7
elif [ $2 = "mimic" ] ; then
        # run mimic branch with /999 jobs
        teuthology-suite -v -c $2 -m $3 -k $6 -s $4 --subset $(echo "$(date +%j) + $1" | bc)/999 -e $5 $7
elif [ $2 = "nautilus" ] ; then
        # run nautilus branch with /2999 jobs == ~ 250 jobs
        teuthology-suite -v -c $2 -m $3 -k $6 -s $4 --subset $(echo "$(date +%j) + $1" | bc)/2999 -e $5 $7
elif [ $2 = "octopus" ] ; then
        teuthology-suite -v -c $2 -m $3 -k $6 -s $4 --subset $(echo "$(date +%j) + $1" | bc)/9999 -e $5 $7
        # run octopus branch with /100000 jobs for rados == ~ 300 job
elif [ $2 = "pacific" ] ; then
        teuthology-suite -v -c $2 -m $3 -k $6 -s $4 --subset $(echo "$(date +%j) + $1" | bc)/99999 -e $5 $7 -p 80 --force-priority
        # run pacific branch with /99999 jobs for rados == ~ 367 job
else
        # run NON master branches without --newest
        teuthology-suite -v -c $2 -m $3 -k $6 -s $4 --subset $(echo "$(date +%j) + $1" | bc)/999 -e $5 $7
fi
=======
partitions="$1"
shift
branch="$1"
shift
machine="$1"
shift
suite="$1"
shift
email="$1"
shift
kernel="$1"
shift
# rest of arguments passed directly to teuthology-suite

echo "Scheduling $branch branch"
teuthology-suite -v -c "$branch" -m "$machine" -k "$kernel" -s "$suite" --subset "$((RANDOM % partitions))/$partitions" --newest 100 -e "$email" "$@"
>>>>>>> 94a0af28
<|MERGE_RESOLUTION|>--- conflicted
+++ resolved
@@ -2,46 +2,6 @@
 
 #command line => CEPH_BRANCH=<branch>; MACHINE_NAME=<machine_type>; SUITE_NAME=<suite>; ../schedule_subset.sh <day_of_week> $CEPH_BRANCH $MACHINE_NAME $SUITE_NAME $CEPH_QA_EMAIL $KERNEL <$FILTER>
 
-<<<<<<< HEAD
-# $1 - part (added to day of year)
-# $2 - branch name
-# $3 - machine name
-# $4 - suite name
-# $5 - email address
-# $6 - kernel (distro or testing)
-# $7 - filter out (this arg is to be at the end of the command line for now)
-
-echo "Scheduling " $2 " branch"
-if [ $2 = "master" ] ; then
-        # run master branch with --newest option looking for good sha1 7 builds back with /100000 jobs
-        # using '-p 80 --force-priority' as an execption ATM
-        teuthology-suite -v -c $2 -m $3 -k $6 -s $4 --subset $(echo "$(date +%j) + $1" | bc)/100000 --newest 100 -e $5 $7
-elif [ $2 = "jewel" ] ; then
-        # run jewel branch with /40 jobs
-        teuthology-suite -v -c $2 -m $3 -k $6 -s $4 --subset $(echo "$(date +%j) + $1" | bc)/40 -e $5 $7
-elif [ $2 = "kraken" ] ; then
-        # run kraken branch with /999 jobs
-        teuthology-suite -v -c $2 -m $3 -k $6 -s $4 --subset $(echo "$(date +%j) + $1" | bc)/999 -e $5 $7
-elif [ $2 = "luminous" ] ; then
-        # run luminous branch with /999 jobs
-        teuthology-suite -v -c $2 -m $3 -k $6 -s $4 --subset $(echo "$(date +%j) + $1" | bc)/999 -e $5 $7
-elif [ $2 = "mimic" ] ; then
-        # run mimic branch with /999 jobs
-        teuthology-suite -v -c $2 -m $3 -k $6 -s $4 --subset $(echo "$(date +%j) + $1" | bc)/999 -e $5 $7
-elif [ $2 = "nautilus" ] ; then
-        # run nautilus branch with /2999 jobs == ~ 250 jobs
-        teuthology-suite -v -c $2 -m $3 -k $6 -s $4 --subset $(echo "$(date +%j) + $1" | bc)/2999 -e $5 $7
-elif [ $2 = "octopus" ] ; then
-        teuthology-suite -v -c $2 -m $3 -k $6 -s $4 --subset $(echo "$(date +%j) + $1" | bc)/9999 -e $5 $7
-        # run octopus branch with /100000 jobs for rados == ~ 300 job
-elif [ $2 = "pacific" ] ; then
-        teuthology-suite -v -c $2 -m $3 -k $6 -s $4 --subset $(echo "$(date +%j) + $1" | bc)/99999 -e $5 $7 -p 80 --force-priority
-        # run pacific branch with /99999 jobs for rados == ~ 367 job
-else
-        # run NON master branches without --newest
-        teuthology-suite -v -c $2 -m $3 -k $6 -s $4 --subset $(echo "$(date +%j) + $1" | bc)/999 -e $5 $7
-fi
-=======
 partitions="$1"
 shift
 branch="$1"
@@ -57,5 +17,4 @@
 # rest of arguments passed directly to teuthology-suite
 
 echo "Scheduling $branch branch"
-teuthology-suite -v -c "$branch" -m "$machine" -k "$kernel" -s "$suite" --subset "$((RANDOM % partitions))/$partitions" --newest 100 -e "$email" "$@"
->>>>>>> 94a0af28
+teuthology-suite -v -c "$branch" -m "$machine" -k "$kernel" -s "$suite" --subset "$((RANDOM % partitions))/$partitions" --newest 100 -e "$email" "$@"