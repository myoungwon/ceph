--- conflicted
+++ resolved
@@ -22,12 +22,9 @@
 
 #include "common/Timer.h"
 
-<<<<<<< HEAD
 #include "auth/AuthClientHandler.h"
 
-=======
 #include "messages/MMonSubscribe.h"
->>>>>>> 1b583a7d
 
 class MonMap;
 class MMonMap;
@@ -40,28 +37,19 @@
 private:
   Messenger *messenger;
 
-<<<<<<< HEAD
-  bufferlist signed_ticket;
   bufferlist tgt;
-=======
   entity_addr_t my_addr;
 
   Context *mount_timeout_event;
->>>>>>> 1b583a7d
 
   Mutex monc_lock;
   Mutex auth_lock;
   bool mounted;
   int mounters;
   Cond mount_cond, map_cond;
-<<<<<<< HEAD
   AuthClientHandler auth_client_handler;
 
-  bool dispatch_impl(Message *m);
-=======
-
   bool ms_dispatch(Message *m);
->>>>>>> 1b583a7d
   void handle_monmap(MMonMap *m);
 
   void ms_handle_remote_reset(const entity_addr_t& peer);
@@ -166,9 +154,6 @@
   void _try_mount(double timeout);
   void _mount_timeout(double timeout);
   void handle_mount_ack(MClientMountAck* m);
-<<<<<<< HEAD
-  void handle_unmount(Message* m);
-=======
 
   // mon subscriptions
 private:
@@ -197,7 +182,6 @@
     }
   }
   void handle_subscribe_ack(MMonSubscribeAck* m);
->>>>>>> 1b583a7d
 
  public:
   MonClient() : messenger(NULL),
@@ -209,23 +193,15 @@
     //            auth_handler(this) {
     mounted = false;
     mounters = 0;
-<<<<<<< HEAD
-    unmounting = false;
-=======
->>>>>>> 1b583a7d
   }
 
   int build_initial_monmap();
   int get_monmap();
 
   int mount(double mount_timeout);
-<<<<<<< HEAD
-  int unmount(double timeout);
   int authorize(uint32_t want_keys, double timeout);
-=======
 
   void tick();
->>>>>>> 1b583a7d
 
   void send_mon_message(Message *m, bool new_mon=false);
   void note_mon_leader(int m) {
@@ -272,11 +248,6 @@
 
   void set_messenger(Messenger *m) { messenger = m; }
 
-<<<<<<< HEAD
-  bufferlist& get_signed_ticket() { return signed_ticket; }
-=======
->>>>>>> 1b583a7d
-
 };
 
 #endif