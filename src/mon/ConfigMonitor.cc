// -*- mode:C++; tab-width:8; c-basic-offset:2; indent-tabs-mode:t -*-
// vim: ts=8 sw=2 smarttab

#include <boost/algorithm/string/predicate.hpp>

#include "mon/Monitor.h"
#include "mon/ConfigMonitor.h"
#include "mon/KVMonitor.h"
#include "mon/MgrMonitor.h"
#include "mon/OSDMonitor.h"
#include "messages/MConfig.h"
#include "messages/MGetConfig.h"
#include "messages/MMonCommand.h"
#include "common/Formatter.h"
#include "common/TextTable.h"
#include "common/cmdparse.h"
#include "include/stringify.h"

#define dout_subsys ceph_subsys_mon
#undef dout_prefix
#define dout_prefix _prefix(_dout, mon, this)
using namespace TOPNSPC::common;

using namespace std::literals;

using std::cerr;
using std::cout;
using std::dec;
using std::hex;
using std::list;
using std::map;
using std::make_pair;
using std::ostream;
using std::ostringstream;
using std::pair;
using std::set;
using std::setfill;
using std::string;
using std::stringstream;
using std::to_string;
using std::vector;
using std::unique_ptr;

using ceph::bufferlist;
using ceph::decode;
using ceph::encode;
using ceph::Formatter;
using ceph::JSONFormatter;
using ceph::mono_clock;
using ceph::mono_time;
using ceph::timespan_str;
static ostream& _prefix(std::ostream *_dout, const Monitor &mon,
                        const ConfigMonitor *hmon) {
  return *_dout << "mon." << mon.name << "@" << mon.rank
		<< "(" << mon.get_state_name() << ").config ";
}

const string KEY_PREFIX("config/");
const string HISTORY_PREFIX("config-history/");

ConfigMonitor::ConfigMonitor(Monitor &m, Paxos &p, const string& service_name)
  : PaxosService(m, p, service_name) {
}

void ConfigMonitor::init()
{
  dout(10) << __func__ << dendl;
}

void ConfigMonitor::create_initial()
{
  dout(10) << __func__ << dendl;
  version = 0;
  pending.clear();
}

void ConfigMonitor::update_from_paxos(bool *need_bootstrap)
{
  if (version == get_last_committed()) {
    return;
  }
  version = get_last_committed();
  dout(10) << __func__ << " " << version << dendl;
  load_config();
  check_all_subs();
}

void ConfigMonitor::create_pending()
{
  dout(10) << " " << version << dendl;
  pending.clear();
  pending_description.clear();
}

void ConfigMonitor::encode_pending(MonitorDBStore::TransactionRef t)
{
  dout(10) << " " << (version+1) << dendl;
  put_last_committed(t, version+1);
  // NOTE: caller should have done encode_pending_to_kvmon() and
  // kvmon->propose_pending() to commit the actual config changes.
}

void ConfigMonitor::encode_pending_to_kvmon()
{
  // we need to pass our data through KVMonitor so that it is properly
  // versioned and shared with subscribers.
  for (auto& [key, value] : pending_cleanup) {
    if (pending.count(key) == 0) {
      derr << __func__ << " repair: adjusting config key '" << key << "'"
	   << dendl;
      pending[key] = value;
    }
  }
  pending_cleanup.clear();

  // TODO: record changed sections (osd, mds.foo, rack:bar, ...)

  string history = HISTORY_PREFIX + stringify(version+1) + "/";
  {
    bufferlist metabl;
    ::encode(ceph_clock_now(), metabl);
    ::encode(pending_description, metabl);
<<<<<<< HEAD
    t->put(KV_PREFIX, history, metabl);
=======
    mon.kvmon()->enqueue_set(history, metabl);
>>>>>>> 94a0af28
  }
  for (auto& p : pending) {
    string key = KEY_PREFIX + p.first;
    auto q = current.find(p.first);
    if (q != current.end()) {
      if (p.second && *p.second == q->second) {
	continue;
      }
<<<<<<< HEAD
      t->put(KV_PREFIX, history + "-" + p.first, q->second);
=======
      mon.kvmon()->enqueue_set(history + "-" + p.first, q->second);
>>>>>>> 94a0af28
    } else if (!p.second) {
      continue;
    }
    if (p.second) {
      dout(20) << __func__ << " set " << key << dendl;
<<<<<<< HEAD
      t->put(KV_PREFIX, key, *p.second);
      t->put(KV_PREFIX, history + "+" + p.first, *p.second);
    } else {
      dout(20) << __func__ << " rm " << key << dendl;
      t->erase(KV_PREFIX, key);
=======
      mon.kvmon()->enqueue_set(key, *p.second);
      mon.kvmon()->enqueue_set(history + "+" + p.first, *p.second);
   } else {
      dout(20) << __func__ << " rm " << key << dendl;
      mon.kvmon()->enqueue_rm(key);
>>>>>>> 94a0af28
    }
  }
}

version_t ConfigMonitor::get_trim_to() const
{
  // we don't actually need *any* old states, but keep a few.
  if (version > 5) {
    return version - 5;
  }
  return 0;
}

bool ConfigMonitor::preprocess_query(MonOpRequestRef op)
{
  switch (op->get_req()->get_type()) {
  case MSG_MON_COMMAND:
    try {
      return preprocess_command(op);
    } catch (const bad_cmd_get& e) {
      bufferlist bl;
      mon.reply_command(op, -EINVAL, e.what(), bl, get_last_committed());
      return true;
    }
  }
  return false;
}

static string indent_who(const string& who)
{
  if (who == "global") {
    return who;
  }
  if (who.find('.') == string::npos) {
    return "  " + who;
  }
  return "    " + who;
}

bool ConfigMonitor::preprocess_command(MonOpRequestRef op)
{
  auto m = op->get_req<MMonCommand>();
  std::stringstream ss;
  int err = 0;

  cmdmap_t cmdmap;
  if (!cmdmap_from_json(m->cmd, &cmdmap, ss)) {
    string rs = ss.str();
    mon.reply_command(op, -EINVAL, rs, get_last_committed());
    return true;
  }
  string format;
  cmd_getval(cmdmap, "format", format, string("plain"));
  boost::scoped_ptr<Formatter> f(Formatter::create(format));

  string prefix;
  cmd_getval(cmdmap, "prefix", prefix);

  bufferlist odata;
  if (prefix == "config help") {
    stringstream ss;
    string name;
    cmd_getval(cmdmap, "key", name);
    const Option *opt = g_conf().find_option(name);
    if (!opt) {
      opt = mon.mgrmon()->find_module_option(name);
    }
    if (opt) {
      if (f) {
	f->dump_object("option", *opt);
      } else {
	opt->print(&ss);
      }
    } else {
      ss << "configuration option '" << name << "' not recognized";
      err = -ENOENT;
      goto reply;
    }
    if (f) {
      f->flush(odata);
    } else {
      odata.append(ss.str());
    }
  } else if (prefix == "config ls") {
    ostringstream ss;
    if (f) {
      f->open_array_section("options");
    }
    for (auto& i : ceph_options) {
      if (f) {
	f->dump_string("option", i.name);
      } else {
	ss << i.name << "\n";
      }
    }
    for (auto& i : mon.mgrmon()->get_mgr_module_options()) {
      if (f) {
	f->dump_string("option", i.first);
      } else {
	ss << i.first << "\n";
      }
    }
    if (f) {
      f->close_section();
      f->flush(odata);
    } else {
      odata.append(ss.str());
    }
  } else if (prefix == "config dump") {
    list<pair<string,Section*>> sections = {
      make_pair("global", &config_map.global)
    };
    for (string type : { "mon", "mgr", "osd", "mds", "client" }) {
      auto i = config_map.by_type.find(type);
      if (i != config_map.by_type.end()) {
	sections.push_back(make_pair(i->first, &i->second));
      }
      auto j = config_map.by_id.lower_bound(type);
      while (j != config_map.by_id.end() &&
	     j->first.find(type) == 0) {
	sections.push_back(make_pair(j->first, &j->second));
	++j;
      }
    }
    TextTable tbl;
    if (!f) {
      tbl.define_column("WHO", TextTable::LEFT, TextTable::LEFT);
      tbl.define_column("MASK", TextTable::LEFT, TextTable::LEFT);
      tbl.define_column("LEVEL", TextTable::LEFT, TextTable::LEFT);
      tbl.define_column("OPTION", TextTable::LEFT, TextTable::LEFT);
      tbl.define_column("VALUE", TextTable::LEFT, TextTable::LEFT);
      tbl.define_column("RO", TextTable::LEFT, TextTable::LEFT);
    } else {
      f->open_array_section("config");
    }
    for (auto s : sections) {
      for (auto& i : s.second->options) {
	if (!f) {
	  tbl << indent_who(s.first);
	  tbl << i.second.mask.to_str();
	  tbl << Option::level_to_str(i.second.opt->level);
          tbl << i.first;
	  tbl << i.second.raw_value;
	  tbl << (i.second.opt->can_update_at_runtime() ? "" : "*");
	  tbl << TextTable::endrow;
	} else {
	  f->open_object_section("option");
	  f->dump_string("section", s.first);
	  i.second.dump(f.get());
	  f->close_section();
	}
      }
    }
    if (!f) {
      odata.append(stringify(tbl));
    } else {
      f->close_section();
      f->flush(odata);
    }
  } else if (prefix == "config get") {
    string who, name;
    cmd_getval(cmdmap, "who", who);

    EntityName entity;
    if (!entity.from_str(who) &&
	!entity.from_str(who + ".")) {
      ss << "unrecognized entity '" << who << "'";
      err = -EINVAL;
      goto reply;
    }

    map<string,string> crush_location;
    string device_class;
    if (entity.is_osd()) {
      mon.osdmon()->osdmap.crush->get_full_location(who, &crush_location);
      int id = atoi(entity.get_id().c_str());
      const char *c = mon.osdmon()->osdmap.crush->get_item_class(id);
      if (c) {
	device_class = c;
      }
      dout(10) << __func__ << " crush_location " << crush_location
	       << " class " << device_class << dendl;
    }

    std::map<std::string,pair<std::string,const MaskedOption*>> src;
    auto config = config_map.generate_entity_map(
      entity,
      crush_location,
      mon.osdmon()->osdmap.crush.get(),
      device_class,
      &src);

    if (cmd_getval(cmdmap, "key", name)) {
      const Option *opt = g_conf().find_option(name);
      if (!opt) {
	opt = mon.mgrmon()->find_module_option(name);
      }
      if (!opt) {
	err = -ENOENT;
	goto reply;
      }
      if (opt->has_flag(Option::FLAG_NO_MON_UPDATE)) {
	// handle special options
	if (name == "fsid") {
	  odata.append(stringify(mon.monmap->get_fsid()));
	  odata.append("\n");
	  goto reply;
	}
	err = -EINVAL;
	ss << name << " is special and cannot be stored by the mon";
	goto reply;
      }
      // get a single value
      auto p = config.find(name);
      if (p != config.end()) {
	odata.append(p->second);
	odata.append("\n");
	goto reply;
      }
      if (!entity.is_client() &&
	  !boost::get<boost::blank>(&opt->daemon_value)) {
	odata.append(Option::to_str(opt->daemon_value));
      } else {
	odata.append(Option::to_str(opt->value));
      }
      odata.append("\n");
    } else {
      // dump all (non-default) values for this entity
      TextTable tbl;
      if (!f) {
	tbl.define_column("WHO", TextTable::LEFT, TextTable::LEFT);
	tbl.define_column("MASK", TextTable::LEFT, TextTable::LEFT);
	tbl.define_column("LEVEL", TextTable::LEFT, TextTable::LEFT);
	tbl.define_column("OPTION", TextTable::LEFT, TextTable::LEFT);
	tbl.define_column("VALUE", TextTable::LEFT, TextTable::LEFT);
	tbl.define_column("RO", TextTable::LEFT, TextTable::LEFT);
      } else {
	f->open_object_section("config");
      }
      auto p = config.begin();
      auto q = src.begin();
      for (; p != config.end(); ++p, ++q) {
	if (name.size() && p->first != name) {
	  continue;
	}
	if (!f) {
	  tbl << q->second.first;
	  tbl << q->second.second->mask.to_str();
	  tbl << Option::level_to_str(q->second.second->opt->level);
	  tbl << p->first;
	  tbl << p->second;
	  tbl << (q->second.second->opt->can_update_at_runtime() ? "" : "*");
	  tbl << TextTable::endrow;
	} else {
	  f->open_object_section(p->first.c_str());
	  f->dump_string("value", p->second);
	  f->dump_string("section", q->second.first);
	  f->dump_object("mask", q->second.second->mask);
	  f->dump_bool("can_update_at_runtime",
		       q->second.second->opt->can_update_at_runtime());
	  f->close_section();
	}
      }
      if (!f) {
	odata.append(stringify(tbl));
      } else {
	f->close_section();
	f->flush(odata);
      }
    }
  } else if (prefix == "config log") {
    int64_t num = 10;
    cmd_getval(cmdmap, "num", num);
    ostringstream ds;
    if (f) {
      f->open_array_section("changesets");
    }
    for (version_t v = version; v > version - std::min(version, (version_t)num); --v) {
      ConfigChangeSet ch;
      load_changeset(v, &ch);
      if (f) {
	f->dump_object("changeset", ch);
      } else {
	ch.print(ds);
      }
    }
    if (f) {
      f->close_section();
      f->flush(odata);
    } else {
      odata.append(ds.str());
    }
  } else if (prefix == "config generate-minimal-conf") {
    ostringstream conf;
    conf << "# minimal ceph.conf for " << mon.monmap->get_fsid() << "\n";

    // the basics
    conf << "[global]\n";
    conf << "\tfsid = " << mon.monmap->get_fsid() << "\n";
    conf << "\tmon_host = ";
    for (auto i = mon.monmap->mon_info.begin();
	 i != mon.monmap->mon_info.end();
	 ++i) {
      if (i != mon.monmap->mon_info.begin()) {
	conf << " ";
      }
      if (i->second.public_addrs.size() == 1 &&
	  i->second.public_addrs.front().is_legacy() &&
	  i->second.public_addrs.front().get_port() == CEPH_MON_PORT_LEGACY) {
	// if this is a legacy addr on the legacy default port, then
	// use the legacy-compatible formatting so that old clients
	// can use this config.  new code will see the :6789 and correctly
	// interpret this as a v1 address.
	conf << i->second.public_addrs.get_legacy_str();
      } else {
	conf << i->second.public_addrs;
      }
    }
    conf << "\n";
    conf << config_map.global.get_minimal_conf();
    for (auto m : { &config_map.by_type, &config_map.by_id }) {
      for (auto& i : *m) {
	auto s = i.second.get_minimal_conf();
	if (s.size()) {
	  conf << "\n[" << i.first << "]\n" << s;
	}
      }
    }
    odata.append(conf.str());
    err = 0;
  } else {
    return false;
  }

  reply:
  mon.reply_command(op, err, ss.str(), odata, get_last_committed());
  return true;
}

void ConfigMonitor::handle_get_config(MonOpRequestRef op)
{
  auto m = op->get_req<MGetConfig>();
  dout(10) << __func__ << " " << m->name << " host " << m->host << dendl;

  const OSDMap& osdmap = mon.osdmon()->osdmap;
  map<string,string> crush_location;
  osdmap.crush->get_full_location(m->host, &crush_location);
  auto out = config_map.generate_entity_map(
    m->name,
    crush_location,
    osdmap.crush.get(),
    m->device_class);
  dout(20) << " config is " << out << dendl;
  m->get_connection()->send_message(new MConfig{std::move(out)});
}

bool ConfigMonitor::prepare_update(MonOpRequestRef op)
{
  Message *m = op->get_req();
  dout(7) << "prepare_update " << *m
	  << " from " << m->get_orig_source_inst() << dendl;
  switch (m->get_type()) {
  case MSG_MON_COMMAND:
    try {
      return prepare_command(op);
    } catch (const bad_cmd_get& e) {
      bufferlist bl;
      mon.reply_command(op, -EINVAL, e.what(), bl, get_last_committed());
      return true;
    }
  }
  return false;
}

bool ConfigMonitor::prepare_command(MonOpRequestRef op)
{
  auto m = op->get_req<MMonCommand>();
  std::stringstream ss;
  int err = -EINVAL;

  // make sure kv is writeable.
  if (!mon.kvmon()->is_writeable()) {
    dout(10) << __func__ << " waiting for kv mon to be writeable" << dendl;
    mon.kvmon()->wait_for_writeable(op, new C_RetryMessage(this, op));
    return false;
  }

  cmdmap_t cmdmap;
  if (!cmdmap_from_json(m->cmd, &cmdmap, ss)) {
    string rs = ss.str();
    mon.reply_command(op, -EINVAL, rs, get_last_committed());
    return true;
  }

  string prefix;
  cmd_getval(cmdmap, "prefix", prefix);
  bufferlist odata;

  if (prefix == "config set" ||
      prefix == "config rm") {
    string who;
    string name, value;
    bool force = false;
    cmd_getval(cmdmap, "who", who);
    cmd_getval(cmdmap, "name", name);
    cmd_getval(cmdmap, "value", value);
    cmd_getval(cmdmap, "force", force);

    if (prefix == "config set" && !force) {
      const Option *opt = g_conf().find_option(name);
      if (!opt) {
	opt = mon.mgrmon()->find_module_option(name);
      }
      if (!opt) {
	ss << "unrecognized config option '" << name << "'";
	err = -EINVAL;
	goto reply;
      }

      Option::value_t real_value;
      string errstr;
      err = opt->parse_value(value, &real_value, &errstr, &value);
      if (err < 0) {
	ss << "error parsing value: " << errstr;
	goto reply;
      }

      if (opt->has_flag(Option::FLAG_NO_MON_UPDATE)) {
	err = -EINVAL;
	ss << name << " is special and cannot be stored by the mon";
	goto reply;
      }
    }

    string section;
    OptionMask mask;
    if (!ConfigMap::parse_mask(who, &section, &mask)) {
      ss << "unrecognized config target '" << who << "'";
      err = -EINVAL;
      goto reply;
    }

    string key;
    if (section.size()) {
      key += section + "/";
    } else {
      key += "global/";
    }
    string mask_str = mask.to_str();
    if (mask_str.size()) {
      key += mask_str + "/";
    }
    key += name;

    if (prefix == "config set") {
      bufferlist bl;
      bl.append(value);
      pending[key] = bl;
    } else {
      pending[key] = boost::none;
    }
    goto update;
  } else if (prefix == "config reset") {
    int64_t revert_to = -1;
    cmd_getval(cmdmap, "num", revert_to);
    if (revert_to < 0 ||
        revert_to > (int64_t)version) {
      err = -EINVAL;
      ss << "must specify a valid historical version to revert to; "
         << "see 'ceph config log' for a list of avialable configuration "
         << "historical versions";
      goto reply;
    }
    if (revert_to == (int64_t)version) {
      err = 0;
      goto reply;
    }
    for (int64_t v = version; v > revert_to; --v) {
      ConfigChangeSet ch;
      load_changeset(v, &ch);
      for (auto& i : ch.diff) {
	if (i.second.first) {
	  bufferlist bl;
	  bl.append(*i.second.first);
	  pending[i.first] = bl;
	} else if (i.second.second) {
	  pending[i.first] = boost::none;
	}
      }
    }
    pending_description = string("reset to ") + stringify(revert_to);
    goto update;
  } else if (prefix == "config assimilate-conf") {
    ConfFile cf;
    bufferlist bl = m->get_data();
    err = cf.parse_bufferlist(&bl, &ss);
    if (err < 0) {
      goto reply;
    }
    bool updated = false;
    ostringstream newconf;
    for (auto& [section, s] : cf) {
      dout(20) << __func__ << " [" << section << "]" << dendl;
      bool did_section = false;
      for (auto& [key, val] : s) {
	Option::value_t real_value;
	string value;
	string errstr;
	if (key.empty()) {
	  continue;
	}
	// a known and worthy option?
	const Option *o = g_conf().find_option(key);
	if (!o) {
	  o = mon.mgrmon()->find_module_option(key);
	}
	if (!o ||
	    (o->flags & Option::FLAG_NO_MON_UPDATE) ||
	    (o->flags & Option::FLAG_CLUSTER_CREATE)) {
	  goto skip;
	}
	// normalize
	err = o->parse_value(val, &real_value, &errstr, &value);
	if (err < 0) {
	  dout(20) << __func__ << " failed to parse " << key << " = '"
		   << val << "'" << dendl;
	  goto skip;
	}
	// does it conflict with an existing value?
	{
	  const Section *s = config_map.find_section(section);
	  if (s) {
	    auto k = s->options.find(key);
	    if (k != s->options.end()) {
	      if (value != k->second.raw_value) {
		dout(20) << __func__ << " have " << key
			 << " = " << k->second.raw_value
			 << " (not " << value << ")" << dendl;
		goto skip;
	      }
	      dout(20) << __func__ << " already have " << key
		       << " = " << k->second.raw_value << dendl;
	      continue;
	    }
	  }
	}
	dout(20) << __func__ << "  add " << key << " = " << value
		 << " (" << val << ")" << dendl;
	{
	  bufferlist bl;
	  bl.append(value);
	  pending[section + "/" + key] = bl;
	  updated = true;
	}
	continue;

       skip:
	dout(20) << __func__ << " skip " << key << " = " << value
		 << " (" << val << ")" << dendl;
	if (!did_section) {
	  newconf << "\n[" << section << "]\n";
	  did_section = true;
	}
	newconf << "\t" << key << " = " << val << "\n";
      }
    }
    odata.append(newconf.str());
    if (updated) {
      goto update;
    }
  } else {
    ss << "unknown command " << prefix;
    err = -EINVAL;
  }

reply:
  mon.reply_command(op, err, ss.str(), odata, get_last_committed());
  return false;

update:
  // see if there is an actual change
  auto p = pending.begin();
  while (p != pending.end()) {
    auto q = current.find(p->first);
    if (p->second && q != current.end() && *p->second == q->second) {
      // set to same value
      p = pending.erase(p);
    } else if (!p->second && q == current.end()) {
      // erasing non-existent value
      p = pending.erase(p);
    } else {
      ++p;
    }
  }
  if (pending.empty()) {
    err = 0;
    goto reply;
  }
  // immediately propose *with* KV mon
  encode_pending_to_kvmon();
  paxos.plug();
  mon.kvmon()->propose_pending();
  paxos.unplug();
  force_immediate_propose();
  wait_for_finished_proposal(
    op,
    new Monitor::C_Command(
      mon, op, 0, ss.str(), odata,
      get_last_committed() + 1));
  return true;
}

void ConfigMonitor::tick()
{
  if (!is_active() || !mon.is_leader()) {
    return;
  }
  dout(10) << __func__ << dendl;
  bool changed = false;
  if (!pending_cleanup.empty()) {
    changed = true;
  }
  if (changed && mon.kvmon()->is_writeable()) {
    paxos.plug();
    encode_pending_to_kvmon();
    mon.kvmon()->propose_pending();
    paxos.unplug();
    propose_pending();
  }
}

void ConfigMonitor::on_active()
{
}

void ConfigMonitor::load_config()
{
  std::map<std::string,std::string> renamed_pacific = {
    { "mon_osd_blacklist_default_expire", "mon_osd_blocklist_default_expire" },
    { "mon_mds_blacklist_interval", "mon_mds_blocklist_interval" },
    { "mon_mgr_blacklist_interval", "mon_mgr_blocklist_interval" },
    { "rbd_blacklist_on_break_lock", "rbd_blocklist_on_break_lock" },
    { "rbd_blacklist_expire_seconds", "rbd_blocklist_expire_seconds" },
    { "mds_session_blacklist_on_timeout", "mds_session_blocklist_on_timeout" },
    { "mds_session_blacklist_on_evict", "mds_session_blocklist_on_evict" },
  };

  unsigned num = 0;
  KeyValueDB::Iterator it = mon.store->get_iterator(KV_PREFIX);
  it->lower_bound(KEY_PREFIX);
  config_map.clear();
  current.clear();
  pending_cleanup.clear();
  while (it->valid() &&
	 it->key().compare(0, KEY_PREFIX.size(), KEY_PREFIX) == 0) {
    string key = it->key().substr(KEY_PREFIX.size());
    string value = it->value().to_str();

    current[key] = it->value();

    string name;
    string who;
    config_map.parse_key(key, &name, &who);

    // has this option been renamed?
    {
      auto p = renamed_pacific.find(name);
      if (p != renamed_pacific.end()) {
	if (mon.monmap->min_mon_release >= ceph_release_t::pacific) {
	  // schedule a cleanup
	  pending_cleanup[key] = boost::none;
	  pending_cleanup[who + "/" + p->second] = it->value();
	}
	// continue loading under the new name
	name = p->second;
      }
    }

    const Option *opt = g_conf().find_option(name);
    if (!opt) {
      opt = mon.mgrmon()->find_module_option(name);
    }
    if (!opt) {
      dout(10) << __func__ << " unrecognized option '" << name << "'" << dendl;
      config_map.stray_options.push_back(
	std::unique_ptr<Option>(
	  new Option(name, Option::TYPE_STR, Option::LEVEL_UNKNOWN)));
      opt = config_map.stray_options.back().get();
    }

    string err;
    int r = opt->pre_validate(&value, &err);
    if (r < 0) {
      dout(10) << __func__ << " pre-validate failed on '" << name << "' = '"
	       << value << "' for " << name << dendl;
    }
    
    MaskedOption mopt(opt);
    mopt.raw_value = value;
    string section_name;
    if (who.size() &&
	!ConfigMap::parse_mask(who, &section_name, &mopt.mask)) {
      derr << __func__ << " invalid mask for key " << key << dendl;
      pending_cleanup[key] = boost::none;
    } else if (opt->has_flag(Option::FLAG_NO_MON_UPDATE)) {
      dout(10) << __func__ << " NO_MON_UPDATE option '"
	       << name << "' = '" << value << "' for " << name
	       << dendl;
      pending_cleanup[key] = boost::none;
    } else {
      if (section_name.empty()) {
	// we prefer global/$option instead of just $option
	derr << __func__ << " adding global/ prefix to key '" << key << "'"
	     << dendl;
	pending_cleanup[key] = boost::none;
	pending_cleanup["global/"s + key] = it->value();
      }
      Section *section = &config_map.global;;
      if (section_name.size() && section_name != "global") {
	if (section_name.find('.') != std::string::npos) {
	  section = &config_map.by_id[section_name];
	} else {
	  section = &config_map.by_type[section_name];
	}
      }
      section->options.insert(make_pair(name, std::move(mopt)));
      ++num;
    }
    it->next();
  }
  dout(10) << __func__ << " got " << num << " keys" << dendl;

  // refresh our own config
  {
    const OSDMap& osdmap = mon.osdmon()->osdmap;
    map<string,string> crush_location;
    osdmap.crush->get_full_location(g_conf()->host, &crush_location);
    auto out = config_map.generate_entity_map(
      g_conf()->name,
      crush_location,
      osdmap.crush.get(),
      string{}); // no device class
    g_conf().set_mon_vals(g_ceph_context, out, nullptr);
  }
}

void ConfigMonitor::load_changeset(version_t v, ConfigChangeSet *ch)
{
  ch->version = v;
  string prefix = HISTORY_PREFIX + stringify(v) + "/";
  KeyValueDB::Iterator it = mon.store->get_iterator(KV_PREFIX);
  it->lower_bound(prefix);
  while (it->valid() && it->key().find(prefix) == 0) {
    if (it->key() == prefix) {
      bufferlist bl = it->value();
      auto p = bl.cbegin();
      try {
	decode(ch->stamp, p);
	decode(ch->name, p);
      }
      catch (ceph::buffer::error& e) {
	derr << __func__ << " failure decoding changeset " << v << dendl;
      }
    } else {
      char op = it->key()[prefix.length()];
      string key = it->key().substr(prefix.length() + 1);
      if (op == '-') {
	ch->diff[key].first = it->value().to_str();
      } else if (op == '+') {
	ch->diff[key].second = it->value().to_str();
      }
    }
    it->next();
  }
}

bool ConfigMonitor::refresh_config(MonSession *s)
{
  const OSDMap& osdmap = mon.osdmon()->osdmap;
  map<string,string> crush_location;
  if (s->remote_host.size()) {
    osdmap.crush->get_full_location(s->remote_host, &crush_location);
    dout(10) << __func__ << " crush_location for remote_host " << s->remote_host
	     << " is " << crush_location << dendl;
  }

  string device_class;
  if (s->name.is_osd()) {
    const char *c = osdmap.crush->get_item_class(s->name.num());
    if (c) {
      device_class = c;
      dout(10) << __func__ << " device_class " << device_class << dendl;
    }
  }

  dout(20) << __func__ << " " << s->entity_name << " crush " << crush_location
	   << " device_class " << device_class << dendl;
  auto out = config_map.generate_entity_map(
    s->entity_name,
    crush_location,
    osdmap.crush.get(),
    device_class);

  if (out == s->last_config && s->any_config) {
    dout(20) << __func__ << " no change, " << out << dendl;
    return false;
  }
  // removing this to hide sensitive data going into logs
  // leaving this for debugging purposes
 //  dout(20) << __func__ << " " << out << dendl;
  s->last_config = std::move(out);
  s->any_config = true;
  return true;
}

bool ConfigMonitor::maybe_send_config(MonSession *s)
{
  bool changed = refresh_config(s);
  dout(10) << __func__ << " to " << s->name << " "
	   << (changed ? "(changed)" : "(unchanged)")
	   << dendl;
  if (changed) {
    send_config(s);
  }
  return changed;
}

void ConfigMonitor::send_config(MonSession *s)
{
  dout(10) << __func__ << " to " << s->name << dendl;
  auto m = new MConfig(s->last_config);
  s->con->send_message(m);
}

void ConfigMonitor::check_sub(MonSession *s)
{
  if (!s->authenticated) {
    dout(20) << __func__ << " not authenticated " << s->entity_name << dendl;
    return;
  }
  auto p = s->sub_map.find("config");
  if (p != s->sub_map.end()) {
    check_sub(p->second);
  }
}

void ConfigMonitor::check_sub(Subscription *sub)
{
  dout(10) << __func__
	   << " next " << sub->next
	   << " have " << version << dendl;
  if (sub->next <= version) {
    maybe_send_config(sub->session);
    if (sub->onetime) {
      mon.with_session_map([sub](MonSessionMap& session_map) {
	  session_map.remove_sub(sub);
	});
    } else {
      sub->next = version + 1;
    }
  }
}

void ConfigMonitor::check_all_subs()
{
  dout(10) << __func__ << dendl;
  auto subs = mon.session_map.subs.find("config");
  if (subs == mon.session_map.subs.end()) {
    return;
  }
  int updated = 0, total = 0;
  auto p = subs->second->begin();
  while (!p.end()) {
    auto sub = *p;
    ++p;
    ++total;
    if (maybe_send_config(sub->session)) {
      ++updated;
    }
  }
  dout(10) << __func__ << " updated " << updated << " / " << total << dendl;
}<|MERGE_RESOLUTION|>--- conflicted
+++ resolved
@@ -120,11 +120,7 @@
     bufferlist metabl;
     ::encode(ceph_clock_now(), metabl);
     ::encode(pending_description, metabl);
-<<<<<<< HEAD
-    t->put(KV_PREFIX, history, metabl);
-=======
     mon.kvmon()->enqueue_set(history, metabl);
->>>>>>> 94a0af28
   }
   for (auto& p : pending) {
     string key = KEY_PREFIX + p.first;
@@ -133,29 +129,17 @@
       if (p.second && *p.second == q->second) {
 	continue;
       }
-<<<<<<< HEAD
-      t->put(KV_PREFIX, history + "-" + p.first, q->second);
-=======
       mon.kvmon()->enqueue_set(history + "-" + p.first, q->second);
->>>>>>> 94a0af28
     } else if (!p.second) {
       continue;
     }
     if (p.second) {
       dout(20) << __func__ << " set " << key << dendl;
-<<<<<<< HEAD
-      t->put(KV_PREFIX, key, *p.second);
-      t->put(KV_PREFIX, history + "+" + p.first, *p.second);
-    } else {
-      dout(20) << __func__ << " rm " << key << dendl;
-      t->erase(KV_PREFIX, key);
-=======
       mon.kvmon()->enqueue_set(key, *p.second);
       mon.kvmon()->enqueue_set(history + "+" + p.first, *p.second);
    } else {
       dout(20) << __func__ << " rm " << key << dendl;
       mon.kvmon()->enqueue_rm(key);
->>>>>>> 94a0af28
     }
   }
 }
