import logging
import json
import tempfile
import random
import threading
import subprocess
import socket
import time
import os
from http import server as http_server
from random import randint
from .tests import get_realm, \
    ZonegroupConns, \
    zonegroup_meta_checkpoint, \
    zone_meta_checkpoint, \
    zone_bucket_checkpoint, \
    zone_data_checkpoint, \
    zonegroup_bucket_checkpoint, \
    check_bucket_eq, \
    gen_bucket_name, \
    get_user, \
    get_tenant
from .zone_ps import PSTopic, \
    PSTopicS3, \
    PSNotification, \
    PSSubscription, \
    PSNotificationS3, \
    print_connection_info, \
    get_object_tagging
from .multisite import User
from nose import SkipTest
from nose.tools import assert_not_equal, assert_equal
import boto.s3.tagging

# configure logging for the tests module
log = logging.getLogger(__name__)

skip_push_tests = True

####################################
# utility functions for pubsub tests
####################################

def set_contents_from_string(key, content):
    try:
        key.set_contents_from_string(content)
    except Exception as e:
        print('Error: ' + str(e))


# HTTP endpoint functions
# multithreaded streaming server, based on: https://stackoverflow.com/questions/46210672/

class HTTPPostHandler(http_server.BaseHTTPRequestHandler):
    """HTTP POST hanler class storing the received events in its http server"""
    def do_POST(self):
        """implementation of POST handler"""
        try:
            content_length = int(self.headers['Content-Length'])
            body = self.rfile.read(content_length)
            log.info('HTTP Server (%d) received event: %s', self.server.worker_id, str(body))
            self.server.append(json.loads(body))
        except:
            log.error('HTTP Server received empty event')
            self.send_response(400)
        else:
            if self.headers.get('Expect') == '100-continue':
                self.send_response(100)
            else:
                self.send_response(200)
        finally:
            if self.server.delay > 0:
                time.sleep(self.server.delay)
            self.end_headers()


class HTTPServerWithEvents(http_server.HTTPServer):
    """HTTP server used by the handler to store events"""
    def __init__(self, addr, handler, worker_id, delay=0):
        http_server.HTTPServer.__init__(self, addr, handler, False)
        self.worker_id = worker_id
        self.events = []
        self.delay = delay

    def append(self, event):
        self.events.append(event)


class HTTPServerThread(threading.Thread):
    """thread for running the HTTP server. reusing the same socket for all threads"""
    def __init__(self, i, sock, addr, delay=0):
        threading.Thread.__init__(self)
        self.i = i
        self.daemon = True
        self.httpd = HTTPServerWithEvents(addr, HTTPPostHandler, i, delay)
        self.httpd.socket = sock
        # prevent the HTTP server from re-binding every handler
        self.httpd.server_bind = self.server_close = lambda self: None
        self.start()

    def run(self):
        try:
            log.info('HTTP Server (%d) started on: %s', self.i, self.httpd.server_address)
            self.httpd.serve_forever()
            log.info('HTTP Server (%d) ended', self.i)
        except Exception as error:
            # could happen if the server r/w to a closing socket during shutdown
            log.info('HTTP Server (%d) ended unexpectedly: %s', self.i, str(error))

    def close(self):
        self.httpd.shutdown()

    def get_events(self):
        return self.httpd.events

    def reset_events(self):
        self.httpd.events = []


class StreamingHTTPServer:
    """multi-threaded http server class also holding list of events received into the handler
    each thread has its own server, and all servers share the same socket"""
    def __init__(self, host, port, num_workers=100, delay=0):
        addr = (host, port)
        self.sock = socket.socket(socket.AF_INET, socket.SOCK_STREAM)
        self.sock.setsockopt(socket.SOL_SOCKET, socket.SO_REUSEADDR, 1)
        self.sock.bind(addr)
        self.sock.listen(num_workers)
        self.workers = [HTTPServerThread(i, self.sock, addr, delay) for i in range(num_workers)]

    def verify_s3_events(self, keys, exact_match=False, deletions=False, expected_sizes={}):
        """verify stored s3 records agains a list of keys"""
        events = []
        for worker in self.workers:
            events += worker.get_events()
            worker.reset_events()
        verify_s3_records_by_elements(events, keys, exact_match=exact_match, deletions=deletions, expected_sizes=expected_sizes)

    def verify_events(self, keys, exact_match=False, deletions=False):
        """verify stored events agains a list of keys"""
        events = []
        for worker in self.workers:
            events += worker.get_events()
            worker.reset_events()
        verify_events_by_elements(events, keys, exact_match=exact_match, deletions=deletions)

    def get_and_reset_events(self):
        events = []
        for worker in self.workers:
            events += worker.get_events()
            worker.reset_events()
        return events

    def close(self):
        """close all workers in the http server and wait for it to finish"""
        # make sure that the shared socket is closed
        # this is needed in case that one of the threads is blocked on the socket
        self.sock.shutdown(socket.SHUT_RDWR)
        self.sock.close()
        # wait for server threads to finish
        for worker in self.workers:
            worker.close()
            worker.join()


# AMQP endpoint functions


class AMQPReceiver(object):
    """class for receiving and storing messages on a topic from the AMQP broker"""
    def __init__(self, exchange, topic, external_endpoint_address=None, ca_location=None):
        import pika
        import ssl

        if ca_location:
            ssl_context = ssl.create_default_context()
            ssl_context.load_verify_locations(cafile=ca_location)
            ssl_options = pika.SSLOptions(ssl_context)
            rabbitmq_port = 5671
        else:
            rabbitmq_port = 5672
            ssl_options = None

        if external_endpoint_address:
            params = pika.URLParameters(external_endpoint_address, ssl_options=ssl_options)
        else:
            hostname = get_ip()
            params = pika.ConnectionParameters(host=hostname, port=rabbitmq_port, ssl_options=ssl_options)
        remaining_retries = 10
        while remaining_retries > 0:
            try:
                connection = pika.BlockingConnection(params)
                break
            except Exception as error:
                remaining_retries -= 1
                print('failed to connect to rabbitmq (remaining retries '
                    + str(remaining_retries) + '): ' + str(error))
                time.sleep(1)

        if remaining_retries == 0:
            raise Exception('failed to connect to rabbitmq - no retries left')

        self.channel = connection.channel()
        self.channel.exchange_declare(exchange=exchange, exchange_type='topic', durable=True)
        result = self.channel.queue_declare('', exclusive=True)
        queue_name = result.method.queue
        self.channel.queue_bind(exchange=exchange, queue=queue_name, routing_key=topic)
        self.channel.basic_consume(queue=queue_name,
                                   on_message_callback=self.on_message,
                                   auto_ack=True)
        self.events = []
        self.topic = topic

    def on_message(self, ch, method, properties, body):
        """callback invoked when a new message arrive on the topic"""
        log.info('AMQP received event for topic %s:\n %s', self.topic, body)
        self.events.append(json.loads(body))

    # TODO create a base class for the AMQP and HTTP cases
    def verify_s3_events(self, keys, exact_match=False, deletions=False):
        """verify stored s3 records agains a list of keys"""
        verify_s3_records_by_elements(self.events, keys, exact_match=exact_match, deletions=deletions)
        self.events = []

    def verify_events(self, keys, exact_match=False, deletions=False):
        """verify stored events agains a list of keys"""
        verify_events_by_elements(self.events, keys, exact_match=exact_match, deletions=deletions)
        self.events = []

    def get_and_reset_events(self):
        tmp = self.events
        self.events = []
        return tmp


def amqp_receiver_thread_runner(receiver):
    """main thread function for the amqp receiver"""
    try:
        log.info('AMQP receiver started')
        receiver.channel.start_consuming()
        log.info('AMQP receiver ended')
    except Exception as error:
        log.info('AMQP receiver ended unexpectedly: %s', str(error))


def create_amqp_receiver_thread(exchange, topic, external_endpoint_address=None, ca_location=None):
    """create amqp receiver and thread"""
    receiver = AMQPReceiver(exchange, topic, external_endpoint_address, ca_location)
    task = threading.Thread(target=amqp_receiver_thread_runner, args=(receiver,))
    task.daemon = True
    return task, receiver


def stop_amqp_receiver(receiver, task):
    """stop the receiver thread and wait for it to finis"""
    try:
        receiver.channel.stop_consuming()
        log.info('stopping AMQP receiver')
    except Exception as error:
        log.info('failed to gracefuly stop AMQP receiver: %s', str(error))
    task.join(5)

def check_ps_configured():
    """check if at least one pubsub zone exist"""
    realm = get_realm()
    zonegroup = realm.master_zonegroup()

    ps_zones = zonegroup.zones_by_type.get("pubsub")
    if not ps_zones:
        raise SkipTest("Requires at least one PS zone")


def is_ps_zone(zone_conn):
    """check if a specific zone is pubsub zone"""
    if not zone_conn:
        return False
    return zone_conn.zone.tier_type() == "pubsub"


def verify_events_by_elements(events, keys, exact_match=False, deletions=False):
    """ verify there is at least one event per element """
    err = ''
    for key in keys:
        key_found = False
        if type(events) is list:
            for event_list in events: 
                if key_found:
                    break
                for event in event_list['events']:
                    if event['info']['bucket']['name'] == key.bucket.name and \
                        event['info']['key']['name'] == key.name:
                        if deletions and event['event'] == 'OBJECT_DELETE':
                            key_found = True
                            break
                        elif not deletions and event['event'] == 'OBJECT_CREATE':
                            key_found = True
                            break
        else:
            for event in events['events']:
                if event['info']['bucket']['name'] == key.bucket.name and \
                    event['info']['key']['name'] == key.name:
                    if deletions and event['event'] == 'OBJECT_DELETE':
                        key_found = True
                        break
                    elif not deletions and event['event'] == 'OBJECT_CREATE':
                        key_found = True
                        break

        if not key_found:
            err = 'no ' + ('deletion' if deletions else 'creation') + ' event found for key: ' + str(key)
            log.error(events)
            assert False, err

    if not len(events) == len(keys):
        err = 'superfluous events are found'
        log.debug(err)
        if exact_match:
            log.error(events)
            assert False, err


def verify_s3_records_by_elements(records, keys, exact_match=False, deletions=False, expected_sizes={}):
    """ verify there is at least one record per element """
    err = ''
    for key in keys:
        key_found = False
        object_size = 0
        if type(records) is list:
            for record_list in records:
                if key_found:
                    break
                for record in record_list['Records']:
                    if record['s3']['bucket']['name'] == key.bucket.name and \
                        record['s3']['object']['key'] == key.name:
                        if deletions and 'ObjectRemoved' in record['eventName']:
                            key_found = True
                            object_size = record['s3']['object']['size']
                            break
                        elif not deletions and 'ObjectCreated' in record['eventName']:
                            key_found = True
                            object_size = record['s3']['object']['size']
                            break
        else:
            for record in records['Records']:
                if record['s3']['bucket']['name'] == key.bucket.name and \
                    record['s3']['object']['key'] == key.name:
                    if deletions and 'ObjectRemoved' in record['eventName']:
                        key_found = True
                        object_size = record['s3']['object']['size']
                        break
                    elif not deletions and 'ObjectCreated' in record['eventName']:
                        key_found = True
                        object_size = record['s3']['object']['size']
                        break

        if not key_found:
            err = 'no ' + ('deletion' if deletions else 'creation') + ' event found for key: ' + str(key)
            assert False, err
        elif expected_sizes:
            assert_equal(object_size, expected_sizes.get(key.name))

    if not len(records) == len(keys):
        err = 'superfluous records are found'
        log.warning(err)
        if exact_match:
            for record_list in records:
                for record in record_list['Records']:
                    log.error(str(record['s3']['bucket']['name']) + ',' + str(record['s3']['object']['key']))
            assert False, err


def init_rabbitmq():
    """ start a rabbitmq broker """
    hostname = get_ip()
    #port = str(random.randint(20000, 30000))
    #data_dir = './' + port + '_data'
    #log_dir = './' + port + '_log'
    #print('')
    #try:
    #    os.mkdir(data_dir)
    #    os.mkdir(log_dir)
    #except:
    #    print('rabbitmq directories already exists')
    #env = {'RABBITMQ_NODE_PORT': port,
    #       'RABBITMQ_NODENAME': 'rabbit'+ port + '@' + hostname,
    #       'RABBITMQ_USE_LONGNAME': 'true',
    #       'RABBITMQ_MNESIA_BASE': data_dir,
    #       'RABBITMQ_LOG_BASE': log_dir}
    # TODO: support multiple brokers per host using env
    # make sure we don't collide with the default
    try:
        proc = subprocess.Popen(['sudo', '--preserve-env=RABBITMQ_CONFIG_FILE', 'rabbitmq-server'])
    except Exception as error:
        log.info('failed to execute rabbitmq-server: %s', str(error))
        print('failed to execute rabbitmq-server: %s' % str(error))
        return None
    # TODO add rabbitmq checkpoint instead of sleep
    time.sleep(5)
    return proc #, port, data_dir, log_dir


def clean_rabbitmq(proc): #, data_dir, log_dir)
    """ stop the rabbitmq broker """
    try:
        subprocess.call(['sudo', 'rabbitmqctl', 'stop'])
        time.sleep(5)
        proc.terminate()
    except:
        log.info('rabbitmq server already terminated')
    # TODO: add directory cleanup once multiple brokers are supported
    #try:
    #    os.rmdir(data_dir)
    #    os.rmdir(log_dir)
    #except:
    #    log.info('rabbitmq directories already removed')


# Kafka endpoint functions

kafka_server = 'localhost'

class KafkaReceiver(object):
    """class for receiving and storing messages on a topic from the kafka broker"""
    def __init__(self, topic, security_type):
        from kafka import KafkaConsumer
        remaining_retries = 10
        port = 9092
        if security_type != 'PLAINTEXT':
            security_type = 'SSL'
            port = 9093
        while remaining_retries > 0:
            try:
                self.consumer = KafkaConsumer(topic, bootstrap_servers = kafka_server+':'+str(port), security_protocol=security_type)
                print('Kafka consumer created on topic: '+topic)
                break
            except Exception as error:
                remaining_retries -= 1
                print('failed to connect to kafka (remaining retries '
                    + str(remaining_retries) + '): ' + str(error))
                time.sleep(1)

        if remaining_retries == 0:
            raise Exception('failed to connect to kafka - no retries left')

        self.events = []
        self.topic = topic
        self.stop = False

    def verify_s3_events(self, keys, exact_match=False, deletions=False):
        """verify stored s3 records agains a list of keys"""
        verify_s3_records_by_elements(self.events, keys, exact_match=exact_match, deletions=deletions)
        self.events = []


def kafka_receiver_thread_runner(receiver):
    """main thread function for the kafka receiver"""
    try:
        log.info('Kafka receiver started')
        print('Kafka receiver started')
        while not receiver.stop:
            for msg in receiver.consumer:
                receiver.events.append(json.loads(msg.value))
            timer.sleep(0.1)
        log.info('Kafka receiver ended')
        print('Kafka receiver ended')
    except Exception as error:
        log.info('Kafka receiver ended unexpectedly: %s', str(error))
        print('Kafka receiver ended unexpectedly: ' + str(error))


def create_kafka_receiver_thread(topic, security_type='PLAINTEXT'):
    """create kafka receiver and thread"""
    receiver = KafkaReceiver(topic, security_type)
    task = threading.Thread(target=kafka_receiver_thread_runner, args=(receiver,))
    task.daemon = True
    return task, receiver

def stop_kafka_receiver(receiver, task):
    """stop the receiver thread and wait for it to finis"""
    receiver.stop = True
    task.join(1)
    try:
        receiver.consumer.close()
    except Exception as error:
        log.info('failed to gracefuly stop Kafka receiver: %s', str(error))


# follow the instruction here to create and sign a broker certificate:
# https://github.com/edenhill/librdkafka/wiki/Using-SSL-with-librdkafka

# the generated broker certificate should be stored in the java keystore for the use of the server
# assuming the jks files were copied to $KAFKA_DIR and broker name is "localhost"
# following lines must be added to $KAFKA_DIR/config/server.properties
# listeners=PLAINTEXT://localhost:9092,SSL://localhost:9093,SASL_SSL://localhost:9094
# sasl.enabled.mechanisms=PLAIN
# ssl.keystore.location = $KAFKA_DIR/server.keystore.jks
# ssl.keystore.password = abcdefgh
# ssl.key.password = abcdefgh
# ssl.truststore.location = $KAFKA_DIR/server.truststore.jks
# ssl.truststore.password = abcdefgh

# notes:
# (1) we dont test client authentication, hence, no need to generate client keys
# (2) our client is not using the keystore, and the "rootCA.crt" file generated in the process above
# should be copied to: $KAFKA_DIR

def init_kafka():
    """ start kafka/zookeeper """
    try:
        KAFKA_DIR = os.environ['KAFKA_DIR']
    except:
        KAFKA_DIR = ''

    if KAFKA_DIR == '':
        log.info('KAFKA_DIR must be set to where kafka is installed')
        print('KAFKA_DIR must be set to where kafka is installed')
        return None, None, None
    
    DEVNULL = open(os.devnull, 'wb')

    print('\nStarting zookeeper...')
    try:
        zk_proc = subprocess.Popen([KAFKA_DIR+'bin/zookeeper-server-start.sh', KAFKA_DIR+'config/zookeeper.properties'], stdout=DEVNULL)
    except Exception as error:
        log.info('failed to execute zookeeper: %s', str(error))
        print('failed to execute zookeeper: %s' % str(error))
        return None, None, None

    time.sleep(5)
    if zk_proc.poll() is not None:
        print('zookeeper failed to start')
        return None, None, None
    print('Zookeeper started')
    print('Starting kafka...')
    kafka_log = open('./kafka.log', 'w')
    try:
        kafka_env = os.environ.copy()
        kafka_env['KAFKA_OPTS']='-Djava.security.auth.login.config='+KAFKA_DIR+'config/kafka_server_jaas.conf'
        kafka_proc = subprocess.Popen([
            KAFKA_DIR+'bin/kafka-server-start.sh', 
            KAFKA_DIR+'config/server.properties'], 
            stdout=kafka_log,
            env=kafka_env)
    except Exception as error:
        log.info('failed to execute kafka: %s', str(error))
        print('failed to execute kafka: %s' % str(error))
        zk_proc.terminate()
        kafka_log.close()
        return None, None, None

    # TODO add kafka checkpoint instead of sleep
    time.sleep(15)
    if kafka_proc.poll() is not None:
        zk_proc.terminate()
        print('kafka failed to start. details in: ./kafka.log')
        kafka_log.close()
        return None, None, None

    print('Kafka started')
    return kafka_proc, zk_proc, kafka_log


def clean_kafka(kafka_proc, zk_proc, kafka_log):
    """ stop kafka/zookeeper """
    try:
        kafka_log.close()
        print('Shutdown Kafka...')
        kafka_proc.terminate()
        time.sleep(5)
        if kafka_proc.poll() is None:
            print('Failed to shutdown Kafka... killing')
            kafka_proc.kill()
        print('Shutdown zookeeper...')
        zk_proc.terminate()
        time.sleep(5)
        if zk_proc.poll() is None:
            print('Failed to shutdown zookeeper... killing')
            zk_proc.kill()
    except:
        log.info('kafka/zookeeper already terminated')


def init_env(require_ps=True):
    """initialize the environment"""
    if require_ps:
        check_ps_configured()

    realm = get_realm()
    zonegroup = realm.master_zonegroup()
    zonegroup_conns = ZonegroupConns(zonegroup)

    zonegroup_meta_checkpoint(zonegroup)

    ps_zone = None
    master_zone = None
    for conn in zonegroup_conns.zones:
        if conn.zone == zonegroup.master_zone:
            master_zone = conn
        if is_ps_zone(conn):
            zone_meta_checkpoint(conn.zone)
            ps_zone = conn

    assert_not_equal(master_zone, None)
    if require_ps:
        assert_not_equal(ps_zone, None)
    return master_zone, ps_zone


def get_ip():
    """ This method returns the "primary" IP on the local box (the one with a default route)
    source: https://stackoverflow.com/a/28950776/711085
    this is needed because on the teuthology machines: socket.getfqdn()/socket.gethostname() return 127.0.0.1 """
    s = socket.socket(socket.AF_INET, socket.SOCK_DGRAM)
    try:
        # address should not be reachable
        s.connect(('10.255.255.255', 1))
        ip = s.getsockname()[0]
    finally:
        s.close()
    return ip


TOPIC_SUFFIX = "_topic"
SUB_SUFFIX = "_sub"
NOTIFICATION_SUFFIX = "_notif"

##############
# pubsub tests
##############

def test_ps_info():
    """ log information for manual testing """
    return SkipTest("only used in manual testing")
    master_zone, ps_zone = init_env()
    realm = get_realm()
    zonegroup = realm.master_zonegroup()
    bucket_name = gen_bucket_name()
    # create bucket on the first of the rados zones
    bucket = master_zone.create_bucket(bucket_name)
    # create objects in the bucket
    number_of_objects = 10
    for i in range(number_of_objects):
        key = bucket.new_key(str(i))
        key.set_contents_from_string('bar')
    print('Zonegroup: ' + zonegroup.name)
    print('user: ' + get_user())
    print('tenant: ' + get_tenant())
    print('Master Zone')
    print_connection_info(master_zone.conn)
    print('PubSub Zone')
    print_connection_info(ps_zone.conn)
    print('Bucket: ' + bucket_name)


def test_ps_s3_notification_low_level():
    """ test low level implementation of s3 notifications """
    master_zone, ps_zone = init_env()
    bucket_name = gen_bucket_name()
    # create bucket on the first of the rados zones
    master_zone.create_bucket(bucket_name)
    # wait for sync
    zone_meta_checkpoint(ps_zone.zone)
    # create topic
    topic_name = bucket_name + TOPIC_SUFFIX
    topic_conf = PSTopic(ps_zone.conn, topic_name)
    result, status = topic_conf.set_config()
    assert_equal(status/100, 2)
    parsed_result = json.loads(result)
    topic_arn = parsed_result['arn']
    # create s3 notification
    notification_name = bucket_name + NOTIFICATION_SUFFIX
    generated_topic_name = notification_name+'_'+topic_name
    topic_conf_list = [{'Id': notification_name,
                        'TopicArn': topic_arn,
                        'Events': ['s3:ObjectCreated:*']
                       }]
    s3_notification_conf = PSNotificationS3(ps_zone.conn, bucket_name, topic_conf_list)
    _, status = s3_notification_conf.set_config()
    assert_equal(status/100, 2)
    zone_meta_checkpoint(ps_zone.zone)
    # get auto-generated topic
    generated_topic_conf = PSTopic(ps_zone.conn, generated_topic_name)
    result, status = generated_topic_conf.get_config()
    parsed_result = json.loads(result)
    assert_equal(status/100, 2)
    assert_equal(parsed_result['topic']['name'], generated_topic_name)
    # get auto-generated notification
    notification_conf = PSNotification(ps_zone.conn, bucket_name,
                                       generated_topic_name)
    result, status = notification_conf.get_config()
    parsed_result = json.loads(result)
    assert_equal(status/100, 2)
    assert_equal(len(parsed_result['topics']), 1)
    # get auto-generated subscription
    sub_conf = PSSubscription(ps_zone.conn, notification_name,
                              generated_topic_name)
    result, status = sub_conf.get_config()
    parsed_result = json.loads(result)
    assert_equal(status/100, 2)
    assert_equal(parsed_result['topic'], generated_topic_name)
    # delete s3 notification
    _, status = s3_notification_conf.del_config(notification=notification_name)
    assert_equal(status/100, 2)
    # delete topic
    _, status = topic_conf.del_config()
    assert_equal(status/100, 2)

    # verify low-level cleanup
    _, status = generated_topic_conf.get_config()
    assert_equal(status, 404)
    result, status = notification_conf.get_config()
    parsed_result = json.loads(result)
    assert_equal(len(parsed_result['topics']), 0)
    # TODO should return 404
    # assert_equal(status, 404)
    result, status = sub_conf.get_config()
    parsed_result = json.loads(result)
    assert_equal(parsed_result['topic'], '')
    # TODO should return 404
    # assert_equal(status, 404)

    # cleanup
    topic_conf.del_config()
    # delete the bucket
    master_zone.delete_bucket(bucket_name)


def test_ps_s3_notification_records():
    """ test s3 records fetching """
    master_zone, ps_zone = init_env()
    bucket_name = gen_bucket_name()
    # create bucket on the first of the rados zones
    bucket = master_zone.create_bucket(bucket_name)
    # wait for sync
    zone_meta_checkpoint(ps_zone.zone)
    # create topic
    topic_name = bucket_name + TOPIC_SUFFIX
    topic_conf = PSTopic(ps_zone.conn, topic_name)
    result, status = topic_conf.set_config()
    assert_equal(status/100, 2)
    parsed_result = json.loads(result)
    topic_arn = parsed_result['arn']
    # create s3 notification
    notification_name = bucket_name + NOTIFICATION_SUFFIX
    topic_conf_list = [{'Id': notification_name,
                        'TopicArn': topic_arn,
                        'Events': ['s3:ObjectCreated:*']
                       }]
    s3_notification_conf = PSNotificationS3(ps_zone.conn, bucket_name, topic_conf_list)
    _, status = s3_notification_conf.set_config()
    assert_equal(status/100, 2)
    zone_meta_checkpoint(ps_zone.zone)
    # get auto-generated subscription
    sub_conf = PSSubscription(ps_zone.conn, notification_name,
                              topic_name)
    _, status = sub_conf.get_config()
    assert_equal(status/100, 2)
    # create objects in the bucket
    number_of_objects = 10
    for i in range(number_of_objects):
        key = bucket.new_key(str(i))
        key.set_contents_from_string('bar')
    # wait for sync
    zone_bucket_checkpoint(ps_zone.zone, master_zone.zone, bucket_name)

    # get the events from the subscription
    result, _ = sub_conf.get_events()
    records = json.loads(result)
    for record in records['Records']:
        log.debug(record)
    keys = list(bucket.list())
    # TODO: use exact match
    verify_s3_records_by_elements(records, keys, exact_match=False)

    # cleanup
    _, status = s3_notification_conf.del_config()
    topic_conf.del_config()
    # delete the keys
    for key in bucket.list():
        key.delete()
    master_zone.delete_bucket(bucket_name)


def test_ps_s3_notification():
    """ test s3 notification set/get/delete """
    master_zone, ps_zone = init_env()
    bucket_name = gen_bucket_name()
    # create bucket on the first of the rados zones
    master_zone.create_bucket(bucket_name)
    # wait for sync
    zone_meta_checkpoint(ps_zone.zone)
    topic_name = bucket_name + TOPIC_SUFFIX
    # create topic
    topic_name = bucket_name + TOPIC_SUFFIX
    topic_conf = PSTopic(ps_zone.conn, topic_name)
    response, status = topic_conf.set_config()
    assert_equal(status/100, 2)
    parsed_result = json.loads(response)
    topic_arn = parsed_result['arn']
    # create one s3 notification
    notification_name1 = bucket_name + NOTIFICATION_SUFFIX + '_1'
    topic_conf_list = [{'Id': notification_name1,
                        'TopicArn': topic_arn,
                        'Events': ['s3:ObjectCreated:*']
                       }]
    s3_notification_conf1 = PSNotificationS3(ps_zone.conn, bucket_name, topic_conf_list)
    response, status = s3_notification_conf1.set_config()
    assert_equal(status/100, 2)
    # create another s3 notification with the same topic
    notification_name2 = bucket_name + NOTIFICATION_SUFFIX + '_2'
    topic_conf_list = [{'Id': notification_name2,
                        'TopicArn': topic_arn,
                        'Events': ['s3:ObjectCreated:*', 's3:ObjectRemoved:*']
                       }]
    s3_notification_conf2 = PSNotificationS3(ps_zone.conn, bucket_name, topic_conf_list)
    response, status = s3_notification_conf2.set_config()
    assert_equal(status/100, 2)
    zone_meta_checkpoint(ps_zone.zone)

    # get all notification on a bucket
    response, status = s3_notification_conf1.get_config()
    assert_equal(status/100, 2)
    assert_equal(len(response['TopicConfigurations']), 2)
    assert_equal(response['TopicConfigurations'][0]['TopicArn'], topic_arn)
    assert_equal(response['TopicConfigurations'][1]['TopicArn'], topic_arn)

    # get specific notification on a bucket
    response, status = s3_notification_conf1.get_config(notification=notification_name1)
    assert_equal(status/100, 2)
    assert_equal(response['NotificationConfiguration']['TopicConfiguration']['Topic'], topic_arn)
    assert_equal(response['NotificationConfiguration']['TopicConfiguration']['Id'], notification_name1)
    response, status = s3_notification_conf2.get_config(notification=notification_name2)
    assert_equal(status/100, 2)
    assert_equal(response['NotificationConfiguration']['TopicConfiguration']['Topic'], topic_arn)
    assert_equal(response['NotificationConfiguration']['TopicConfiguration']['Id'], notification_name2)

    # delete specific notifications
    _, status = s3_notification_conf1.del_config(notification=notification_name1)
    assert_equal(status/100, 2)
    _, status = s3_notification_conf2.del_config(notification=notification_name2)
    assert_equal(status/100, 2)

    # cleanup
    topic_conf.del_config()
    # delete the bucket
    master_zone.delete_bucket(bucket_name)


def test_ps_s3_notification_filter():
    """ test s3 notification filter on master """
    if skip_push_tests:
        return SkipTest("PubSub push tests don't run in teuthology")
    hostname = get_ip()
    proc = init_rabbitmq()
    if proc is  None:
        return SkipTest('end2end amqp tests require rabbitmq-server installed')
        
    master_zone, ps_zone = init_env(require_ps=True)
    ps_zone = ps_zone

    realm = get_realm()
    zonegroup = realm.master_zonegroup()
    
    # create bucket
    bucket_name = gen_bucket_name()
    bucket = master_zone.create_bucket(bucket_name)
    topic_name = bucket_name + TOPIC_SUFFIX

    # start amqp receivers
    exchange = 'ex1'
    task, receiver = create_amqp_receiver_thread(exchange, topic_name)
    task.start()

    # create s3 topic
    endpoint_address = 'amqp://' + hostname
    endpoint_args = 'push-endpoint='+endpoint_address+'&amqp-exchange=' + exchange +'&amqp-ack-level=broker'
   
    topic_conf = PSTopic(ps_zone.conn, topic_name, endpoint=endpoint_address, endpoint_args=endpoint_args)
    result, _ = topic_conf.set_config()
    parsed_result = json.loads(result)
    topic_arn = parsed_result['arn']
    zone_meta_checkpoint(ps_zone.zone)

    # create s3 notification
    notification_name = bucket_name + NOTIFICATION_SUFFIX
    topic_conf_list = [{'Id': notification_name+'_1',
                        'TopicArn': topic_arn,
                        'Events': ['s3:ObjectCreated:*'],
			'Filter': {
                    	  'Key': {
                            'FilterRules': [{'Name': 'prefix', 'Value': 'hello'}]
                    	  }
                        }
                       },
                       {'Id': notification_name+'_2',
                        'TopicArn': topic_arn,
                        'Events': ['s3:ObjectCreated:*'],
			'Filter': {
                    	  'Key': {
                            'FilterRules': [{'Name': 'prefix', 'Value': 'world'},
                                            {'Name': 'suffix', 'Value': 'log'}]
                    	  }
                        }
                       },
                       {'Id': notification_name+'_3',
                        'TopicArn': topic_arn,
                        'Events': [],
		        'Filter': {
                          'Key': {
                            'FilterRules': [{'Name': 'regex', 'Value': '([a-z]+)\\.txt'}]
                         }
                        }
                       }]

    s3_notification_conf = PSNotificationS3(ps_zone.conn, bucket_name, topic_conf_list)
    result, status = s3_notification_conf.set_config()
    assert_equal(status/100, 2)

    print('filtering by attributes only supported on master zone')
    skip_notif4 = True

    # get all notifications
    result, status = s3_notification_conf.get_config()
    assert_equal(status/100, 2)
    for conf in result['TopicConfigurations']:
        filter_name = conf['Filter']['Key']['FilterRules'][0]['Name']
        assert filter_name == 'prefix' or filter_name == 'suffix' or filter_name == 'regex', filter_name

    if not skip_notif4:
        result, status = s3_notification_conf4.get_config(notification=notification_name+'_4')
        assert_equal(status/100, 2)
        filter_name = result['NotificationConfiguration']['TopicConfiguration']['Filter']['S3Metadata']['FilterRule'][0]['Name']
        assert filter_name == 'x-amz-meta-foo' or filter_name == 'x-amz-meta-hello'

    expected_in1 = ['hello.kaboom', 'hello.txt', 'hello123.txt', 'hello']
    expected_in2 = ['world1.log', 'world2log', 'world3.log']
    expected_in3 = ['hello.txt', 'hell.txt', 'worldlog.txt']
    expected_in4 = ['foo', 'bar', 'hello', 'world']
    filtered = ['hell.kaboom', 'world.og', 'world.logg', 'he123ll.txt', 'wo', 'log', 'h', 'txt', 'world.log.txt']
    filtered_with_attr = ['nofoo', 'nobar', 'nohello', 'noworld']
    # create objects in bucket
    for key_name in expected_in1:
        key = bucket.new_key(key_name)
        key.set_contents_from_string('bar')
    for key_name in expected_in2:
        key = bucket.new_key(key_name)
        key.set_contents_from_string('bar')
    for key_name in expected_in3:
        key = bucket.new_key(key_name)
        key.set_contents_from_string('bar')
    if not skip_notif4:
        for key_name in expected_in4:
            key = bucket.new_key(key_name)
            key.set_metadata('foo', 'bar')
            key.set_metadata('hello', 'world')
            key.set_metadata('goodbye', 'cruel world')
            key.set_contents_from_string('bar')
    for key_name in filtered:
        key = bucket.new_key(key_name)
        key.set_contents_from_string('bar')
    for key_name in filtered_with_attr:
        key.set_metadata('foo', 'nobar')
        key.set_metadata('hello', 'noworld')
        key.set_metadata('goodbye', 'cruel world')
        key = bucket.new_key(key_name)
        key.set_contents_from_string('bar')

    zone_bucket_checkpoint(ps_zone.zone, master_zone.zone, bucket_name)

    found_in1 = []
    found_in2 = []
    found_in3 = []
    found_in4 = []

    for event in receiver.get_and_reset_events():
        notif_id = event['Records'][0]['s3']['configurationId']
        key_name = event['Records'][0]['s3']['object']['key']
        if notif_id == notification_name+'_1':
            found_in1.append(key_name)
        elif notif_id == notification_name+'_2':
            found_in2.append(key_name)
        elif notif_id == notification_name+'_3':
            found_in3.append(key_name)
        elif not skip_notif4 and notif_id == notification_name+'_4':
            found_in4.append(key_name)
        else:
            assert False, 'invalid notification: ' + notif_id

    assert_equal(set(found_in1), set(expected_in1))
    assert_equal(set(found_in2), set(expected_in2))
    assert_equal(set(found_in3), set(expected_in3))
    if not skip_notif4:
        assert_equal(set(found_in4), set(expected_in4))

    # cleanup
    s3_notification_conf.del_config()
    if not skip_notif4:
        s3_notification_conf4.del_config()
    topic_conf.del_config()
    # delete the bucket
    for key in bucket.list():
        key.delete()
    master_zone.delete_bucket(bucket_name)
    stop_amqp_receiver(receiver, task)
    clean_rabbitmq(proc)


def test_object_timing():
    return SkipTest("only used in manual testing")
    master_zone, _ = init_env(require_ps=False)
    
    # create bucket
    bucket_name = gen_bucket_name()
    bucket = master_zone.create_bucket(bucket_name)
    # create objects in the bucket (async)
    print('creating objects...')
    number_of_objects = 1000
    client_threads = []
    start_time = time.time()
    content = str(bytearray(os.urandom(1024*1024)))
    for i in range(number_of_objects):
        key = bucket.new_key(str(i))
        thr = threading.Thread(target = set_contents_from_string, args=(key, content,))
        thr.start()
        client_threads.append(thr)
    [thr.join() for thr in client_threads] 

    time_diff = time.time() - start_time
    print('average time for object creation: ' + str(time_diff*1000/number_of_objects) + ' milliseconds')
    
    print('total number of objects: ' + str(len(list(bucket.list()))))

    print('deleting objects...')
    client_threads = []
    start_time = time.time()
    for key in bucket.list():
        thr = threading.Thread(target = key.delete, args=())
        thr.start()
        client_threads.append(thr)
    [thr.join() for thr in client_threads] 
    
    time_diff = time.time() - start_time
    print('average time for object deletion: ' + str(time_diff*1000/number_of_objects) + ' milliseconds')
    
    # cleanup
    master_zone.delete_bucket(bucket_name)


def test_ps_s3_opaque_data():
    """ test that opaque id set in topic, is sent in notification """
    if skip_push_tests:
        return SkipTest("PubSub push tests don't run in teuthology")
    hostname = get_ip()
    master_zone, ps_zone = init_env()
    realm = get_realm()
    zonegroup = realm.master_zonegroup()
    
    # create random port for the http server
    host = get_ip()
    port = random.randint(10000, 20000)
    # start an http server in a separate thread
    number_of_objects = 10
    http_server = StreamingHTTPServer(host, port, num_workers=number_of_objects)
    
    # create bucket
    bucket_name = gen_bucket_name()
    bucket = master_zone.create_bucket(bucket_name)
    topic_name = bucket_name + TOPIC_SUFFIX
    # wait for sync
    zone_meta_checkpoint(ps_zone.zone)

    # create s3 topic
    endpoint_address = 'http://'+host+':'+str(port)
    opaque_data = 'http://1.2.3.4:8888'
    endpoint_args = 'push-endpoint='+endpoint_address+'&OpaqueData='+opaque_data
    topic_conf = PSTopic(ps_zone.conn, topic_name, endpoint=endpoint_address, endpoint_args=endpoint_args)
    result, status = topic_conf.set_config()
    assert_equal(status/100, 2)
    parsed_result = json.loads(result)
    topic_arn = parsed_result['arn']
    # create s3 notification
    notification_name = bucket_name + NOTIFICATION_SUFFIX
    topic_conf_list = [{'Id': notification_name,
                        'TopicArn': topic_arn,
                        'Events': []
                       }]
    s3_notification_conf = PSNotificationS3(ps_zone.conn, bucket_name, topic_conf_list)
    response, status = s3_notification_conf.set_config()
    assert_equal(status/100, 2)

    # create objects in the bucket
    client_threads = []
    content = 'bar'
    for i in range(number_of_objects):
        key = bucket.new_key(str(i))
        thr = threading.Thread(target = set_contents_from_string, args=(key, content,))
        thr.start()
        client_threads.append(thr)
    [thr.join() for thr in client_threads] 

    # wait for sync
    zone_bucket_checkpoint(ps_zone.zone, master_zone.zone, bucket_name)

    # check http receiver
    keys = list(bucket.list())
    print('total number of objects: ' + str(len(keys)))
    events = http_server.get_and_reset_events()
    for event in events:
        assert_equal(event['Records'][0]['opaqueData'], opaque_data)
    
    # cleanup
    for key in keys:
        key.delete()
    [thr.join() for thr in client_threads] 
    topic_conf.del_config()
    s3_notification_conf.del_config(notification=notification_name)
    # delete the bucket
    master_zone.delete_bucket(bucket_name)
    http_server.close()


def test_ps_topic():
    """ test set/get/delete of topic """
    _, ps_zone = init_env()
    realm = get_realm()
    zonegroup = realm.master_zonegroup()
    bucket_name = gen_bucket_name()
    topic_name = bucket_name+TOPIC_SUFFIX

    # create topic
    topic_conf = PSTopic(ps_zone.conn, topic_name)
    _, status = topic_conf.set_config()
    assert_equal(status/100, 2)
    # get topic
    result, _ = topic_conf.get_config()
    # verify topic content
    parsed_result = json.loads(result)
    assert_equal(parsed_result['topic']['name'], topic_name)
    assert_equal(len(parsed_result['subs']), 0)
    assert_equal(parsed_result['topic']['arn'],
                 'arn:aws:sns:' + zonegroup.name + ':' + get_tenant() + ':' + topic_name)
    # delete topic
    _, status = topic_conf.del_config()
    assert_equal(status/100, 2)
    # verift topic is deleted
    result, status = topic_conf.get_config()
    assert_equal(status, 404)
    parsed_result = json.loads(result)
    assert_equal(parsed_result['Code'], 'NoSuchKey')


def test_ps_topic_with_endpoint():
    """ test set topic with endpoint"""
    _, ps_zone = init_env()
    bucket_name = gen_bucket_name()
    topic_name = bucket_name+TOPIC_SUFFIX

    # create topic
    dest_endpoint = 'amqp://localhost:7001'
    dest_args = 'amqp-exchange=amqp.direct&amqp-ack-level=none'
    topic_conf = PSTopic(ps_zone.conn, topic_name,
                         endpoint=dest_endpoint,
                         endpoint_args=dest_args)
    _, status = topic_conf.set_config()
    assert_equal(status/100, 2)
    # get topic
    result, _ = topic_conf.get_config()
    # verify topic content
    parsed_result = json.loads(result)
    assert_equal(parsed_result['topic']['name'], topic_name)
    assert_equal(parsed_result['topic']['dest']['push_endpoint'], dest_endpoint)
    # cleanup
    topic_conf.del_config()


def test_ps_notification():
    """ test set/get/delete of notification """
    master_zone, ps_zone = init_env()
    bucket_name = gen_bucket_name()
    topic_name = bucket_name+TOPIC_SUFFIX

    # create topic
    topic_conf = PSTopic(ps_zone.conn, topic_name)
    topic_conf.set_config()
    # create bucket on the first of the rados zones
    master_zone.create_bucket(bucket_name)
    # wait for sync
    zone_meta_checkpoint(ps_zone.zone)
    # create notifications
    notification_conf = PSNotification(ps_zone.conn, bucket_name,
                                       topic_name)
    _, status = notification_conf.set_config()
    assert_equal(status/100, 2)
    # get notification
    result, _ = notification_conf.get_config()
    parsed_result = json.loads(result)
    assert_equal(len(parsed_result['topics']), 1)
    assert_equal(parsed_result['topics'][0]['topic']['name'],
                 topic_name)
    # delete notification
    _, status = notification_conf.del_config()
    assert_equal(status/100, 2)
    result, status = notification_conf.get_config()
    parsed_result = json.loads(result)
    assert_equal(len(parsed_result['topics']), 0)
    # TODO should return 404
    # assert_equal(status, 404)

    # cleanup
    topic_conf.del_config()
    master_zone.delete_bucket(bucket_name)


def test_ps_notification_events():
    """ test set/get/delete of notification on specific events"""
    master_zone, ps_zone = init_env()
    bucket_name = gen_bucket_name()
    topic_name = bucket_name+TOPIC_SUFFIX

    # create topic
    topic_conf = PSTopic(ps_zone.conn, topic_name)
    topic_conf.set_config()
    # create bucket on the first of the rados zones
    master_zone.create_bucket(bucket_name)
    # wait for sync
    zone_meta_checkpoint(ps_zone.zone)
    # create notifications
    events = "OBJECT_CREATE,OBJECT_DELETE"
    notification_conf = PSNotification(ps_zone.conn, bucket_name,
                                       topic_name,
                                       events)
    _, status = notification_conf.set_config()
    assert_equal(status/100, 2)
    # get notification
    result, _ = notification_conf.get_config()
    parsed_result = json.loads(result)
    assert_equal(len(parsed_result['topics']), 1)
    assert_equal(parsed_result['topics'][0]['topic']['name'],
                 topic_name)
    assert_not_equal(len(parsed_result['topics'][0]['events']), 0)
    # TODO add test for invalid event name

    # cleanup
    notification_conf.del_config()
    topic_conf.del_config()
    master_zone.delete_bucket(bucket_name)


def test_ps_subscription():
    """ test set/get/delete of subscription """
    master_zone, ps_zone = init_env()
    bucket_name = gen_bucket_name()
    topic_name = bucket_name+TOPIC_SUFFIX

    # create topic
    topic_conf = PSTopic(ps_zone.conn, topic_name)
    topic_conf.set_config()
    # create bucket on the first of the rados zones
    bucket = master_zone.create_bucket(bucket_name)
    # wait for sync
    zone_meta_checkpoint(ps_zone.zone)
    # create notifications
    notification_conf = PSNotification(ps_zone.conn, bucket_name,
                                       topic_name)
    _, status = notification_conf.set_config()
    assert_equal(status/100, 2)
    # create subscription
    sub_conf = PSSubscription(ps_zone.conn, bucket_name+SUB_SUFFIX,
                              topic_name)
    _, status = sub_conf.set_config()
    assert_equal(status/100, 2)
    # get the subscription
    result, _ = sub_conf.get_config()
    parsed_result = json.loads(result)
    assert_equal(parsed_result['topic'], topic_name)
    # create objects in the bucket
    number_of_objects = 10
    for i in range(number_of_objects):
        key = bucket.new_key(str(i))
        key.set_contents_from_string('bar')
    # wait for sync
    zone_bucket_checkpoint(ps_zone.zone, master_zone.zone, bucket_name)

    # get the create events from the subscription
    result, _ = sub_conf.get_events()
    events = json.loads(result)
    for event in events['events']:
        log.debug('Event: objname: "' + str(event['info']['key']['name']) + '" type: "' + str(event['event']) + '"')
    keys = list(bucket.list())
    # TODO: use exact match
    verify_events_by_elements(events, keys, exact_match=False)
    # delete objects from the bucket
    for key in bucket.list():
        key.delete()
    # wait for sync
    zone_bucket_checkpoint(ps_zone.zone, master_zone.zone, bucket_name)

    # get the delete events from the subscriptions
    #result, _ = sub_conf.get_events()
    #for event in events['events']:
    #    log.debug('Event: objname: "' + str(event['info']['key']['name']) + '" type: "' + str(event['event']) + '"')
    # TODO: check deletions
    # TODO: use exact match
    # verify_events_by_elements(events, keys, exact_match=False, deletions=True)
    # we should see the creations as well as the deletions
    # delete subscription
    _, status = sub_conf.del_config()
    assert_equal(status/100, 2)
    result, status = sub_conf.get_config()
    parsed_result = json.loads(result)
    assert_equal(parsed_result['topic'], '')
    # TODO should return 404
    # assert_equal(status, 404)

    # cleanup
    notification_conf.del_config()
    topic_conf.del_config()
    master_zone.delete_bucket(bucket_name)


def test_ps_admin():
    """ test radosgw-admin commands """
    master_zone, ps_zone = init_env()
    bucket_name = gen_bucket_name()
    topic_name = bucket_name+TOPIC_SUFFIX
    realm = get_realm()
    zonegroup = realm.master_zonegroup()

    # create topic
    topic_conf = PSTopic(ps_zone.conn, topic_name)
    topic_conf.set_config()
    result, status = topic_conf.get_config()
    assert_equal(status, 200)
    parsed_result = json.loads(result)
    assert_equal(parsed_result['topic']['name'], topic_name)
    result, status = ps_zone.zone.cluster.admin(['topic', 'list', '--uid', get_user()] + ps_zone.zone.zone_arg())
    assert_equal(status, 0)
    parsed_result = json.loads(result)
    assert len(parsed_result['topics']) > 0
    result, status = ps_zone.zone.cluster.admin(['topic', 'get', '--uid', get_user(), '--topic', topic_name] + ps_zone.zone.zone_arg())
    assert_equal(status, 0)
    parsed_result = json.loads(result)
    assert_equal(parsed_result['topic']['name'], topic_name)

    # create s3 topics
    endpoint_address = 'amqp://127.0.0.1:7001/vhost_1'
    endpoint_args = 'push-endpoint='+endpoint_address+'&amqp-exchange=amqp.direct&amqp-ack-level=none'
    topic_conf_s3 = PSTopicS3(master_zone.conn, topic_name, zonegroup.name, endpoint_args=endpoint_args)
    topic_conf_s3.set_config()
    result, status = topic_conf_s3.get_config()
    assert_equal(status, 200)
    assert_equal(result['GetTopicResponse']['GetTopicResult']['Topic']['Name'], topic_name)
    result, status = master_zone.zone.cluster.admin(['topic', 'list', '--uid', get_user()] + master_zone.zone.zone_arg())
    assert_equal(status, 0)
    parsed_result = json.loads(result)
    assert len(parsed_result['topics']) > 0
    result, status = master_zone.zone.cluster.admin(['topic', 'get', '--uid', get_user(), '--topic', topic_name] + master_zone.zone.zone_arg())
    assert_equal(status, 0)
    parsed_result = json.loads(result)
    assert_equal(parsed_result['topic']['name'], topic_name)

    # create bucket on the first of the rados zones
    bucket = master_zone.create_bucket(bucket_name)
    # wait for sync
    zone_meta_checkpoint(ps_zone.zone)
    # create notifications
    notification_conf = PSNotification(ps_zone.conn, bucket_name,
                                       topic_name)
    _, status = notification_conf.set_config()
    assert_equal(status/100, 2)
    # create subscription
    sub_conf = PSSubscription(ps_zone.conn, bucket_name+SUB_SUFFIX,
                              topic_name)
    _, status = sub_conf.set_config()
    assert_equal(status/100, 2)
    result, status = ps_zone.zone.cluster.admin(['subscription', 'get', '--uid', get_user(), '--subscription', bucket_name+SUB_SUFFIX] 
            + ps_zone.zone.zone_arg())
    assert_equal(status, 0)
    parsed_result = json.loads(result)
    assert_equal(parsed_result['name'], bucket_name+SUB_SUFFIX)
    # create objects in the bucket
    number_of_objects = 110
    for i in range(number_of_objects):
        key = bucket.new_key(str(i))
        key.set_contents_from_string('bar')
    # wait for sync
    # get events from subscription
    zone_bucket_checkpoint(ps_zone.zone, master_zone.zone, bucket_name)
    result, status = ps_zone.zone.cluster.admin(['subscription', 'pull', '--uid', get_user(), '--subscription', bucket_name+SUB_SUFFIX] 
            + ps_zone.zone.zone_arg())
    assert_equal(status, 0)
    parsed_result = json.loads(result)
    marker = parsed_result['next_marker']
    events1 = parsed_result['events']
    result, status = ps_zone.zone.cluster.admin(['subscription', 'pull', '--uid', get_user(), '--subscription', bucket_name+SUB_SUFFIX, '--marker', marker]
            + ps_zone.zone.zone_arg())
    assert_equal(status, 0)
    parsed_result = json.loads(result)
    events2 = parsed_result['events'] 
    
    keys = list(bucket.list())
    verify_events_by_elements({"events": events1+events2}, keys, exact_match=False)

    # ack an event in the subscription 
    result, status = ps_zone.zone.cluster.admin(['subscription', 'ack', '--uid', get_user(), '--subscription', bucket_name+SUB_SUFFIX, '--event-id', events2[0]['id']]
            + ps_zone.zone.zone_arg())
    assert_equal(status, 0)

    # remove the subscription
    result, status = ps_zone.zone.cluster.admin(['subscription', 'rm', '--uid', get_user(), '--subscription', bucket_name+SUB_SUFFIX]
            + ps_zone.zone.zone_arg())
    assert_equal(status, 0)

    # remove the topics
    result, status = ps_zone.zone.cluster.admin(['topic', 'rm', '--uid', get_user(), '--topic', topic_name]
            + ps_zone.zone.zone_arg())
    assert_equal(status, 0)
    result, status = master_zone.zone.cluster.admin(['topic', 'rm', '--uid', get_user(), '--topic', topic_name]
            + master_zone.zone.zone_arg())
    assert_equal(status, 0)

    # cleanup
    for key in bucket.list():
        key.delete()
    notification_conf.del_config()
    master_zone.delete_bucket(bucket_name)


def test_ps_incremental_sync():
    """ test that events are only sent on incremental sync """
    master_zone, ps_zone = init_env()
    bucket_name = gen_bucket_name()
    topic_name = bucket_name+TOPIC_SUFFIX

    # create topic
    topic_conf = PSTopic(ps_zone.conn, topic_name)
    topic_conf.set_config()
    # create bucket on the first of the rados zones
    bucket = master_zone.create_bucket(bucket_name)
    # create objects in the bucket
    number_of_objects = 10
    for i in range(0, number_of_objects):
        key = bucket.new_key(str(i))
        key.set_contents_from_string('foo')
    # wait for sync
    zone_bucket_checkpoint(ps_zone.zone, master_zone.zone, bucket_name)
    # create notifications
    notification_conf = PSNotification(ps_zone.conn, bucket_name,
                                       topic_name)
    _, status = notification_conf.set_config()
    assert_equal(status/100, 2)
    # create subscription
    sub_conf = PSSubscription(ps_zone.conn, bucket_name+SUB_SUFFIX,
                              topic_name)
    _, status = sub_conf.set_config()
    assert_equal(status/100, 2)
    
    # create more objects in the bucket
    for i in range(number_of_objects, 2*number_of_objects):
        key = bucket.new_key(str(i))
        key.set_contents_from_string('bar')
    # wait for sync
    zone_bucket_checkpoint(ps_zone.zone, master_zone.zone, bucket_name)

    # get the create events from the subscription
    result, _ = sub_conf.get_events()
    events = json.loads(result)
    count = 0
    for event in events['events']:
        log.debug('Event: objname: "' + str(event['info']['key']['name']) + '" type: "' + str(event['event']) + '"')
        count += 1
   
    # make sure we have 10 and not 20 events
    assert_equal(count, number_of_objects)

    # cleanup
    for key in bucket.list():
        key.delete()
    sub_conf.del_config()
    notification_conf.del_config()
    topic_conf.del_config()
    master_zone.delete_bucket(bucket_name)

def test_ps_event_type_subscription():
    """ test subscriptions for different events """
    master_zone, ps_zone = init_env()
    bucket_name = gen_bucket_name()

    # create topic for objects creation
    topic_create_name = bucket_name+TOPIC_SUFFIX+'_create'
    topic_create_conf = PSTopic(ps_zone.conn, topic_create_name)
    topic_create_conf.set_config()
    # create topic for objects deletion
    topic_delete_name = bucket_name+TOPIC_SUFFIX+'_delete'
    topic_delete_conf = PSTopic(ps_zone.conn, topic_delete_name)
    topic_delete_conf.set_config()
    # create topic for all events
    topic_name = bucket_name+TOPIC_SUFFIX+'_all'
    topic_conf = PSTopic(ps_zone.conn, topic_name)
    topic_conf.set_config()
    # create bucket on the first of the rados zones
    bucket = master_zone.create_bucket(bucket_name)
    # wait for sync
    zone_meta_checkpoint(ps_zone.zone)
    zone_bucket_checkpoint(ps_zone.zone, master_zone.zone, bucket_name)
    # create notifications for objects creation
    notification_create_conf = PSNotification(ps_zone.conn, bucket_name,
                                              topic_create_name, "OBJECT_CREATE")
    _, status = notification_create_conf.set_config()
    assert_equal(status/100, 2)
    # create notifications for objects deletion
    notification_delete_conf = PSNotification(ps_zone.conn, bucket_name,
                                              topic_delete_name, "OBJECT_DELETE")
    _, status = notification_delete_conf.set_config()
    assert_equal(status/100, 2)
    # create notifications for all events
    notification_conf = PSNotification(ps_zone.conn, bucket_name,
                                       topic_name, "OBJECT_DELETE,OBJECT_CREATE")
    _, status = notification_conf.set_config()
    assert_equal(status/100, 2)
    # create subscription for objects creation
    sub_create_conf = PSSubscription(ps_zone.conn, bucket_name+SUB_SUFFIX+'_create',
                                     topic_create_name)
    _, status = sub_create_conf.set_config()
    assert_equal(status/100, 2)
    # create subscription for objects deletion
    sub_delete_conf = PSSubscription(ps_zone.conn, bucket_name+SUB_SUFFIX+'_delete',
                                     topic_delete_name)
    _, status = sub_delete_conf.set_config()
    assert_equal(status/100, 2)
    # create subscription for all events
    sub_conf = PSSubscription(ps_zone.conn, bucket_name+SUB_SUFFIX+'_all',
                              topic_name)
    _, status = sub_conf.set_config()
    assert_equal(status/100, 2)
    # create objects in the bucket
    number_of_objects = 10
    for i in range(number_of_objects):
        key = bucket.new_key(str(i))
        key.set_contents_from_string('bar')
    # wait for sync
    zone_bucket_checkpoint(ps_zone.zone, master_zone.zone, bucket_name)

    # get the events from the creation subscription
    result, _ = sub_create_conf.get_events()
    events = json.loads(result)
    for event in events['events']:
        log.debug('Event (OBJECT_CREATE): objname: "' + str(event['info']['key']['name']) +
                  '" type: "' + str(event['event']) + '"')
    keys = list(bucket.list())
    # TODO: use exact match
    verify_events_by_elements(events, keys, exact_match=False)
    # get the events from the deletions subscription
    result, _ = sub_delete_conf.get_events()
    events = json.loads(result)
    for event in events['events']:
        log.debug('Event (OBJECT_DELETE): objname: "' + str(event['info']['key']['name']) +
                  '" type: "' + str(event['event']) + '"')
    assert_equal(len(events['events']), 0)
    # get the events from the all events subscription
    result, _ = sub_conf.get_events()
    events = json.loads(result)
    for event in events['events']:
        log.debug('Event (OBJECT_CREATE,OBJECT_DELETE): objname: "' +
                  str(event['info']['key']['name']) + '" type: "' + str(event['event']) + '"')
    # TODO: use exact match
    verify_events_by_elements(events, keys, exact_match=False)
    # delete objects from the bucket
    for key in bucket.list():
        key.delete()
    # wait for sync
    zone_bucket_checkpoint(ps_zone.zone, master_zone.zone, bucket_name)
    log.debug("Event (OBJECT_DELETE) synced")

    # get the events from the creations subscription
    result, _ = sub_create_conf.get_events()
    events = json.loads(result)
    for event in events['events']:
        log.debug('Event (OBJECT_CREATE): objname: "' + str(event['info']['key']['name']) +
                  '" type: "' + str(event['event']) + '"')
    # deletions should not change the creation events
    # TODO: use exact match
    verify_events_by_elements(events, keys, exact_match=False)
    # get the events from the deletions subscription
    result, _ = sub_delete_conf.get_events()
    events = json.loads(result)
    for event in events['events']:
        log.debug('Event (OBJECT_DELETE): objname: "' + str(event['info']['key']['name']) +
                  '" type: "' + str(event['event']) + '"')
    # only deletions should be listed here
    # TODO: use exact match
    verify_events_by_elements(events, keys, exact_match=False, deletions=True)
    # get the events from the all events subscription
    result, _ = sub_create_conf.get_events()
    events = json.loads(result)
    for event in events['events']:
        log.debug('Event (OBJECT_CREATE,OBJECT_DELETE): objname: "' + str(event['info']['key']['name']) +
                  '" type: "' + str(event['event']) + '"')
    # both deletions and creations should be here
    # TODO: use exact match
    verify_events_by_elements(events, keys, exact_match=False, deletions=False)
    # verify_events_by_elements(events, keys, exact_match=False, deletions=True)
    # TODO: (1) test deletions (2) test overall number of events

    # test subscription deletion when topic is specified
    _, status = sub_create_conf.del_config(topic=True)
    assert_equal(status/100, 2)
    _, status = sub_delete_conf.del_config(topic=True)
    assert_equal(status/100, 2)
    _, status = sub_conf.del_config(topic=True)
    assert_equal(status/100, 2)

    # cleanup
    notification_create_conf.del_config()
    notification_delete_conf.del_config()
    notification_conf.del_config()
    topic_create_conf.del_config()
    topic_delete_conf.del_config()
    topic_conf.del_config()
    master_zone.delete_bucket(bucket_name)


def test_ps_event_fetching():
    """ test incremental fetching of events from a subscription """
    master_zone, ps_zone = init_env()
    bucket_name = gen_bucket_name()
    topic_name = bucket_name+TOPIC_SUFFIX

    # create topic
    topic_conf = PSTopic(ps_zone.conn, topic_name)
    topic_conf.set_config()
    # create bucket on the first of the rados zones
    bucket = master_zone.create_bucket(bucket_name)
    # wait for sync
    zone_meta_checkpoint(ps_zone.zone)
    # create notifications
    notification_conf = PSNotification(ps_zone.conn, bucket_name,
                                       topic_name)
    _, status = notification_conf.set_config()
    assert_equal(status/100, 2)
    # create subscription
    sub_conf = PSSubscription(ps_zone.conn, bucket_name+SUB_SUFFIX,
                              topic_name)
    _, status = sub_conf.set_config()
    assert_equal(status/100, 2)
    # create objects in the bucket
    number_of_objects = 100
    for i in range(number_of_objects):
        key = bucket.new_key(str(i))
        key.set_contents_from_string('bar')
    # wait for sync
    zone_bucket_checkpoint(ps_zone.zone, master_zone.zone, bucket_name)
    max_events = 15
    total_events_count = 0
    next_marker = None
    all_events = []
    while True:
        # get the events from the subscription
        result, _ = sub_conf.get_events(max_events, next_marker)
        events = json.loads(result)
        total_events_count += len(events['events'])
        all_events.extend(events['events'])
        next_marker = events['next_marker']
        for event in events['events']:
            log.debug('Event: objname: "' + str(event['info']['key']['name']) + '" type: "' + str(event['event']) + '"')
        if next_marker == '':
            break
    keys = list(bucket.list())
    # TODO: use exact match
    verify_events_by_elements({'events': all_events}, keys, exact_match=False)

    # cleanup
    sub_conf.del_config()
    notification_conf.del_config()
    topic_conf.del_config()
    for key in bucket.list():
        key.delete()
    master_zone.delete_bucket(bucket_name)


def test_ps_event_acking():
    """ test acking of some events in a subscription """
    master_zone, ps_zone = init_env()
    bucket_name = gen_bucket_name()
    topic_name = bucket_name+TOPIC_SUFFIX

    # create topic
    topic_conf = PSTopic(ps_zone.conn, topic_name)
    topic_conf.set_config()
    # create bucket on the first of the rados zones
    bucket = master_zone.create_bucket(bucket_name)
    # wait for sync
    zone_meta_checkpoint(ps_zone.zone)
    # create notifications
    notification_conf = PSNotification(ps_zone.conn, bucket_name,
                                       topic_name)
    _, status = notification_conf.set_config()
    assert_equal(status/100, 2)
    # create subscription
    sub_conf = PSSubscription(ps_zone.conn, bucket_name+SUB_SUFFIX,
                              topic_name)
    _, status = sub_conf.set_config()
    assert_equal(status/100, 2)
    # create objects in the bucket
    number_of_objects = 10
    for i in range(number_of_objects):
        key = bucket.new_key(str(i))
        key.set_contents_from_string('bar')
    # wait for sync
    zone_bucket_checkpoint(ps_zone.zone, master_zone.zone, bucket_name)

    # get the create events from the subscription
    result, _ = sub_conf.get_events()
    events = json.loads(result)
    original_number_of_events = len(events)
    for event in events['events']:
        log.debug('Event (before ack)  id: "' + str(event['id']) + '"')
    keys = list(bucket.list())
    # TODO: use exact match
    verify_events_by_elements(events, keys, exact_match=False)
    # ack half of the  events
    events_to_ack = number_of_objects/2
    for event in events['events']:
        if events_to_ack == 0:
            break
        _, status = sub_conf.ack_events(event['id'])
        assert_equal(status/100, 2)
        events_to_ack -= 1

    # verify that acked events are gone
    result, _ = sub_conf.get_events()
    events = json.loads(result)
    for event in events['events']:
        log.debug('Event (after ack) id: "' + str(event['id']) + '"')
    assert len(events) >= (original_number_of_events - number_of_objects/2)

    # cleanup
    sub_conf.del_config()
    notification_conf.del_config()
    topic_conf.del_config()
    for key in bucket.list():
        key.delete()
    master_zone.delete_bucket(bucket_name)


def test_ps_creation_triggers():
    """ test object creation notifications in using put/copy/post """
    master_zone, ps_zone = init_env()
    bucket_name = gen_bucket_name()
    topic_name = bucket_name+TOPIC_SUFFIX

    # create topic
    topic_conf = PSTopic(ps_zone.conn, topic_name)
    topic_conf.set_config()
    # create bucket on the first of the rados zones
    bucket = master_zone.create_bucket(bucket_name)
    # wait for sync
    zone_meta_checkpoint(ps_zone.zone)
    # create notifications
    notification_conf = PSNotification(ps_zone.conn, bucket_name,
                                       topic_name)
    _, status = notification_conf.set_config()
    assert_equal(status/100, 2)
    # create subscription
    sub_conf = PSSubscription(ps_zone.conn, bucket_name+SUB_SUFFIX,
                              topic_name)
    _, status = sub_conf.set_config()
<<<<<<< HEAD
    assert_equal(status/100, 2)
    # create objects in the bucket using PUT
    key = bucket.new_key('put')
    key.set_contents_from_string('bar')
    # create objects in the bucket using COPY
    bucket.copy_key('copy', bucket.name, key.name)

    # create objects in the bucket using multi-part upload
    fp = tempfile.NamedTemporaryFile(mode='w+b')
    object_size = 1024
    content = bytearray(os.urandom(object_size))
    fp.write(content)
    fp.flush()
    fp.seek(0)
    uploader = bucket.initiate_multipart_upload('multipart')
    uploader.upload_part_from_file(fp, 1)
    uploader.complete_upload()
    fp.close()
    
    # wait for sync
    zone_bucket_checkpoint(ps_zone.zone, master_zone.zone, bucket_name)

    # get the create events from the subscription
    result, _ = sub_conf.get_events()
    events = json.loads(result)
    for event in events['events']:
        log.debug('Event key: "' + str(event['info']['key']['name']) + '" type: "' + str(event['event']) + '"')

    # TODO: verify the specific 3 keys: 'put', 'copy' and 'multipart'
    assert len(events['events']) >= 3
    # cleanup
    sub_conf.del_config()
    notification_conf.del_config()
    topic_conf.del_config()
    for key in bucket.list():
        key.delete()
    master_zone.delete_bucket(bucket_name)

def ps_s3_creation_triggers_on_master(external_endpoint_address=None, ca_location=None, verify_ssl='true'):
    """ test object creation s3 notifications in using put/copy/post on master"""
    if skip_push_tests:
        return SkipTest("PubSub push tests don't run in teuthology")
    if not external_endpoint_address:
        hostname = get_ip()
        proc = init_rabbitmq()
        if proc is  None:
            return SkipTest('end2end amqp tests require rabbitmq-server installed')
    else:
        proc = None
    master_zone, _ = init_env(require_ps=False)
    realm = get_realm()
    zonegroup = realm.master_zonegroup()
    
    # create bucket
    bucket_name = gen_bucket_name()
    bucket = master_zone.create_bucket(bucket_name)
    topic_name = bucket_name + TOPIC_SUFFIX

    # start amqp receiver
    exchange = 'ex1'
    task, receiver = create_amqp_receiver_thread(exchange, topic_name, external_endpoint_address, ca_location)
    task.start()

    # create s3 topic
    if external_endpoint_address:
        endpoint_address = external_endpoint_address
    elif ca_location:
        endpoint_address = 'amqps://' + hostname
    else:
        endpoint_address = 'amqp://' + hostname
    endpoint_args = 'push-endpoint='+endpoint_address+'&amqp-exchange=' + exchange +'&amqp-ack-level=broker&verify-ssl='+verify_ssl
    if ca_location:
        endpoint_args += '&ca-location={}'.format(ca_location)
    if external_endpoint_address:
        topic_conf = PSTopicS3(master_zone.secure_conn, topic_name, zonegroup.name, endpoint_args=endpoint_args)
    else:
        topic_conf = PSTopicS3(master_zone.conn, topic_name, zonegroup.name, endpoint_args=endpoint_args)
    topic_arn = topic_conf.set_config()
    # create s3 notification
    notification_name = bucket_name + NOTIFICATION_SUFFIX
    topic_conf_list = [{'Id': notification_name,'TopicArn': topic_arn,
                        'Events': ['s3:ObjectCreated:Put', 's3:ObjectCreated:Copy']
                       }]

    s3_notification_conf = PSNotificationS3(master_zone.conn, bucket_name, topic_conf_list)
    response, status = s3_notification_conf.set_config()
    assert_equal(status/100, 2)

    # create objects in the bucket using PUT
    key = bucket.new_key('put')
    key.set_contents_from_string('bar')
    # create objects in the bucket using COPY
    bucket.copy_key('copy', bucket.name, key.name)

    # create objects in the bucket using multi-part upload
    fp = tempfile.NamedTemporaryFile(mode='w+b')
    object_size = 10*1024*1024
    content = bytearray(os.urandom(object_size))
    fp.write(content)
    fp.flush()
    fp.seek(0)
    uploader = bucket.initiate_multipart_upload('multipart')
    uploader.upload_part_from_file(fp, 1)
    uploader.complete_upload()
    fp.close()

    print('wait for 5sec for the messages...')
    time.sleep(5)

    # check amqp receiver
    keys = list(bucket.list())
    receiver.verify_s3_events(keys, exact_match=True)

    # cleanup
    stop_amqp_receiver(receiver, task)
    s3_notification_conf.del_config()
    topic_conf.del_config()
    for key in bucket.list():
        key.delete()
    # delete the bucket
    master_zone.delete_bucket(bucket_name)
    if proc:
        clean_rabbitmq(proc)


def test_ps_s3_creation_triggers_on_master():
    ps_s3_creation_triggers_on_master()


def test_ps_s3_creation_triggers_on_master_external():
    from distutils.util import strtobool

    if 'AMQP_EXTERNAL_ENDPOINT' in os.environ:
        try:
            if strtobool(os.environ['AMQP_VERIFY_SSL']):
                verify_ssl = 'true'
            else:
                verify_ssl = 'false'
        except Exception as e:
            verify_ssl = 'true'

        ps_s3_creation_triggers_on_master(
            external_endpoint_address=os.environ['AMQP_EXTERNAL_ENDPOINT'],
            verify_ssl=verify_ssl)
    else:
        return SkipTest("Set AMQP_EXTERNAL_ENDPOINT to a valid external AMQP endpoint url for this test to run")

def test_ps_s3_creation_triggers_on_master_ssl():
    import datetime
    import textwrap
    import stat
    from cryptography import x509
    from cryptography.x509.oid import NameOID
    from cryptography.hazmat.primitives import hashes
    from cryptography.hazmat.backends import default_backend
    from cryptography.hazmat.primitives import serialization
    from cryptography.hazmat.primitives.asymmetric import rsa
    from tempfile import TemporaryDirectory

    with TemporaryDirectory() as tempdir:
        # modify permissions to ensure that the rabbitmq user can access them
        os.chmod(tempdir, mode=stat.S_IRWXU | stat.S_IRGRP | stat.S_IXGRP | stat.S_IROTH | stat.S_IXOTH)
        CACERTFILE = os.path.join(tempdir, 'ca_certificate.pem')
        CERTFILE = os.path.join(tempdir, 'server_certificate.pem')
        KEYFILE = os.path.join(tempdir, 'server_key.pem')
        RABBITMQ_CONF_FILE = os.path.join(tempdir, 'rabbitmq.config')

        root_key = rsa.generate_private_key(
            public_exponent=65537,
            key_size=2048,
            backend=default_backend()
        )
        subject = issuer = x509.Name([
            x509.NameAttribute(NameOID.COUNTRY_NAME, u"UK"),
            x509.NameAttribute(NameOID.STATE_OR_PROVINCE_NAME, u"Oxfordshire"),
            x509.NameAttribute(NameOID.LOCALITY_NAME, u"Harwell"),
            x509.NameAttribute(NameOID.ORGANIZATION_NAME, u"Rosalind Franklin Institute"),
            x509.NameAttribute(NameOID.COMMON_NAME, u"RFI CA"),
        ])
        root_cert = x509.CertificateBuilder().subject_name(
            subject
        ).issuer_name(
            issuer
        ).public_key(
            root_key.public_key()
        ).serial_number(
            x509.random_serial_number()
        ).not_valid_before(
            datetime.datetime.utcnow()
        ).not_valid_after(
            datetime.datetime.utcnow() + datetime.timedelta(days=3650)
        ).add_extension(
            x509.BasicConstraints(ca=True, path_length=None), critical=True
        ).sign(root_key, hashes.SHA256(), default_backend())
        with open(CACERTFILE, "wb") as f:
            f.write(root_cert.public_bytes(serialization.Encoding.PEM))

        # Now we want to generate a cert from that root
        cert_key = rsa.generate_private_key(
            public_exponent=65537,
            key_size=2048,
            backend=default_backend()
        )
        with open(KEYFILE, "wb") as f:
            f.write(cert_key.private_bytes(
                encoding=serialization.Encoding.PEM,
                format=serialization.PrivateFormat.TraditionalOpenSSL,
                encryption_algorithm=serialization.NoEncryption(),
            ))
        new_subject = x509.Name([
            x509.NameAttribute(NameOID.COUNTRY_NAME, u"UK"),
            x509.NameAttribute(NameOID.STATE_OR_PROVINCE_NAME, u"Oxfordshire"),
            x509.NameAttribute(NameOID.LOCALITY_NAME, u"Harwell"),
            x509.NameAttribute(NameOID.ORGANIZATION_NAME, u"Rosalind Franklin Institute"),
        ])
        cert = x509.CertificateBuilder().subject_name(
            new_subject
        ).issuer_name(
            root_cert.issuer
        ).public_key(
            cert_key.public_key()
        ).serial_number(
            x509.random_serial_number()
        ).not_valid_before(
            datetime.datetime.utcnow()
        ).not_valid_after(
        datetime.datetime.utcnow() + datetime.timedelta(days=30)
        ).add_extension(
            x509.SubjectAlternativeName([x509.DNSName(u"localhost")]),
            critical=False,
        ).sign(root_key, hashes.SHA256(), default_backend())
        # Write our certificate out to disk.
        with open(CERTFILE, "wb") as f:
            f.write(cert.public_bytes(serialization.Encoding.PEM))

        with open(RABBITMQ_CONF_FILE, "w") as f:
            # use the old style config format to ensure it also runs on older RabbitMQ versions.
            f.write(textwrap.dedent(f'''
                [
                    {{rabbit, [
                        {{ssl_listeners, [5671]}},
                        {{ssl_options, [{{cacertfile,           "{CACERTFILE}"}},
                                        {{certfile,             "{CERTFILE}"}},
                                        {{keyfile,              "{KEYFILE}"}},
                                        {{verify,               verify_peer}},
                                        {{fail_if_no_peer_cert, false}}]}}]}}
                ].
            '''))
        os.environ['RABBITMQ_CONFIG_FILE'] = os.path.splitext(RABBITMQ_CONF_FILE)[0]

        ps_s3_creation_triggers_on_master(ca_location=CACERTFILE)

        del os.environ['RABBITMQ_CONFIG_FILE']


def test_ps_s3_multipart_on_master():
    """ test multipart object upload on master"""
    if skip_push_tests:
        return SkipTest("PubSub push tests don't run in teuthology")
    hostname = get_ip()
    proc = init_rabbitmq()
    if proc is  None:
        return SkipTest('end2end amqp tests require rabbitmq-server installed')
    master_zone, _ = init_env(require_ps=False)
    realm = get_realm()
    zonegroup = realm.master_zonegroup()
    
    # create bucket
    bucket_name = gen_bucket_name()
    bucket = master_zone.create_bucket(bucket_name)
    topic_name = bucket_name + TOPIC_SUFFIX

    # start amqp receivers
    exchange = 'ex1'
    task1, receiver1 = create_amqp_receiver_thread(exchange, topic_name+'_1')
    task1.start()
    task2, receiver2 = create_amqp_receiver_thread(exchange, topic_name+'_2')
    task2.start()
    task3, receiver3 = create_amqp_receiver_thread(exchange, topic_name+'_3')
    task3.start()

    # create s3 topics
    endpoint_address = 'amqp://' + hostname
    endpoint_args = 'push-endpoint=' + endpoint_address + '&amqp-exchange=' + exchange + '&amqp-ack-level=broker'
    topic_conf1 = PSTopicS3(master_zone.conn, topic_name+'_1', zonegroup.name, endpoint_args=endpoint_args)
    topic_arn1 = topic_conf1.set_config()
    topic_conf2 = PSTopicS3(master_zone.conn, topic_name+'_2', zonegroup.name, endpoint_args=endpoint_args)
    topic_arn2 = topic_conf2.set_config()
    topic_conf3 = PSTopicS3(master_zone.conn, topic_name+'_3', zonegroup.name, endpoint_args=endpoint_args)
    topic_arn3 = topic_conf3.set_config()

    # create s3 notifications
    notification_name = bucket_name + NOTIFICATION_SUFFIX
    topic_conf_list = [{'Id': notification_name+'_1', 'TopicArn': topic_arn1,
                        'Events': ['s3:ObjectCreated:*']
                       },
                       {'Id': notification_name+'_2', 'TopicArn': topic_arn2,
                        'Events': ['s3:ObjectCreated:Post']
                       },
                       {'Id': notification_name+'_3', 'TopicArn': topic_arn3,
                        'Events': ['s3:ObjectCreated:CompleteMultipartUpload']
                       }]
    s3_notification_conf = PSNotificationS3(master_zone.conn, bucket_name, topic_conf_list)
    response, status = s3_notification_conf.set_config()
=======
>>>>>>> 94a0af28
    assert_equal(status/100, 2)
    # create objects in the bucket using PUT
    key = bucket.new_key('put')
    key.set_contents_from_string('bar')
    # create objects in the bucket using COPY
    bucket.copy_key('copy', bucket.name, key.name)

    # create objects in the bucket using multi-part upload
    fp = tempfile.NamedTemporaryFile(mode='w+b')
    object_size = 1024
    content = bytearray(os.urandom(object_size))
    fp.write(content)
    fp.flush()
    fp.seek(0)
    uploader = bucket.initiate_multipart_upload('multipart')
    uploader.upload_part_from_file(fp, 1)
    uploader.complete_upload()
    fp.close()
    
    # wait for sync
    zone_bucket_checkpoint(ps_zone.zone, master_zone.zone, bucket_name)

    # get the create events from the subscription
    result, _ = sub_conf.get_events()
    events = json.loads(result)
    for event in events['events']:
        log.debug('Event key: "' + str(event['info']['key']['name']) + '" type: "' + str(event['event']) + '"')

    # TODO: verify the specific 3 keys: 'put', 'copy' and 'multipart'
    assert len(events['events']) >= 3
    # cleanup
    sub_conf.del_config()
    notification_conf.del_config()
    topic_conf.del_config()
    for key in bucket.list():
        key.delete()
    master_zone.delete_bucket(bucket_name)


def test_ps_versioned_deletion():
    """ test notification of deletion markers """
    master_zone, ps_zone = init_env()
    bucket_name = gen_bucket_name()
    topic_name = bucket_name+TOPIC_SUFFIX

    # create topics
    topic_conf1 = PSTopic(ps_zone.conn, topic_name+'_1')
    _, status = topic_conf1.set_config()
    assert_equal(status/100, 2)
    topic_conf2 = PSTopic(ps_zone.conn, topic_name+'_2')
    _, status = topic_conf2.set_config()
    assert_equal(status/100, 2)
    
    # create bucket on the first of the rados zones
    bucket = master_zone.create_bucket(bucket_name)
    bucket.configure_versioning(True)
    
    # wait for sync
    zone_meta_checkpoint(ps_zone.zone)
    
    # create notifications
    event_type1 = 'OBJECT_DELETE'
    notification_conf1 = PSNotification(ps_zone.conn, bucket_name,
                                        topic_name+'_1',
                                        event_type1)
    _, status = notification_conf1.set_config()
    assert_equal(status/100, 2)
    event_type2 = 'DELETE_MARKER_CREATE'
    notification_conf2 = PSNotification(ps_zone.conn, bucket_name,
                                        topic_name+'_2',
                                        event_type2)
    _, status = notification_conf2.set_config()
    assert_equal(status/100, 2)
    
    # create subscriptions
    sub_conf1 = PSSubscription(ps_zone.conn, bucket_name+SUB_SUFFIX+'_1',
                               topic_name+'_1')
    _, status = sub_conf1.set_config()
    assert_equal(status/100, 2)
    sub_conf2 = PSSubscription(ps_zone.conn, bucket_name+SUB_SUFFIX+'_2',
                               topic_name+'_2')
    _, status = sub_conf2.set_config()
    assert_equal(status/100, 2)
    
    # create objects in the bucket
    key = bucket.new_key('foo')
    key.set_contents_from_string('bar')
    v1 = key.version_id
    key.set_contents_from_string('kaboom')
    v2 = key.version_id
    # create deletion marker
    delete_marker_key = bucket.delete_key(key.name)
    
    # wait for sync
    zone_bucket_checkpoint(ps_zone.zone, master_zone.zone, bucket_name)

    # delete the deletion marker
    delete_marker_key.delete()
    # delete versions
    bucket.delete_key(key.name, version_id=v2)
    bucket.delete_key(key.name, version_id=v1)
    
    # wait for sync
    zone_bucket_checkpoint(ps_zone.zone, master_zone.zone, bucket_name)

    # get the delete events from the subscription
    result, _ = sub_conf1.get_events()
    events = json.loads(result)
    for event in events['events']:
        log.debug('Event key: "' + str(event['info']['key']['name']) + '" type: "' + str(event['event']) + '"')
        assert_equal(str(event['event']), event_type1)

    result, _ = sub_conf2.get_events()
    events = json.loads(result)
    for event in events['events']:
        log.debug('Event key: "' + str(event['info']['key']['name']) + '" type: "' + str(event['event']) + '"')
        assert_equal(str(event['event']), event_type2)

    # cleanup
    # follwing is needed for the cleanup in the case of 3-zones
    # see: http://tracker.ceph.com/issues/39142
    realm = get_realm()
    zonegroup = realm.master_zonegroup()
    zonegroup_conns = ZonegroupConns(zonegroup)
    try:
        zonegroup_bucket_checkpoint(zonegroup_conns, bucket_name)
        master_zone.delete_bucket(bucket_name)
    except:
        log.debug('zonegroup_bucket_checkpoint failed, cannot delete bucket')
    sub_conf1.del_config()
    sub_conf2.del_config()
    notification_conf1.del_config()
    notification_conf2.del_config()
    topic_conf1.del_config()
    topic_conf2.del_config()


def test_ps_push_http():
    """ test pushing to http endpoint """
    if skip_push_tests:
        return SkipTest("PubSub push tests don't run in teuthology")
    master_zone, ps_zone = init_env()
    bucket_name = gen_bucket_name()
    topic_name = bucket_name+TOPIC_SUFFIX

    # create random port for the http server
    host = get_ip()
    port = random.randint(10000, 20000)
    # start an http server in a separate thread
    http_server = StreamingHTTPServer(host, port)

    # create topic
    topic_conf = PSTopic(ps_zone.conn, topic_name)
    _, status = topic_conf.set_config()
    assert_equal(status/100, 2)
    # create bucket on the first of the rados zones
    bucket = master_zone.create_bucket(bucket_name)
    # wait for sync
    zone_meta_checkpoint(ps_zone.zone)
    # create notifications
    notification_conf = PSNotification(ps_zone.conn, bucket_name,
                                       topic_name)
    _, status = notification_conf.set_config()
    assert_equal(status/100, 2)
    # create subscription
    sub_conf = PSSubscription(ps_zone.conn, bucket_name+SUB_SUFFIX,
                              topic_name, endpoint='http://'+host+':'+str(port))
    _, status = sub_conf.set_config()
    assert_equal(status/100, 2)
    # create objects in the bucket
    number_of_objects = 10
    for i in range(number_of_objects):
        key = bucket.new_key(str(i))
        key.set_contents_from_string('bar')
    # wait for sync
    zone_bucket_checkpoint(ps_zone.zone, master_zone.zone, bucket_name)
    # check http server
    keys = list(bucket.list())
    # TODO: use exact match
    http_server.verify_events(keys, exact_match=False)

    # delete objects from the bucket
    for key in bucket.list():
        key.delete()
    # wait for sync
    zone_meta_checkpoint(ps_zone.zone)
    zone_bucket_checkpoint(ps_zone.zone, master_zone.zone, bucket_name)
    # check http server
    # TODO: use exact match
    http_server.verify_events(keys, deletions=True, exact_match=False)

    # cleanup
    sub_conf.del_config()
    notification_conf.del_config()
    topic_conf.del_config()
    master_zone.delete_bucket(bucket_name)
    http_server.close()


def test_ps_s3_push_http():
    """ test pushing to http endpoint s3 record format"""
    if skip_push_tests:
        return SkipTest("PubSub push tests don't run in teuthology")
    master_zone, ps_zone = init_env()
    bucket_name = gen_bucket_name()
    topic_name = bucket_name+TOPIC_SUFFIX

    # create random port for the http server
    host = get_ip()
    port = random.randint(10000, 20000)
    # start an http server in a separate thread
    http_server = StreamingHTTPServer(host, port)

    # create topic
    topic_conf = PSTopic(ps_zone.conn, topic_name,
                         endpoint='http://'+host+':'+str(port))
    result, status = topic_conf.set_config()
    assert_equal(status/100, 2)
    parsed_result = json.loads(result)
    topic_arn = parsed_result['arn']
    # create bucket on the first of the rados zones
    bucket = master_zone.create_bucket(bucket_name)
    # wait for sync
    zone_meta_checkpoint(ps_zone.zone)
    # create s3 notification
    notification_name = bucket_name + NOTIFICATION_SUFFIX
    topic_conf_list = [{'Id': notification_name,
                        'TopicArn': topic_arn,
                        'Events': ['s3:ObjectCreated:*', 's3:ObjectRemoved:*']
                       }]
    s3_notification_conf = PSNotificationS3(ps_zone.conn, bucket_name, topic_conf_list)
    _, status = s3_notification_conf.set_config()
    assert_equal(status/100, 2)
    # create objects in the bucket
    number_of_objects = 10
    for i in range(number_of_objects):
        key = bucket.new_key(str(i))
        key.set_contents_from_string('bar')
    # wait for sync
    zone_bucket_checkpoint(ps_zone.zone, master_zone.zone, bucket_name)
    # check http server
    keys = list(bucket.list())
    # TODO: use exact match
    http_server.verify_s3_events(keys, exact_match=False)

    # delete objects from the bucket
    for key in bucket.list():
        key.delete()
    # wait for sync
    zone_meta_checkpoint(ps_zone.zone)
    zone_bucket_checkpoint(ps_zone.zone, master_zone.zone, bucket_name)
    # check http server
    # TODO: use exact match
    http_server.verify_s3_events(keys, deletions=True, exact_match=False)

    # cleanup
    s3_notification_conf.del_config()
    topic_conf.del_config()
    master_zone.delete_bucket(bucket_name)
    http_server.close()


def test_ps_push_amqp():
    """ test pushing to amqp endpoint """
    if skip_push_tests:
        return SkipTest("PubSub push tests don't run in teuthology")
    hostname = get_ip()
    proc = init_rabbitmq()
    if proc is  None:
        return SkipTest('end2end amqp tests require rabbitmq-server installed')
    master_zone, ps_zone = init_env()
    bucket_name = gen_bucket_name()
    topic_name = bucket_name+TOPIC_SUFFIX

    # create topic
    exchange = 'ex1'
    task, receiver = create_amqp_receiver_thread(exchange, topic_name)
    task.start()
    topic_conf = PSTopic(ps_zone.conn, topic_name)
    _, status = topic_conf.set_config()
    assert_equal(status/100, 2)
    # create bucket on the first of the rados zones
    bucket = master_zone.create_bucket(bucket_name)
    # wait for sync
    zone_meta_checkpoint(ps_zone.zone)
    # create notifications
    notification_conf = PSNotification(ps_zone.conn, bucket_name,
                                       topic_name)
    _, status = notification_conf.set_config()
    assert_equal(status/100, 2)
    # create subscription
    sub_conf = PSSubscription(ps_zone.conn, bucket_name+SUB_SUFFIX,
                              topic_name, endpoint='amqp://'+hostname,
                              endpoint_args='amqp-exchange='+exchange+'&amqp-ack-level=broker')
    _, status = sub_conf.set_config()
    assert_equal(status/100, 2)
    # create objects in the bucket
    number_of_objects = 10
    for i in range(number_of_objects):
        key = bucket.new_key(str(i))
        key.set_contents_from_string('bar')
    # wait for sync
    zone_bucket_checkpoint(ps_zone.zone, master_zone.zone, bucket_name)
    # check amqp receiver
    keys = list(bucket.list())
    # TODO: use exact match
    receiver.verify_events(keys, exact_match=False)

    # delete objects from the bucket
    for key in bucket.list():
        key.delete()
    # wait for sync
    zone_meta_checkpoint(ps_zone.zone)
    zone_bucket_checkpoint(ps_zone.zone, master_zone.zone, bucket_name)
    # check amqp receiver
    # TODO: use exact match
    receiver.verify_events(keys, deletions=True, exact_match=False)

    # cleanup
    stop_amqp_receiver(receiver, task)
    sub_conf.del_config()
    notification_conf.del_config()
    topic_conf.del_config()
    master_zone.delete_bucket(bucket_name)
    clean_rabbitmq(proc)


def test_ps_s3_push_amqp():
    """ test pushing to amqp endpoint s3 record format"""
    if skip_push_tests:
        return SkipTest("PubSub push tests don't run in teuthology")
    hostname = get_ip()
    proc = init_rabbitmq()
    if proc is  None:
        return SkipTest('end2end amqp tests require rabbitmq-server installed')
    master_zone, ps_zone = init_env()
    bucket_name = gen_bucket_name()
    topic_name = bucket_name+TOPIC_SUFFIX

    # create topic
    exchange = 'ex1'
    task, receiver = create_amqp_receiver_thread(exchange, topic_name)
    task.start()
    topic_conf = PSTopic(ps_zone.conn, topic_name,
                         endpoint='amqp://' + hostname,
                         endpoint_args='amqp-exchange=' + exchange + '&amqp-ack-level=none')
    result, status = topic_conf.set_config()
    assert_equal(status/100, 2)
    parsed_result = json.loads(result)
    topic_arn = parsed_result['arn']
    # create bucket on the first of the rados zones
    bucket = master_zone.create_bucket(bucket_name)
    # wait for sync
    zone_meta_checkpoint(ps_zone.zone)
    # create s3 notification
    notification_name = bucket_name + NOTIFICATION_SUFFIX
    topic_conf_list = [{'Id': notification_name,
                        'TopicArn': topic_arn,
                        'Events': ['s3:ObjectCreated:*', 's3:ObjectRemoved:*']
                       }]
    s3_notification_conf = PSNotificationS3(ps_zone.conn, bucket_name, topic_conf_list)
    _, status = s3_notification_conf.set_config()
    assert_equal(status/100, 2)
    # create objects in the bucket
    number_of_objects = 10
    for i in range(number_of_objects):
        key = bucket.new_key(str(i))
        key.set_contents_from_string('bar')
    # wait for sync
    zone_bucket_checkpoint(ps_zone.zone, master_zone.zone, bucket_name)
    # check amqp receiver
    keys = list(bucket.list())
    # TODO: use exact match
    receiver.verify_s3_events(keys, exact_match=False)

    # delete objects from the bucket
    for key in bucket.list():
        key.delete()
    # wait for sync
    zone_meta_checkpoint(ps_zone.zone)
    zone_bucket_checkpoint(ps_zone.zone, master_zone.zone, bucket_name)
    # check amqp receiver
    # TODO: use exact match
    receiver.verify_s3_events(keys, deletions=True, exact_match=False)

    # cleanup
    stop_amqp_receiver(receiver, task)
    s3_notification_conf.del_config()
    topic_conf.del_config()
    master_zone.delete_bucket(bucket_name)
    clean_rabbitmq(proc)


def test_ps_delete_bucket():
    """ test notification status upon bucket deletion """
    master_zone, ps_zone = init_env()
    bucket_name = gen_bucket_name()
    # create bucket on the first of the rados zones
    bucket = master_zone.create_bucket(bucket_name)
    # wait for sync
    zone_meta_checkpoint(ps_zone.zone)
    topic_name = bucket_name + TOPIC_SUFFIX
    # create topic
    topic_name = bucket_name + TOPIC_SUFFIX
    topic_conf = PSTopic(ps_zone.conn, topic_name)
    response, status = topic_conf.set_config()
    assert_equal(status/100, 2)
    parsed_result = json.loads(response)
    topic_arn = parsed_result['arn']
    # create one s3 notification
    notification_name = bucket_name + NOTIFICATION_SUFFIX
    topic_conf_list = [{'Id': notification_name,
                        'TopicArn': topic_arn,
                        'Events': ['s3:ObjectCreated:*']
                       }]
    s3_notification_conf = PSNotificationS3(ps_zone.conn, bucket_name, topic_conf_list)
    response, status = s3_notification_conf.set_config()
    assert_equal(status/100, 2)

    # create non-s3 notification
    notification_conf = PSNotification(ps_zone.conn, bucket_name,
                                       topic_name)
    _, status = notification_conf.set_config()
    assert_equal(status/100, 2)

    # create objects in the bucket
    number_of_objects = 10
    for i in range(number_of_objects):
        key = bucket.new_key(str(i))
        key.set_contents_from_string('bar')
    # wait for bucket sync
    zone_bucket_checkpoint(ps_zone.zone, master_zone.zone, bucket_name)
    keys = list(bucket.list())
    # delete objects from the bucket
    for key in bucket.list():
        key.delete()
    # wait for bucket sync
    zone_bucket_checkpoint(ps_zone.zone, master_zone.zone, bucket_name)
    # delete the bucket
    master_zone.delete_bucket(bucket_name)
    # wait for meta sync
    zone_meta_checkpoint(ps_zone.zone)

    # get the events from the auto-generated subscription
    sub_conf = PSSubscription(ps_zone.conn, notification_name,
                              topic_name)
    result, _ = sub_conf.get_events()
    records = json.loads(result)
    # TODO: use exact match
    verify_s3_records_by_elements(records, keys, exact_match=False)

    # s3 notification is deleted with bucket
    _, status = s3_notification_conf.get_config(notification=notification_name)
    assert_equal(status, 404)
    # non-s3 notification is deleted with bucket
    _, status = notification_conf.get_config()
    assert_equal(status, 404)
    # cleanup
    sub_conf.del_config()
    topic_conf.del_config()


def test_ps_missing_topic():
    """ test creating a subscription when no topic info exists"""
    master_zone, ps_zone = init_env()
    bucket_name = gen_bucket_name()
    topic_name = bucket_name+TOPIC_SUFFIX

    # create bucket on the first of the rados zones
    master_zone.create_bucket(bucket_name)
    # wait for sync
    zone_meta_checkpoint(ps_zone.zone)
    # create s3 notification
    notification_name = bucket_name + NOTIFICATION_SUFFIX
    topic_arn = 'arn:aws:sns:::' + topic_name
    topic_conf_list = [{'Id': notification_name,
                        'TopicArn': topic_arn,
                        'Events': ['s3:ObjectCreated:*']
                       }]
    s3_notification_conf = PSNotificationS3(ps_zone.conn, bucket_name, topic_conf_list)
    try:
        s3_notification_conf.set_config()
    except:
        log.info('missing topic is expected')
    else:
        assert 'missing topic is expected'

    # cleanup
    master_zone.delete_bucket(bucket_name)


def test_ps_s3_topic_update():
    """ test updating topic associated with a notification"""
    if skip_push_tests:
        return SkipTest("PubSub push tests don't run in teuthology")
    rabbit_proc = init_rabbitmq()
    if rabbit_proc is  None:
        return SkipTest('end2end amqp tests require rabbitmq-server installed')
    master_zone, ps_zone = init_env()
    bucket_name = gen_bucket_name()
    topic_name = bucket_name+TOPIC_SUFFIX

    # create amqp topic
    hostname = get_ip()
    exchange = 'ex1'
    amqp_task, receiver = create_amqp_receiver_thread(exchange, topic_name)
    amqp_task.start()
    topic_conf = PSTopic(ps_zone.conn, topic_name,
                          endpoint='amqp://' + hostname,
                          endpoint_args='amqp-exchange=' + exchange + '&amqp-ack-level=none')
    result, status = topic_conf.set_config()
    assert_equal(status/100, 2)
    parsed_result = json.loads(result)
    topic_arn = parsed_result['arn']
    # get topic
    result, _ = topic_conf.get_config()
    # verify topic content
    parsed_result = json.loads(result)
    assert_equal(parsed_result['topic']['name'], topic_name)
    assert_equal(parsed_result['topic']['dest']['push_endpoint'], topic_conf.parameters['push-endpoint'])
    
    # create http server
    port = random.randint(10000, 20000)
    # start an http server in a separate thread
    http_server = StreamingHTTPServer(hostname, port)

    # create bucket on the first of the rados zones
    bucket = master_zone.create_bucket(bucket_name)
    # wait for sync
    zone_meta_checkpoint(ps_zone.zone)
    # create s3 notification
    notification_name = bucket_name + NOTIFICATION_SUFFIX
    topic_conf_list = [{'Id': notification_name,
                        'TopicArn': topic_arn,
                        'Events': ['s3:ObjectCreated:*']
                       }]
    s3_notification_conf = PSNotificationS3(ps_zone.conn, bucket_name, topic_conf_list)
    _, status = s3_notification_conf.set_config()
    assert_equal(status/100, 2)
    # create objects in the bucket
    number_of_objects = 10
    for i in range(number_of_objects):
        key = bucket.new_key(str(i))
        key.set_contents_from_string('bar')
    # wait for sync
    zone_bucket_checkpoint(ps_zone.zone, master_zone.zone, bucket_name)

    keys = list(bucket.list())
    # TODO: use exact match
    receiver.verify_s3_events(keys, exact_match=False)

    # update the same topic with new endpoint
    topic_conf = PSTopic(ps_zone.conn, topic_name,
                         endpoint='http://'+ hostname + ':' + str(port))
    _, status = topic_conf.set_config()
    assert_equal(status/100, 2)
    # get topic
    result, _ = topic_conf.get_config()
    # verify topic content
    parsed_result = json.loads(result)
    assert_equal(parsed_result['topic']['name'], topic_name)
    assert_equal(parsed_result['topic']['dest']['push_endpoint'], topic_conf.parameters['push-endpoint'])

    # delete current objects and create new objects in the bucket
    for key in bucket.list():
        key.delete()
    for i in range(number_of_objects):
        key = bucket.new_key(str(i+100))
        key.set_contents_from_string('bar')
    # wait for sync
    zone_meta_checkpoint(ps_zone.zone)
    zone_bucket_checkpoint(ps_zone.zone, master_zone.zone, bucket_name)

    keys = list(bucket.list())
    # verify that notifications are still sent to amqp
    # TODO: use exact match
    receiver.verify_s3_events(keys, exact_match=False)

    # update notification to update the endpoint from the topic
    topic_conf_list = [{'Id': notification_name,
                        'TopicArn': topic_arn,
                        'Events': ['s3:ObjectCreated:*']
                       }]
    s3_notification_conf = PSNotificationS3(ps_zone.conn, bucket_name, topic_conf_list)
    _, status = s3_notification_conf.set_config()
    assert_equal(status/100, 2)
    
    # delete current objects and create new objects in the bucket
    for key in bucket.list():
        key.delete()
    for i in range(number_of_objects):
        key = bucket.new_key(str(i+200))
        key.set_contents_from_string('bar')
    # wait for sync
    zone_meta_checkpoint(ps_zone.zone)
    zone_bucket_checkpoint(ps_zone.zone, master_zone.zone, bucket_name)

    keys = list(bucket.list())
    # check that updates switched to http
    # TODO: use exact match
    http_server.verify_s3_events(keys, exact_match=False)

    # cleanup
    # delete objects from the bucket
    stop_amqp_receiver(receiver, amqp_task)
    for key in bucket.list():
        key.delete()
    s3_notification_conf.del_config()
    topic_conf.del_config()
    master_zone.delete_bucket(bucket_name)
    http_server.close()
    clean_rabbitmq(rabbit_proc)


def test_ps_s3_notification_update():
    """ test updating the topic of a notification"""
    if skip_push_tests:
        return SkipTest("PubSub push tests don't run in teuthology")
    hostname = get_ip()
    rabbit_proc = init_rabbitmq()
    if rabbit_proc is  None:
        return SkipTest('end2end amqp tests require rabbitmq-server installed')

    master_zone, ps_zone = init_env()
    bucket_name = gen_bucket_name()
    topic_name1 = bucket_name+'amqp'+TOPIC_SUFFIX
    topic_name2 = bucket_name+'http'+TOPIC_SUFFIX

    # create topics
    # start amqp receiver in a separate thread
    exchange = 'ex1'
    amqp_task, receiver = create_amqp_receiver_thread(exchange, topic_name1)
    amqp_task.start()
    # create random port for the http server
    http_port = random.randint(10000, 20000)
    # start an http server in a separate thread
    http_server = StreamingHTTPServer(hostname, http_port)

    topic_conf1 = PSTopic(ps_zone.conn, topic_name1,
                          endpoint='amqp://' + hostname,
                          endpoint_args='amqp-exchange=' + exchange + '&amqp-ack-level=none')
    result, status = topic_conf1.set_config()
    parsed_result = json.loads(result)
    topic_arn1 = parsed_result['arn']
    assert_equal(status/100, 2)
    topic_conf2 = PSTopic(ps_zone.conn, topic_name2,
                          endpoint='http://'+hostname+':'+str(http_port))
    result, status = topic_conf2.set_config()
    parsed_result = json.loads(result)
    topic_arn2 = parsed_result['arn']
    assert_equal(status/100, 2)

    # create bucket on the first of the rados zones
    bucket = master_zone.create_bucket(bucket_name)
    # wait for sync
    zone_meta_checkpoint(ps_zone.zone)
    # create s3 notification with topic1
    notification_name = bucket_name + NOTIFICATION_SUFFIX
    topic_conf_list = [{'Id': notification_name,
                        'TopicArn': topic_arn1,
                        'Events': ['s3:ObjectCreated:*']
                       }]
    s3_notification_conf = PSNotificationS3(ps_zone.conn, bucket_name, topic_conf_list)
    _, status = s3_notification_conf.set_config()
    assert_equal(status/100, 2)
    # create objects in the bucket
    number_of_objects = 10
    for i in range(number_of_objects):
        key = bucket.new_key(str(i))
        key.set_contents_from_string('bar')
    # wait for sync
    zone_bucket_checkpoint(ps_zone.zone, master_zone.zone, bucket_name)

    keys = list(bucket.list())
    # TODO: use exact match
    receiver.verify_s3_events(keys, exact_match=False);

    # update notification to use topic2
    topic_conf_list = [{'Id': notification_name,
                        'TopicArn': topic_arn2,
                        'Events': ['s3:ObjectCreated:*']
                       }]
    s3_notification_conf = PSNotificationS3(ps_zone.conn, bucket_name, topic_conf_list)
    _, status = s3_notification_conf.set_config()
    assert_equal(status/100, 2)

    # delete current objects and create new objects in the bucket
    for key in bucket.list():
        key.delete()
    for i in range(number_of_objects):
        key = bucket.new_key(str(i+100))
        key.set_contents_from_string('bar')
    # wait for sync
    zone_meta_checkpoint(ps_zone.zone)
    zone_bucket_checkpoint(ps_zone.zone, master_zone.zone, bucket_name)

    keys = list(bucket.list())
    # check that updates switched to http
    # TODO: use exact match
    http_server.verify_s3_events(keys, exact_match=False)

    # cleanup
    # delete objects from the bucket
    stop_amqp_receiver(receiver, amqp_task)
    for key in bucket.list():
        key.delete()
    s3_notification_conf.del_config()
    topic_conf1.del_config()
    topic_conf2.del_config()
    master_zone.delete_bucket(bucket_name)
    http_server.close()
    clean_rabbitmq(rabbit_proc)


def test_ps_s3_multiple_topics_notification():
    """ test notification creation with multiple topics"""
    if skip_push_tests:
        return SkipTest("PubSub push tests don't run in teuthology")
    hostname = get_ip()
    rabbit_proc = init_rabbitmq()
    if rabbit_proc is  None:
        return SkipTest('end2end amqp tests require rabbitmq-server installed')

    master_zone, ps_zone = init_env()
    bucket_name = gen_bucket_name()
    topic_name1 = bucket_name+'amqp'+TOPIC_SUFFIX
    topic_name2 = bucket_name+'http'+TOPIC_SUFFIX

    # create topics
    # start amqp receiver in a separate thread
    exchange = 'ex1'
    amqp_task, receiver = create_amqp_receiver_thread(exchange, topic_name1)
    amqp_task.start()
    # create random port for the http server
    http_port = random.randint(10000, 20000)
    # start an http server in a separate thread
    http_server = StreamingHTTPServer(hostname, http_port)

    topic_conf1 = PSTopic(ps_zone.conn, topic_name1,
                          endpoint='amqp://' + hostname,
                          endpoint_args='amqp-exchange=' + exchange + '&amqp-ack-level=none')
    result, status = topic_conf1.set_config()
    parsed_result = json.loads(result)
    topic_arn1 = parsed_result['arn']
    assert_equal(status/100, 2)
    topic_conf2 = PSTopic(ps_zone.conn, topic_name2,
                          endpoint='http://'+hostname+':'+str(http_port))
    result, status = topic_conf2.set_config()
    parsed_result = json.loads(result)
    topic_arn2 = parsed_result['arn']
    assert_equal(status/100, 2)

    # create bucket on the first of the rados zones
    bucket = master_zone.create_bucket(bucket_name)
    # wait for sync
    zone_meta_checkpoint(ps_zone.zone)
    # create s3 notification
    notification_name1 = bucket_name + NOTIFICATION_SUFFIX + '_1'
    notification_name2 = bucket_name + NOTIFICATION_SUFFIX + '_2'
    topic_conf_list = [
        {
            'Id': notification_name1,
            'TopicArn': topic_arn1,
            'Events': ['s3:ObjectCreated:*']
        },
        {
            'Id': notification_name2,
            'TopicArn': topic_arn2,
            'Events': ['s3:ObjectCreated:*']
        }]
    s3_notification_conf = PSNotificationS3(ps_zone.conn, bucket_name, topic_conf_list)
    _, status = s3_notification_conf.set_config()
    assert_equal(status/100, 2)
    result, _ = s3_notification_conf.get_config()
    assert_equal(len(result['TopicConfigurations']), 2)
    assert_equal(result['TopicConfigurations'][0]['Id'], notification_name1)
    assert_equal(result['TopicConfigurations'][1]['Id'], notification_name2)

    # get auto-generated subscriptions
    sub_conf1 = PSSubscription(ps_zone.conn, notification_name1,
                               topic_name1)
    _, status = sub_conf1.get_config()
    assert_equal(status/100, 2)
    sub_conf2 = PSSubscription(ps_zone.conn, notification_name2,
                               topic_name2)
    _, status = sub_conf2.get_config()
    assert_equal(status/100, 2)

    # create objects in the bucket
    number_of_objects = 10
    for i in range(number_of_objects):
        key = bucket.new_key(str(i))
        key.set_contents_from_string('bar')
    # wait for sync
    zone_bucket_checkpoint(ps_zone.zone, master_zone.zone, bucket_name)

    # get the events from both of the subscription
    result, _ = sub_conf1.get_events()
    records = json.loads(result)
    for record in records['Records']:
        log.debug(record)
    keys = list(bucket.list())
    # TODO: use exact match
    verify_s3_records_by_elements(records, keys, exact_match=False)
    receiver.verify_s3_events(keys, exact_match=False)

    result, _ = sub_conf2.get_events()
    parsed_result = json.loads(result)
    for record in parsed_result['Records']:
        log.debug(record)
    keys = list(bucket.list())
    # TODO: use exact match
    verify_s3_records_by_elements(records, keys, exact_match=False)
    http_server.verify_s3_events(keys, exact_match=False)

    # cleanup
    stop_amqp_receiver(receiver, amqp_task)
    s3_notification_conf.del_config()
    topic_conf1.del_config()
    topic_conf2.del_config()
    # delete objects from the bucket
    for key in bucket.list():
        key.delete()
    master_zone.delete_bucket(bucket_name)
    http_server.close()
    clean_rabbitmq(rabbit_proc)<|MERGE_RESOLUTION|>--- conflicted
+++ resolved
@@ -1765,313 +1765,6 @@
     sub_conf = PSSubscription(ps_zone.conn, bucket_name+SUB_SUFFIX,
                               topic_name)
     _, status = sub_conf.set_config()
-<<<<<<< HEAD
-    assert_equal(status/100, 2)
-    # create objects in the bucket using PUT
-    key = bucket.new_key('put')
-    key.set_contents_from_string('bar')
-    # create objects in the bucket using COPY
-    bucket.copy_key('copy', bucket.name, key.name)
-
-    # create objects in the bucket using multi-part upload
-    fp = tempfile.NamedTemporaryFile(mode='w+b')
-    object_size = 1024
-    content = bytearray(os.urandom(object_size))
-    fp.write(content)
-    fp.flush()
-    fp.seek(0)
-    uploader = bucket.initiate_multipart_upload('multipart')
-    uploader.upload_part_from_file(fp, 1)
-    uploader.complete_upload()
-    fp.close()
-    
-    # wait for sync
-    zone_bucket_checkpoint(ps_zone.zone, master_zone.zone, bucket_name)
-
-    # get the create events from the subscription
-    result, _ = sub_conf.get_events()
-    events = json.loads(result)
-    for event in events['events']:
-        log.debug('Event key: "' + str(event['info']['key']['name']) + '" type: "' + str(event['event']) + '"')
-
-    # TODO: verify the specific 3 keys: 'put', 'copy' and 'multipart'
-    assert len(events['events']) >= 3
-    # cleanup
-    sub_conf.del_config()
-    notification_conf.del_config()
-    topic_conf.del_config()
-    for key in bucket.list():
-        key.delete()
-    master_zone.delete_bucket(bucket_name)
-
-def ps_s3_creation_triggers_on_master(external_endpoint_address=None, ca_location=None, verify_ssl='true'):
-    """ test object creation s3 notifications in using put/copy/post on master"""
-    if skip_push_tests:
-        return SkipTest("PubSub push tests don't run in teuthology")
-    if not external_endpoint_address:
-        hostname = get_ip()
-        proc = init_rabbitmq()
-        if proc is  None:
-            return SkipTest('end2end amqp tests require rabbitmq-server installed')
-    else:
-        proc = None
-    master_zone, _ = init_env(require_ps=False)
-    realm = get_realm()
-    zonegroup = realm.master_zonegroup()
-    
-    # create bucket
-    bucket_name = gen_bucket_name()
-    bucket = master_zone.create_bucket(bucket_name)
-    topic_name = bucket_name + TOPIC_SUFFIX
-
-    # start amqp receiver
-    exchange = 'ex1'
-    task, receiver = create_amqp_receiver_thread(exchange, topic_name, external_endpoint_address, ca_location)
-    task.start()
-
-    # create s3 topic
-    if external_endpoint_address:
-        endpoint_address = external_endpoint_address
-    elif ca_location:
-        endpoint_address = 'amqps://' + hostname
-    else:
-        endpoint_address = 'amqp://' + hostname
-    endpoint_args = 'push-endpoint='+endpoint_address+'&amqp-exchange=' + exchange +'&amqp-ack-level=broker&verify-ssl='+verify_ssl
-    if ca_location:
-        endpoint_args += '&ca-location={}'.format(ca_location)
-    if external_endpoint_address:
-        topic_conf = PSTopicS3(master_zone.secure_conn, topic_name, zonegroup.name, endpoint_args=endpoint_args)
-    else:
-        topic_conf = PSTopicS3(master_zone.conn, topic_name, zonegroup.name, endpoint_args=endpoint_args)
-    topic_arn = topic_conf.set_config()
-    # create s3 notification
-    notification_name = bucket_name + NOTIFICATION_SUFFIX
-    topic_conf_list = [{'Id': notification_name,'TopicArn': topic_arn,
-                        'Events': ['s3:ObjectCreated:Put', 's3:ObjectCreated:Copy']
-                       }]
-
-    s3_notification_conf = PSNotificationS3(master_zone.conn, bucket_name, topic_conf_list)
-    response, status = s3_notification_conf.set_config()
-    assert_equal(status/100, 2)
-
-    # create objects in the bucket using PUT
-    key = bucket.new_key('put')
-    key.set_contents_from_string('bar')
-    # create objects in the bucket using COPY
-    bucket.copy_key('copy', bucket.name, key.name)
-
-    # create objects in the bucket using multi-part upload
-    fp = tempfile.NamedTemporaryFile(mode='w+b')
-    object_size = 10*1024*1024
-    content = bytearray(os.urandom(object_size))
-    fp.write(content)
-    fp.flush()
-    fp.seek(0)
-    uploader = bucket.initiate_multipart_upload('multipart')
-    uploader.upload_part_from_file(fp, 1)
-    uploader.complete_upload()
-    fp.close()
-
-    print('wait for 5sec for the messages...')
-    time.sleep(5)
-
-    # check amqp receiver
-    keys = list(bucket.list())
-    receiver.verify_s3_events(keys, exact_match=True)
-
-    # cleanup
-    stop_amqp_receiver(receiver, task)
-    s3_notification_conf.del_config()
-    topic_conf.del_config()
-    for key in bucket.list():
-        key.delete()
-    # delete the bucket
-    master_zone.delete_bucket(bucket_name)
-    if proc:
-        clean_rabbitmq(proc)
-
-
-def test_ps_s3_creation_triggers_on_master():
-    ps_s3_creation_triggers_on_master()
-
-
-def test_ps_s3_creation_triggers_on_master_external():
-    from distutils.util import strtobool
-
-    if 'AMQP_EXTERNAL_ENDPOINT' in os.environ:
-        try:
-            if strtobool(os.environ['AMQP_VERIFY_SSL']):
-                verify_ssl = 'true'
-            else:
-                verify_ssl = 'false'
-        except Exception as e:
-            verify_ssl = 'true'
-
-        ps_s3_creation_triggers_on_master(
-            external_endpoint_address=os.environ['AMQP_EXTERNAL_ENDPOINT'],
-            verify_ssl=verify_ssl)
-    else:
-        return SkipTest("Set AMQP_EXTERNAL_ENDPOINT to a valid external AMQP endpoint url for this test to run")
-
-def test_ps_s3_creation_triggers_on_master_ssl():
-    import datetime
-    import textwrap
-    import stat
-    from cryptography import x509
-    from cryptography.x509.oid import NameOID
-    from cryptography.hazmat.primitives import hashes
-    from cryptography.hazmat.backends import default_backend
-    from cryptography.hazmat.primitives import serialization
-    from cryptography.hazmat.primitives.asymmetric import rsa
-    from tempfile import TemporaryDirectory
-
-    with TemporaryDirectory() as tempdir:
-        # modify permissions to ensure that the rabbitmq user can access them
-        os.chmod(tempdir, mode=stat.S_IRWXU | stat.S_IRGRP | stat.S_IXGRP | stat.S_IROTH | stat.S_IXOTH)
-        CACERTFILE = os.path.join(tempdir, 'ca_certificate.pem')
-        CERTFILE = os.path.join(tempdir, 'server_certificate.pem')
-        KEYFILE = os.path.join(tempdir, 'server_key.pem')
-        RABBITMQ_CONF_FILE = os.path.join(tempdir, 'rabbitmq.config')
-
-        root_key = rsa.generate_private_key(
-            public_exponent=65537,
-            key_size=2048,
-            backend=default_backend()
-        )
-        subject = issuer = x509.Name([
-            x509.NameAttribute(NameOID.COUNTRY_NAME, u"UK"),
-            x509.NameAttribute(NameOID.STATE_OR_PROVINCE_NAME, u"Oxfordshire"),
-            x509.NameAttribute(NameOID.LOCALITY_NAME, u"Harwell"),
-            x509.NameAttribute(NameOID.ORGANIZATION_NAME, u"Rosalind Franklin Institute"),
-            x509.NameAttribute(NameOID.COMMON_NAME, u"RFI CA"),
-        ])
-        root_cert = x509.CertificateBuilder().subject_name(
-            subject
-        ).issuer_name(
-            issuer
-        ).public_key(
-            root_key.public_key()
-        ).serial_number(
-            x509.random_serial_number()
-        ).not_valid_before(
-            datetime.datetime.utcnow()
-        ).not_valid_after(
-            datetime.datetime.utcnow() + datetime.timedelta(days=3650)
-        ).add_extension(
-            x509.BasicConstraints(ca=True, path_length=None), critical=True
-        ).sign(root_key, hashes.SHA256(), default_backend())
-        with open(CACERTFILE, "wb") as f:
-            f.write(root_cert.public_bytes(serialization.Encoding.PEM))
-
-        # Now we want to generate a cert from that root
-        cert_key = rsa.generate_private_key(
-            public_exponent=65537,
-            key_size=2048,
-            backend=default_backend()
-        )
-        with open(KEYFILE, "wb") as f:
-            f.write(cert_key.private_bytes(
-                encoding=serialization.Encoding.PEM,
-                format=serialization.PrivateFormat.TraditionalOpenSSL,
-                encryption_algorithm=serialization.NoEncryption(),
-            ))
-        new_subject = x509.Name([
-            x509.NameAttribute(NameOID.COUNTRY_NAME, u"UK"),
-            x509.NameAttribute(NameOID.STATE_OR_PROVINCE_NAME, u"Oxfordshire"),
-            x509.NameAttribute(NameOID.LOCALITY_NAME, u"Harwell"),
-            x509.NameAttribute(NameOID.ORGANIZATION_NAME, u"Rosalind Franklin Institute"),
-        ])
-        cert = x509.CertificateBuilder().subject_name(
-            new_subject
-        ).issuer_name(
-            root_cert.issuer
-        ).public_key(
-            cert_key.public_key()
-        ).serial_number(
-            x509.random_serial_number()
-        ).not_valid_before(
-            datetime.datetime.utcnow()
-        ).not_valid_after(
-        datetime.datetime.utcnow() + datetime.timedelta(days=30)
-        ).add_extension(
-            x509.SubjectAlternativeName([x509.DNSName(u"localhost")]),
-            critical=False,
-        ).sign(root_key, hashes.SHA256(), default_backend())
-        # Write our certificate out to disk.
-        with open(CERTFILE, "wb") as f:
-            f.write(cert.public_bytes(serialization.Encoding.PEM))
-
-        with open(RABBITMQ_CONF_FILE, "w") as f:
-            # use the old style config format to ensure it also runs on older RabbitMQ versions.
-            f.write(textwrap.dedent(f'''
-                [
-                    {{rabbit, [
-                        {{ssl_listeners, [5671]}},
-                        {{ssl_options, [{{cacertfile,           "{CACERTFILE}"}},
-                                        {{certfile,             "{CERTFILE}"}},
-                                        {{keyfile,              "{KEYFILE}"}},
-                                        {{verify,               verify_peer}},
-                                        {{fail_if_no_peer_cert, false}}]}}]}}
-                ].
-            '''))
-        os.environ['RABBITMQ_CONFIG_FILE'] = os.path.splitext(RABBITMQ_CONF_FILE)[0]
-
-        ps_s3_creation_triggers_on_master(ca_location=CACERTFILE)
-
-        del os.environ['RABBITMQ_CONFIG_FILE']
-
-
-def test_ps_s3_multipart_on_master():
-    """ test multipart object upload on master"""
-    if skip_push_tests:
-        return SkipTest("PubSub push tests don't run in teuthology")
-    hostname = get_ip()
-    proc = init_rabbitmq()
-    if proc is  None:
-        return SkipTest('end2end amqp tests require rabbitmq-server installed')
-    master_zone, _ = init_env(require_ps=False)
-    realm = get_realm()
-    zonegroup = realm.master_zonegroup()
-    
-    # create bucket
-    bucket_name = gen_bucket_name()
-    bucket = master_zone.create_bucket(bucket_name)
-    topic_name = bucket_name + TOPIC_SUFFIX
-
-    # start amqp receivers
-    exchange = 'ex1'
-    task1, receiver1 = create_amqp_receiver_thread(exchange, topic_name+'_1')
-    task1.start()
-    task2, receiver2 = create_amqp_receiver_thread(exchange, topic_name+'_2')
-    task2.start()
-    task3, receiver3 = create_amqp_receiver_thread(exchange, topic_name+'_3')
-    task3.start()
-
-    # create s3 topics
-    endpoint_address = 'amqp://' + hostname
-    endpoint_args = 'push-endpoint=' + endpoint_address + '&amqp-exchange=' + exchange + '&amqp-ack-level=broker'
-    topic_conf1 = PSTopicS3(master_zone.conn, topic_name+'_1', zonegroup.name, endpoint_args=endpoint_args)
-    topic_arn1 = topic_conf1.set_config()
-    topic_conf2 = PSTopicS3(master_zone.conn, topic_name+'_2', zonegroup.name, endpoint_args=endpoint_args)
-    topic_arn2 = topic_conf2.set_config()
-    topic_conf3 = PSTopicS3(master_zone.conn, topic_name+'_3', zonegroup.name, endpoint_args=endpoint_args)
-    topic_arn3 = topic_conf3.set_config()
-
-    # create s3 notifications
-    notification_name = bucket_name + NOTIFICATION_SUFFIX
-    topic_conf_list = [{'Id': notification_name+'_1', 'TopicArn': topic_arn1,
-                        'Events': ['s3:ObjectCreated:*']
-                       },
-                       {'Id': notification_name+'_2', 'TopicArn': topic_arn2,
-                        'Events': ['s3:ObjectCreated:Post']
-                       },
-                       {'Id': notification_name+'_3', 'TopicArn': topic_arn3,
-                        'Events': ['s3:ObjectCreated:CompleteMultipartUpload']
-                       }]
-    s3_notification_conf = PSNotificationS3(master_zone.conn, bucket_name, topic_conf_list)
-    response, status = s3_notification_conf.set_config()
-=======
->>>>>>> 94a0af28
     assert_equal(status/100, 2)
     # create objects in the bucket using PUT
     key = bucket.new_key('put')
