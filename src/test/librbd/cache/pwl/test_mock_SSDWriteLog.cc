--- conflicted
+++ resolved
@@ -208,11 +208,7 @@
   MockImageCtx mock_image_ctx(*ictx);
   MockImageWriteback mock_image_writeback(mock_image_ctx);
   MockApi mock_api;
-<<<<<<< HEAD
-  MockSSDWriteLog rwl(
-=======
-  MockSSDWriteLog ssd(
->>>>>>> 94a0af28
+  MockSSDWriteLog ssd(
       mock_image_ctx, get_cache_state(mock_image_ctx, mock_api),
       mock_image_writeback, mock_api);
 
@@ -620,24 +616,16 @@
   MockImageCtx mock_image_ctx(*ictx);
   MockImageWriteback mock_image_writeback(mock_image_ctx);
   MockApi mock_api;
-<<<<<<< HEAD
-  MockSSDWriteLog rwl(
-=======
-  MockSSDWriteLog ssd(
->>>>>>> 94a0af28
-      mock_image_ctx, get_cache_state(mock_image_ctx, mock_api),
-      mock_image_writeback, mock_api);
-
-  expect_op_work_queue(mock_image_ctx);
-  expect_metadata_set(mock_image_ctx);
-
-  MockContextSSD finish_ctx1;
-  expect_context_complete(finish_ctx1, 0);
-<<<<<<< HEAD
-  rwl.init(&finish_ctx1);
-=======
-  ssd.init(&finish_ctx1);
->>>>>>> 94a0af28
+  MockSSDWriteLog ssd(
+      mock_image_ctx, get_cache_state(mock_image_ctx, mock_api),
+      mock_image_writeback, mock_api);
+
+  expect_op_work_queue(mock_image_ctx);
+  expect_metadata_set(mock_image_ctx);
+
+  MockContextSSD finish_ctx1;
+  expect_context_complete(finish_ctx1, 0);
+  ssd.init(&finish_ctx1);
   ASSERT_EQ(0, finish_ctx1.wait());
 
   MockContextSSD finish_ctx2;
@@ -647,29 +635,17 @@
   bl.append(std::string(4096, '1'));
   bufferlist bl_copy = bl;
   int fadvise_flags = 0;
-<<<<<<< HEAD
-  rwl.write(std::move(image_extents), std::move(bl), fadvise_flags, &finish_ctx2);
-=======
   ssd.write(std::move(image_extents), std::move(bl), fadvise_flags, &finish_ctx2);
->>>>>>> 94a0af28
   ASSERT_EQ(0, finish_ctx2.wait());
 
   MockContextSSD finish_ctx_flush;
   expect_context_complete(finish_ctx_flush, 0);
-<<<<<<< HEAD
-  rwl.flush(&finish_ctx_flush);
-=======
   ssd.flush(&finish_ctx_flush);
->>>>>>> 94a0af28
   ASSERT_EQ(0, finish_ctx_flush.wait());
 
   MockContextSSD finish_ctx3;
   expect_context_complete(finish_ctx3, 0);
-<<<<<<< HEAD
-  rwl.shut_down(&finish_ctx3);
-=======
-  ssd.shut_down(&finish_ctx3);
->>>>>>> 94a0af28
+  ssd.shut_down(&finish_ctx3);
 
   ASSERT_EQ(0, finish_ctx3.wait());
 }
@@ -681,55 +657,35 @@
   MockImageCtx mock_image_ctx(*ictx);
   MockImageWriteback mock_image_writeback(mock_image_ctx);
   MockApi mock_api;
-<<<<<<< HEAD
-  MockSSDWriteLog rwl(
-=======
-  MockSSDWriteLog ssd(
->>>>>>> 94a0af28
-      mock_image_ctx, get_cache_state(mock_image_ctx, mock_api),
-      mock_image_writeback, mock_api);
-
-  expect_op_work_queue(mock_image_ctx);
-  expect_metadata_set(mock_image_ctx);
-
-  MockContextSSD finish_ctx1;
-  expect_context_complete(finish_ctx1, 0);
-<<<<<<< HEAD
-  rwl.init(&finish_ctx1);
-=======
-  ssd.init(&finish_ctx1);
->>>>>>> 94a0af28
-  ASSERT_EQ(0, finish_ctx1.wait());
-
-  MockContextSSD finish_ctx2;
-  expect_context_complete(finish_ctx2, 0);
-  Extents image_extents{{0, 4096}};
-  bufferlist bl;
-  bl.append(std::string(4096, '1'));
-  int fadvise_flags = 0;
-<<<<<<< HEAD
-  rwl.write(std::move(image_extents), std::move(bl), fadvise_flags, &finish_ctx2);
-=======
+  MockSSDWriteLog ssd(
+      mock_image_ctx, get_cache_state(mock_image_ctx, mock_api),
+      mock_image_writeback, mock_api);
+
+  expect_op_work_queue(mock_image_ctx);
+  expect_metadata_set(mock_image_ctx);
+
+  MockContextSSD finish_ctx1;
+  expect_context_complete(finish_ctx1, 0);
+  ssd.init(&finish_ctx1);
+  ASSERT_EQ(0, finish_ctx1.wait());
+
+  MockContextSSD finish_ctx2;
+  expect_context_complete(finish_ctx2, 0);
+  Extents image_extents{{0, 4096}};
+  bufferlist bl;
+  bl.append(std::string(4096, '1'));
+  int fadvise_flags = 0;
   ssd.write(std::move(image_extents), std::move(bl), fadvise_flags, &finish_ctx2);
->>>>>>> 94a0af28
   ASSERT_EQ(0, finish_ctx2.wait());
 
   MockContextSSD finish_ctx_flush;
   expect_context_complete(finish_ctx_flush, 0);
-<<<<<<< HEAD
-  rwl.flush(io::FLUSH_SOURCE_SHUTDOWN, &finish_ctx_flush);
-=======
   ssd.flush(io::FLUSH_SOURCE_SHUTDOWN, &finish_ctx_flush);
->>>>>>> 94a0af28
   ASSERT_EQ(0, finish_ctx_flush.wait());
 
   MockContextSSD finish_ctx3;
   expect_context_complete(finish_ctx3, 0);
-<<<<<<< HEAD
-  rwl.shut_down(&finish_ctx3);
-=======
-  ssd.shut_down(&finish_ctx3);
->>>>>>> 94a0af28
+  ssd.shut_down(&finish_ctx3);
   ASSERT_EQ(0, finish_ctx3.wait());
 }
 
@@ -741,55 +697,35 @@
   MockImageCtx mock_image_ctx(*ictx);
   MockImageWriteback mock_image_writeback(mock_image_ctx);
   MockApi mock_api;
-<<<<<<< HEAD
-  MockSSDWriteLog rwl(
-=======
-  MockSSDWriteLog ssd(
->>>>>>> 94a0af28
-      mock_image_ctx, get_cache_state(mock_image_ctx, mock_api),
-      mock_image_writeback, mock_api);
-
-  expect_op_work_queue(mock_image_ctx);
-  expect_metadata_set(mock_image_ctx);
-
-  MockContextSSD finish_ctx1;
-  expect_context_complete(finish_ctx1, 0);
-<<<<<<< HEAD
-  rwl.init(&finish_ctx1);
-=======
-  ssd.init(&finish_ctx1);
->>>>>>> 94a0af28
-  ASSERT_EQ(0, finish_ctx1.wait());
-
-  MockContextSSD finish_ctx2;
-  expect_context_complete(finish_ctx2, 0);
-  Extents image_extents{{0, 4096}};
-  bufferlist bl;
-  bl.append(std::string(4096, '1'));
-  int fadvise_flags = 0;
-<<<<<<< HEAD
-  rwl.write(std::move(image_extents), std::move(bl), fadvise_flags, &finish_ctx2);
-=======
+  MockSSDWriteLog ssd(
+      mock_image_ctx, get_cache_state(mock_image_ctx, mock_api),
+      mock_image_writeback, mock_api);
+
+  expect_op_work_queue(mock_image_ctx);
+  expect_metadata_set(mock_image_ctx);
+
+  MockContextSSD finish_ctx1;
+  expect_context_complete(finish_ctx1, 0);
+  ssd.init(&finish_ctx1);
+  ASSERT_EQ(0, finish_ctx1.wait());
+
+  MockContextSSD finish_ctx2;
+  expect_context_complete(finish_ctx2, 0);
+  Extents image_extents{{0, 4096}};
+  bufferlist bl;
+  bl.append(std::string(4096, '1'));
+  int fadvise_flags = 0;
   ssd.write(std::move(image_extents), std::move(bl), fadvise_flags, &finish_ctx2);
->>>>>>> 94a0af28
   ASSERT_EQ(0, finish_ctx2.wait());
 
   MockContextSSD finish_ctx_flush;
   expect_context_complete(finish_ctx_flush, 0);
-<<<<<<< HEAD
-  rwl.flush(io::FLUSH_SOURCE_INTERNAL, &finish_ctx_flush);
-=======
   ssd.flush(io::FLUSH_SOURCE_INTERNAL, &finish_ctx_flush);
->>>>>>> 94a0af28
   ASSERT_EQ(0, finish_ctx_flush.wait());
 
   MockContextSSD finish_ctx3;
   expect_context_complete(finish_ctx3, 0);
-<<<<<<< HEAD
-  rwl.shut_down(&finish_ctx3);
-=======
-  ssd.shut_down(&finish_ctx3);
->>>>>>> 94a0af28
+  ssd.shut_down(&finish_ctx3);
   ASSERT_EQ(0, finish_ctx3.wait());
 }
 
@@ -800,46 +736,30 @@
   MockImageCtx mock_image_ctx(*ictx);
   MockImageWriteback mock_image_writeback(mock_image_ctx);
   MockApi mock_api;
-<<<<<<< HEAD
-  MockSSDWriteLog rwl(
-=======
-  MockSSDWriteLog ssd(
->>>>>>> 94a0af28
-      mock_image_ctx, get_cache_state(mock_image_ctx, mock_api),
-      mock_image_writeback, mock_api);
-  expect_op_work_queue(mock_image_ctx);
-  expect_metadata_set(mock_image_ctx);
-
-  MockContextSSD finish_ctx1;
-  expect_context_complete(finish_ctx1, 0);
-<<<<<<< HEAD
-  rwl.init(&finish_ctx1);
-=======
-  ssd.init(&finish_ctx1);
->>>>>>> 94a0af28
-  ASSERT_EQ(0, finish_ctx1.wait());
-
-  MockContextSSD finish_ctx2;
-  expect_context_complete(finish_ctx2, 0);
-  Extents image_extents{{0, 4096}};
-  bufferlist bl;
-  bl.append(std::string(4096, '1'));
-  int fadvise_flags = 0;
-<<<<<<< HEAD
-  rwl.write(std::move(image_extents), std::move(bl), fadvise_flags, &finish_ctx2);
-=======
+  MockSSDWriteLog ssd(
+      mock_image_ctx, get_cache_state(mock_image_ctx, mock_api),
+      mock_image_writeback, mock_api);
+  expect_op_work_queue(mock_image_ctx);
+  expect_metadata_set(mock_image_ctx);
+
+  MockContextSSD finish_ctx1;
+  expect_context_complete(finish_ctx1, 0);
+  ssd.init(&finish_ctx1);
+  ASSERT_EQ(0, finish_ctx1.wait());
+
+  MockContextSSD finish_ctx2;
+  expect_context_complete(finish_ctx2, 0);
+  Extents image_extents{{0, 4096}};
+  bufferlist bl;
+  bl.append(std::string(4096, '1'));
+  int fadvise_flags = 0;
   ssd.write(std::move(image_extents), std::move(bl), fadvise_flags, &finish_ctx2);
->>>>>>> 94a0af28
   ASSERT_EQ(0, finish_ctx2.wait());
 
   usleep(10000);
   MockContextSSD finish_ctx_flush;
   expect_context_complete(finish_ctx_flush, 0);
-<<<<<<< HEAD
-  rwl.flush(io::FLUSH_SOURCE_USER, &finish_ctx_flush);
-=======
   ssd.flush(io::FLUSH_SOURCE_USER, &finish_ctx_flush);
->>>>>>> 94a0af28
   ASSERT_EQ(0, finish_ctx_flush.wait());
 
   MockContextSSD finish_ctx3;
@@ -848,20 +768,12 @@
   bufferlist bl2;
   bl2.append(std::string(4096, '1'));
   int fadvise_flags2 = 0;
-<<<<<<< HEAD
-  rwl.write(std::move(image_extents2), std::move(bl2), fadvise_flags2, &finish_ctx3);
-=======
   ssd.write(std::move(image_extents2), std::move(bl2), fadvise_flags2, &finish_ctx3);
->>>>>>> 94a0af28
   ASSERT_EQ(0, finish_ctx3.wait());
 
   MockContextSSD finish_ctx4;
   expect_context_complete(finish_ctx4, 0);
-<<<<<<< HEAD
-  rwl.shut_down(&finish_ctx4);
-=======
   ssd.shut_down(&finish_ctx4);
->>>>>>> 94a0af28
   ASSERT_EQ(0, finish_ctx4.wait());
 }
 
