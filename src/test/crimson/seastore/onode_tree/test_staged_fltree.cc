// -*- mode:C++; tab-width:8; c-basic-offset:2; indent-tabs-mode:nil -*-
// vim: ts=8 sw=2 smarttab

#include <array>
#include <cstring>
#include <memory>
#include <set>
#include <sstream>
#include <vector>

#include "crimson/common/log.h"
#include "crimson/os/seastore/onode_manager/staged-fltree/node.h"
#include "crimson/os/seastore/onode_manager/staged-fltree/node_extent_manager.h"
#include "crimson/os/seastore/onode_manager/staged-fltree/node_layout.h"
#include "crimson/os/seastore/onode_manager/staged-fltree/tree.h"
#include "crimson/os/seastore/onode_manager/staged-fltree/tree_utils.h"

#include "test/crimson/gtest_seastar.h"
#include "test/crimson/seastore/transaction_manager_test_state.h"
#include "test_value.h"

using namespace crimson::os::seastore::onode;

namespace {
  constexpr bool IS_DUMMY_SYNC = false;

  [[maybe_unused]] seastar::logger& logger() {
    return crimson::get_logger(ceph_subsys_test);
  }

  ghobject_t make_ghobj(
      shard_t shard, pool_t pool, crush_hash_t crush,
      std::string ns, std::string oid, snap_t snap, gen_t gen) {
    return ghobject_t{shard_id_t{shard}, pool, crush, ns, oid, snap, gen};
  }

  // return a key_view_t and its underlying memory buffer.
  // the buffer needs to be freed manually.
  std::pair<key_view_t, void*> build_key_view(const ghobject_t& hobj) {
    key_hobj_t key_hobj(hobj);
    size_t key_size = sizeof(shard_pool_crush_t) + sizeof(snap_gen_t) +
                      ns_oid_view_t::estimate_size<KeyT::HOBJ>(key_hobj);
    void* p_mem = std::malloc(key_size);

    key_view_t key_view;
    char* p_fill = (char*)p_mem + key_size;

    auto spc = shard_pool_crush_t::from_key<KeyT::HOBJ>(key_hobj);
    p_fill -= sizeof(shard_pool_crush_t);
    std::memcpy(p_fill, &spc, sizeof(shard_pool_crush_t));
    key_view.set(*reinterpret_cast<const shard_pool_crush_t*>(p_fill));

    auto p_ns_oid = p_fill;
    ns_oid_view_t::test_append<KeyT::HOBJ>(key_hobj, p_fill);
    ns_oid_view_t ns_oid_view(p_ns_oid);
    key_view.set(ns_oid_view);

    auto sg = snap_gen_t::from_key<KeyT::HOBJ>(key_hobj);
    p_fill -= sizeof(snap_gen_t);
    ceph_assert(p_fill == (char*)p_mem);
    std::memcpy(p_fill, &sg, sizeof(snap_gen_t));
    key_view.set(*reinterpret_cast<const snap_gen_t*>(p_fill));

    return {key_view, p_mem};
  }
}

struct a_basic_test_t : public seastar_test_suite_t {};

TEST_F(a_basic_test_t, 1_basic_sizes)
{
  logger().info("\n"
    "Bytes of struct:\n"
    "  node_header_t: {}\n"
    "  shard_pool_t: {}\n"
    "  shard_pool_crush_t: {}\n"
    "  crush_t: {}\n"
    "  snap_gen_t: {}\n"
    "  slot_0_t: {}\n"
    "  slot_1_t: {}\n"
    "  slot_3_t: {}\n"
    "  node_fields_0_t: {}\n"
    "  node_fields_1_t: {}\n"
    "  node_fields_2_t: {}\n"
    "  internal_fields_3_t: {}\n"
    "  leaf_fields_3_t: {}\n"
    "  internal_sub_item_t: {}",
    sizeof(node_header_t), sizeof(shard_pool_t),
    sizeof(shard_pool_crush_t), sizeof(crush_t), sizeof(snap_gen_t),
    sizeof(slot_0_t), sizeof(slot_1_t), sizeof(slot_3_t),
    sizeof(node_fields_0_t), sizeof(node_fields_1_t), sizeof(node_fields_2_t),
    sizeof(internal_fields_3_t), sizeof(leaf_fields_3_t), sizeof(internal_sub_item_t)
  );

  auto hobj = make_ghobj(0, 0, 0, "n", "o", 0, 0);
  key_hobj_t key(hobj);
  auto [key_view, p_mem] = build_key_view(hobj);
  value_config_t value;
  value.payload_size = 8;
#define _STAGE_T(NodeType) node_to_stage_t<typename NodeType::node_stage_t>
#define NXT_T(StageType)  staged<typename StageType::next_param_t>
  laddr_t i_value{0};
  logger().info("\n"
    "Bytes of a key-value insertion (full-string):\n"
    "  s-p-c, 'n'-'o', s-g => value_payload(8): typically internal 43B, leaf 59B\n"
    "  InternalNode0: {} {} {}\n"
    "  InternalNode1: {} {} {}\n"
    "  InternalNode2: {} {}\n"
    "  InternalNode3: {}\n"
    "  LeafNode0: {} {} {}\n"
    "  LeafNode1: {} {} {}\n"
    "  LeafNode2: {} {}\n"
    "  LeafNode3: {}",
    _STAGE_T(InternalNode0)::template insert_size<KeyT::VIEW>(key_view, i_value),
    NXT_T(_STAGE_T(InternalNode0))::template insert_size<KeyT::VIEW>(key_view, i_value),
    NXT_T(NXT_T(_STAGE_T(InternalNode0)))::template insert_size<KeyT::VIEW>(key_view, i_value),
    _STAGE_T(InternalNode1)::template insert_size<KeyT::VIEW>(key_view, i_value),
    NXT_T(_STAGE_T(InternalNode1))::template insert_size<KeyT::VIEW>(key_view, i_value),
    NXT_T(NXT_T(_STAGE_T(InternalNode1)))::template insert_size<KeyT::VIEW>(key_view, i_value),
    _STAGE_T(InternalNode2)::template insert_size<KeyT::VIEW>(key_view, i_value),
    NXT_T(_STAGE_T(InternalNode2))::template insert_size<KeyT::VIEW>(key_view, i_value),
    _STAGE_T(InternalNode3)::template insert_size<KeyT::VIEW>(key_view, i_value),
    _STAGE_T(LeafNode0)::template insert_size<KeyT::HOBJ>(key, value),
    NXT_T(_STAGE_T(LeafNode0))::template insert_size<KeyT::HOBJ>(key, value),
    NXT_T(NXT_T(_STAGE_T(LeafNode0)))::template insert_size<KeyT::HOBJ>(key, value),
    _STAGE_T(LeafNode1)::template insert_size<KeyT::HOBJ>(key, value),
    NXT_T(_STAGE_T(LeafNode1))::template insert_size<KeyT::HOBJ>(key, value),
    NXT_T(NXT_T(_STAGE_T(LeafNode1)))::template insert_size<KeyT::HOBJ>(key, value),
    _STAGE_T(LeafNode2)::template insert_size<KeyT::HOBJ>(key, value),
    NXT_T(_STAGE_T(LeafNode2))::template insert_size<KeyT::HOBJ>(key, value),
    _STAGE_T(LeafNode3)::template insert_size<KeyT::HOBJ>(key, value)
  );
  std::free(p_mem);
}

TEST_F(a_basic_test_t, 2_node_sizes)
{
  run_async([this] {
    auto nm = NodeExtentManager::create_dummy(IS_DUMMY_SYNC);
    auto t = make_transaction();
    ValueBuilderImpl<TestValue> vb;
    context_t c{*nm, vb, *t};
    std::array<std::pair<NodeImplURef, NodeExtentMutable>, 16> nodes = {
      InternalNode0::allocate(c, false, 1u).unsafe_get0().make_pair(),
      InternalNode1::allocate(c, false, 1u).unsafe_get0().make_pair(),
      InternalNode2::allocate(c, false, 1u).unsafe_get0().make_pair(),
      InternalNode3::allocate(c, false, 1u).unsafe_get0().make_pair(),
      InternalNode0::allocate(c, true, 1u).unsafe_get0().make_pair(),
      InternalNode1::allocate(c, true, 1u).unsafe_get0().make_pair(),
      InternalNode2::allocate(c, true, 1u).unsafe_get0().make_pair(),
      InternalNode3::allocate(c, true, 1u).unsafe_get0().make_pair(),
      LeafNode0::allocate(c, false, 0u).unsafe_get0().make_pair(),
      LeafNode1::allocate(c, false, 0u).unsafe_get0().make_pair(),
      LeafNode2::allocate(c, false, 0u).unsafe_get0().make_pair(),
      LeafNode3::allocate(c, false, 0u).unsafe_get0().make_pair(),
      LeafNode0::allocate(c, true, 0u).unsafe_get0().make_pair(),
      LeafNode1::allocate(c, true, 0u).unsafe_get0().make_pair(),
      LeafNode2::allocate(c, true, 0u).unsafe_get0().make_pair(),
      LeafNode3::allocate(c, true, 0u).unsafe_get0().make_pair()
    };
    std::ostringstream oss;
    oss << "\nallocated nodes:";
    for (auto iter = nodes.begin(); iter != nodes.end(); ++iter) {
      oss << "\n  ";
      auto& ref_node = iter->first;
      ref_node->dump_brief(oss);
    }
    logger().info("{}", oss.str());
  });
}

using TestBtree = Btree<TestValue>;

struct b_dummy_tree_test_t : public seastar_test_suite_t {
  NodeExtentManagerURef moved_nm;
  TransactionRef ref_t;
  Transaction& t;
  ValueBuilderImpl<TestValue> vb;
  context_t c;
  TestBtree tree;

  b_dummy_tree_test_t()
    : moved_nm{NodeExtentManager::create_dummy(IS_DUMMY_SYNC)},
      ref_t{make_transaction()},
      t{*ref_t},
      c{*moved_nm, vb, t},
      tree{std::move(moved_nm)} {}

  seastar::future<> set_up_fut() override final {
    return tree.mkfs(t).handle_error(
      crimson::ct_error::all_same_way([] {
        ASSERT_FALSE("Unable to mkfs");
      })
    );
  }
};

TEST_F(b_dummy_tree_test_t, 3_random_insert_leaf_node)
{
  run_async([this] {
    logger().info("\n---------------------------------------------"
                  "\nrandomized leaf node insert:\n");
    auto key_s = make_ghobj(0, 0, 0, "ns", "oid", 0, 0);
    auto key_e = make_ghobj(
        std::numeric_limits<shard_t>::max(), 0, 0, "ns", "oid", 0, 0);
    ASSERT_TRUE(tree.find(t, key_s).unsafe_get0().is_end());
    ASSERT_TRUE(tree.begin(t).unsafe_get0().is_end());
    ASSERT_TRUE(tree.last(t).unsafe_get0().is_end());

    std::vector<std::tuple<ghobject_t,
                           test_item_t,
                           TestBtree::Cursor>> insert_history;
    auto f_validate_insert_new = [this, &insert_history] (
        const ghobject_t& key, const test_item_t& value) {
      auto [cursor, success] = tree.insert(
          t, key, {value.get_payload_size()}).unsafe_get0();
      initialize_cursor_from_item(t, key, value, cursor, success);
      insert_history.emplace_back(key, value, cursor);
      auto cursor_ = tree.find(t, key).unsafe_get0();
      ceph_assert(cursor_ != tree.end());
      ceph_assert(cursor_.value() == cursor.value());
      validate_cursor_from_item(key, value, cursor_);
      return cursor.value();
    };
    auto values = Values<test_item_t>(15);

    // insert key1, value1 at STAGE_LEFT
    auto key1 = make_ghobj(3, 3, 3, "ns3", "oid3", 3, 3);
    auto value1 = values.pick();
    auto test_value1 = f_validate_insert_new(key1, value1);

    // validate lookup
    {
      auto cursor1_s = tree.lower_bound(t, key_s).unsafe_get0();
      ASSERT_EQ(cursor1_s.get_ghobj(), key1);
      ASSERT_EQ(cursor1_s.value(), test_value1);
      auto cursor1_e = tree.lower_bound(t, key_e).unsafe_get0();
      ASSERT_TRUE(cursor1_e.is_end());
    }

    // insert the same key1 with a different value
    {
      auto value1_dup = values.pick();
      auto [cursor1_dup, ret1_dup] = tree.insert(
          t, key1, {value1_dup.get_payload_size()}).unsafe_get0();
      ASSERT_FALSE(ret1_dup);
      validate_cursor_from_item(key1, value1, cursor1_dup);
    }

    // insert key2, value2 to key1's left at STAGE_LEFT
    // insert node front at STAGE_LEFT
    auto key2 = make_ghobj(2, 2, 2, "ns3", "oid3", 3, 3);
    auto value2 = values.pick();
    f_validate_insert_new(key2, value2);

    // insert key3, value3 to key1's right at STAGE_LEFT
    // insert node last at STAGE_LEFT
    auto key3 = make_ghobj(4, 4, 4, "ns3", "oid3", 3, 3);
    auto value3 = values.pick();
    f_validate_insert_new(key3, value3);

    // insert key4, value4 to key1's left at STAGE_STRING (collision)
    auto key4 = make_ghobj(3, 3, 3, "ns2", "oid2", 3, 3);
    auto value4 = values.pick();
    f_validate_insert_new(key4, value4);

    // insert key5, value5 to key1's right at STAGE_STRING (collision)
    auto key5 = make_ghobj(3, 3, 3, "ns4", "oid4", 3, 3);
    auto value5 = values.pick();
    f_validate_insert_new(key5, value5);

    // insert key6, value6 to key1's left at STAGE_RIGHT
    auto key6 = make_ghobj(3, 3, 3, "ns3", "oid3", 2, 2);
    auto value6 = values.pick();
    f_validate_insert_new(key6, value6);

    // insert key7, value7 to key1's right at STAGE_RIGHT
    auto key7 = make_ghobj(3, 3, 3, "ns3", "oid3", 4, 4);
    auto value7 = values.pick();
    f_validate_insert_new(key7, value7);

    // insert node front at STAGE_RIGHT
    auto key8 = make_ghobj(2, 2, 2, "ns3", "oid3", 2, 2);
    auto value8 = values.pick();
    f_validate_insert_new(key8, value8);

    // insert node front at STAGE_STRING (collision)
    auto key9 = make_ghobj(2, 2, 2, "ns2", "oid2", 3, 3);
    auto value9 = values.pick();
    f_validate_insert_new(key9, value9);

    // insert node last at STAGE_RIGHT
    auto key10 = make_ghobj(4, 4, 4, "ns3", "oid3", 4, 4);
    auto value10 = values.pick();
    f_validate_insert_new(key10, value10);

    // insert node last at STAGE_STRING (collision)
    auto key11 = make_ghobj(4, 4, 4, "ns4", "oid4", 3, 3);
    auto value11 = values.pick();
    f_validate_insert_new(key11, value11);

    // insert key, value randomly until a perfect 3-ary tree is formed
    std::vector<std::pair<ghobject_t, test_item_t>> kvs{
      {make_ghobj(2, 2, 2, "ns2", "oid2", 2, 2), values.pick()},
      {make_ghobj(2, 2, 2, "ns2", "oid2", 4, 4), values.pick()},
      {make_ghobj(2, 2, 2, "ns3", "oid3", 4, 4), values.pick()},
      {make_ghobj(2, 2, 2, "ns4", "oid4", 2, 2), values.pick()},
      {make_ghobj(2, 2, 2, "ns4", "oid4", 3, 3), values.pick()},
      {make_ghobj(2, 2, 2, "ns4", "oid4", 4, 4), values.pick()},
      {make_ghobj(3, 3, 3, "ns2", "oid2", 2, 2), values.pick()},
      {make_ghobj(3, 3, 3, "ns2", "oid2", 4, 4), values.pick()},
      {make_ghobj(3, 3, 3, "ns4", "oid4", 2, 2), values.pick()},
      {make_ghobj(3, 3, 3, "ns4", "oid4", 4, 4), values.pick()},
      {make_ghobj(4, 4, 4, "ns2", "oid2", 2, 2), values.pick()},
      {make_ghobj(4, 4, 4, "ns2", "oid2", 3, 3), values.pick()},
      {make_ghobj(4, 4, 4, "ns2", "oid2", 4, 4), values.pick()},
      {make_ghobj(4, 4, 4, "ns3", "oid3", 2, 2), values.pick()},
      {make_ghobj(4, 4, 4, "ns4", "oid4", 2, 2), values.pick()},
      {make_ghobj(4, 4, 4, "ns4", "oid4", 4, 4), values.pick()}};
    auto [smallest_key, smallest_value] = kvs[0];
    auto [largest_key, largest_value] = kvs[kvs.size() - 1];
    std::random_shuffle(kvs.begin(), kvs.end());
    std::for_each(kvs.begin(), kvs.end(), [&f_validate_insert_new] (auto& kv) {
      f_validate_insert_new(kv.first, kv.second);
    });
    ASSERT_EQ(tree.height(t).unsafe_get0(), 1);
    ASSERT_FALSE(tree.test_is_clean());

    for (auto& [k, v, c] : insert_history) {
      // validate values in tree keep intact
      auto cursor = tree.find(t, k).unsafe_get0();
      EXPECT_NE(cursor, tree.end());
<<<<<<< HEAD
      Values::validate_cursor(cursor, k, v);
=======
      validate_cursor_from_item(k, v, cursor);
>>>>>>> 94a0af28
      // validate values in cursors keep intact
      validate_cursor_from_item(k, v, c);
    }
    {
      auto cursor = tree.lower_bound(t, key_s).unsafe_get0();
      validate_cursor_from_item(smallest_key, smallest_value, cursor);
    }
    {
      auto cursor = tree.begin(t).unsafe_get0();
      validate_cursor_from_item(smallest_key, smallest_value, cursor);
    }
    {
      auto cursor = tree.last(t).unsafe_get0();
      validate_cursor_from_item(largest_key, largest_value, cursor);
    }

    // validate range query
    {
      kvs.clear();
      for (auto& [k, v, c] : insert_history) {
        kvs.emplace_back(k, v);
      }
      insert_history.clear();
      std::sort(kvs.begin(), kvs.end(), [](auto& l, auto& r) {
        return l.first < r.first;
      });
      auto cursor = tree.begin(t).unsafe_get0();
      for (auto& [k, v] : kvs) {
        ASSERT_FALSE(cursor.is_end());
        validate_cursor_from_item(k, v, cursor);
        cursor = cursor.get_next(t).unsafe_get0();
      }
      ASSERT_TRUE(cursor.is_end());
    }

    // validate range query
    {
      kvs.clear();
      for (auto& [k, v, c] : insert_history) {
        kvs.emplace_back(k, v);
      }
      insert_history.clear();
      std::sort(kvs.begin(), kvs.end(), [](auto& l, auto& r) {
        return l.first < r.first;
      });
      auto cursor = tree.begin(t).unsafe_get0();
      for (auto& [k, v] : kvs) {
        ASSERT_FALSE(cursor.is_end());
        Values::validate_cursor(cursor, k, v);
        cursor = cursor.get_next(t).unsafe_get0();
      }
      ASSERT_TRUE(cursor.is_end());
    }

    std::ostringstream oss;
    tree.dump(t, oss);
    logger().info("\n{}\n", oss.str());
  });
}

static std::set<ghobject_t> build_key_set(
    std::pair<unsigned, unsigned> range_2,
    std::pair<unsigned, unsigned> range_1,
    std::pair<unsigned, unsigned> range_0,
    std::string padding = "",
    bool is_internal = false) {
  ceph_assert(range_1.second <= 10);
  std::set<ghobject_t> ret;
  ghobject_t key;
  for (unsigned i = range_2.first; i < range_2.second; ++i) {
    for (unsigned j = range_1.first; j < range_1.second; ++j) {
      for (unsigned k = range_0.first; k < range_0.second; ++k) {
        std::ostringstream os_ns;
        os_ns << "ns" << j;
        std::ostringstream os_oid;
        os_oid << "oid" << j << padding;
        key = make_ghobj(i, i, i, os_ns.str(), os_oid.str(), k, k);
        ret.insert(key);
      }
    }
  }
  if (is_internal) {
    ret.insert(make_ghobj(9, 9, 9, "ns~last", "oid~last", 9, 9));
  }
  return ret;
}

class TestTree {
 public:
  TestTree()
    : moved_nm{NodeExtentManager::create_dummy(IS_DUMMY_SYNC)},
      ref_t{make_transaction()},
      t{*ref_t},
      c{*moved_nm, vb, t},
      tree{std::move(moved_nm)},
      values{0} {}

  seastar::future<> build_tree(
      std::pair<unsigned, unsigned> range_2,
      std::pair<unsigned, unsigned> range_1,
      std::pair<unsigned, unsigned> range_0,
      size_t value_size) {
    return seastar::async([this, range_2, range_1, range_0, value_size] {
      tree.mkfs(t).unsafe_get0();
      //logger().info("\n---------------------------------------------"
      //              "\nbefore leaf node split:\n");
      auto keys = build_key_set(range_2, range_1, range_0);
      for (auto& key : keys) {
        auto value = values.create(value_size);
        insert_tree(key, value).get0();
      }
      ASSERT_EQ(tree.height(t).unsafe_get0(), 1);
      ASSERT_FALSE(tree.test_is_clean());
      //std::ostringstream oss;
      //tree.dump(t, oss);
      //logger().info("\n{}\n", oss.str());
    });
  }

  seastar::future<> build_tree(
      const std::vector<ghobject_t>& keys, const std::vector<test_item_t>& values) {
    return seastar::async([this, keys, values] {
      tree.mkfs(t).unsafe_get0();
      //logger().info("\n---------------------------------------------"
      //              "\nbefore leaf node split:\n");
      ASSERT_EQ(keys.size(), values.size());
      auto key_iter = keys.begin();
      auto value_iter = values.begin();
      while (key_iter != keys.end()) {
        insert_tree(*key_iter, *value_iter).get0();
        ++key_iter;
        ++value_iter;
      }
      ASSERT_EQ(tree.height(t).unsafe_get0(), 1);
      ASSERT_FALSE(tree.test_is_clean());
      //std::ostringstream oss;
      //tree.dump(t, oss);
      //logger().info("\n{}\n", oss.str());
    });
  }

  seastar::future<> split(const ghobject_t& key, const test_item_t& value,
                          const split_expectation_t& expected) {
    return seastar::async([this, key, value, expected] {
      TestBtree tree_clone(NodeExtentManager::create_dummy(IS_DUMMY_SYNC));
      auto ref_t_clone = make_transaction();
      Transaction& t_clone = *ref_t_clone;
      tree_clone.test_clone_from(t_clone, t, tree).unsafe_get0();

      logger().info("insert {}:", key_hobj_t(key));
      auto [cursor, success] = tree_clone.insert(
          t_clone, key, {value.get_payload_size()}).unsafe_get0();
      initialize_cursor_from_item(t, key, value, cursor, success);

      std::ostringstream oss;
      tree_clone.dump(t_clone, oss);
      logger().info("dump new root:\n{}", oss.str());
      EXPECT_EQ(tree_clone.height(t_clone).unsafe_get0(), 2);

      for (auto& [k, v, c] : insert_history) {
        auto result = tree_clone.find(t_clone, k).unsafe_get0();
        EXPECT_NE(result, tree_clone.end());
<<<<<<< HEAD
        Values::validate_cursor(result, k, v);
      }
      auto result = tree_clone.find(t_clone, key).unsafe_get0();
      EXPECT_NE(result, tree_clone.end());
      Values::validate_cursor(result, key, value);
=======
        validate_cursor_from_item(k, v, result);
      }
      auto result = tree_clone.find(t_clone, key).unsafe_get0();
      EXPECT_NE(result, tree_clone.end());
      validate_cursor_from_item(key, value, result);
>>>>>>> 94a0af28
      EXPECT_TRUE(last_split.match(expected));
    });
  }

  test_item_t create_value(size_t size) {
    return values.create(size);
  }

 private:
  seastar::future<> insert_tree(const ghobject_t& key, const test_item_t& value) {
    return seastar::async([this, &key, &value] {
      auto [cursor, success] = tree.insert(
          t, key, {value.get_payload_size()}).unsafe_get0();
      initialize_cursor_from_item(t, key, value, cursor, success);
      insert_history.emplace_back(key, value, cursor);
    });
  }

  NodeExtentManagerURef moved_nm;
  TransactionRef ref_t;
  Transaction& t;
  ValueBuilderImpl<TestValue> vb;
  context_t c;
  TestBtree tree;
  Values<test_item_t> values;
  std::vector<std::tuple<
    ghobject_t, test_item_t, TestBtree::Cursor>> insert_history;
};

struct c_dummy_test_t : public seastar_test_suite_t {};

TEST_F(c_dummy_test_t, 4_split_leaf_node)
{
  run_async([this] {
    {
      TestTree test;
      test.build_tree({2, 5}, {2, 5}, {2, 5}, 120).get0();

      auto value = test.create_value(1144);
      logger().info("\n---------------------------------------------"
                    "\nsplit at stage 2; insert to left front at stage 2, 1, 0\n");
      test.split(make_ghobj(1, 1, 1, "ns3", "oid3", 3, 3), value,
                 {2u, 2u, true, InsertType::BEGIN}).get0();
      test.split(make_ghobj(2, 2, 2, "ns1", "oid1", 3, 3), value,
                 {2u, 1u, true, InsertType::BEGIN}).get0();
      test.split(make_ghobj(2, 2, 2, "ns2", "oid2", 1, 1), value,
                 {2u, 0u, true, InsertType::BEGIN}).get0();

      logger().info("\n---------------------------------------------"
                    "\nsplit at stage 2; insert to left back at stage 0, 1, 2, 1, 0\n");
      test.split(make_ghobj(2, 2, 2, "ns4", "oid4", 5, 5), value,
                 {2u, 0u, true, InsertType::LAST}).get0();
      test.split(make_ghobj(2, 2, 2, "ns5", "oid5", 3, 3), value,
                 {2u, 1u, true, InsertType::LAST}).get0();
      test.split(make_ghobj(2, 3, 3, "ns3", "oid3", 3, 3), value,
                 {2u, 2u, true, InsertType::LAST}).get0();
      test.split(make_ghobj(3, 3, 3, "ns1", "oid1", 3, 3), value,
                 {2u, 1u, true, InsertType::LAST}).get0();
      test.split(make_ghobj(3, 3, 3, "ns2", "oid2", 1, 1), value,
                 {2u, 0u, true, InsertType::LAST}).get0();

      auto value0 = test.create_value(1416);
      logger().info("\n---------------------------------------------"
                    "\nsplit at stage 2; insert to right front at stage 0, 1, 2, 1, 0\n");
      test.split(make_ghobj(3, 3, 3, "ns4", "oid4", 5, 5), value0,
                 {2u, 0u, false, InsertType::BEGIN}).get0();
      test.split(make_ghobj(3, 3, 3, "ns5", "oid5", 3, 3), value0,
                 {2u, 1u, false, InsertType::BEGIN}).get0();
      test.split(make_ghobj(3, 4, 4, "ns3", "oid3", 3, 3), value0,
                 {2u, 2u, false, InsertType::BEGIN}).get0();
      test.split(make_ghobj(4, 4, 4, "ns1", "oid1", 3, 3), value0,
                 {2u, 1u, false, InsertType::BEGIN}).get0();
      test.split(make_ghobj(4, 4, 4, "ns2", "oid2", 1, 1), value0,
                 {2u, 0u, false, InsertType::BEGIN}).get0();

      logger().info("\n---------------------------------------------"
                    "\nsplit at stage 2; insert to right back at stage 0, 1, 2\n");
      test.split(make_ghobj(4, 4, 4, "ns4", "oid4", 5, 5), value0,
                 {2u, 0u, false, InsertType::LAST}).get0();
      test.split(make_ghobj(4, 4, 4, "ns5", "oid5", 3, 3), value0,
                 {2u, 1u, false, InsertType::LAST}).get0();
      test.split(make_ghobj(5, 5, 5, "ns3", "oid3", 3, 3), value0,
                 {2u, 2u, false, InsertType::LAST}).get0();

      auto value1 = test.create_value(316);
      logger().info("\n---------------------------------------------"
                    "\nsplit at stage 1; insert to left middle at stage 0, 1, 2, 1, 0\n");
      test.split(make_ghobj(2, 2, 2, "ns4", "oid4", 5, 5), value1,
                 {1u, 0u, true, InsertType::MID}).get0();
      test.split(make_ghobj(2, 2, 2, "ns5", "oid5", 3, 3), value1,
                 {1u, 1u, true, InsertType::MID}).get0();
      test.split(make_ghobj(2, 2, 3, "ns3", "oid3", 3, 3), value1,
                 {1u, 2u, true, InsertType::MID}).get0();
      test.split(make_ghobj(3, 3, 3, "ns1", "oid1", 3, 3), value1,
                 {1u, 1u, true, InsertType::MID}).get0();
      test.split(make_ghobj(3, 3, 3, "ns2", "oid2", 1, 1), value1,
                 {1u, 0u, true, InsertType::MID}).get0();

      logger().info("\n---------------------------------------------"
                    "\nsplit at stage 1; insert to left back at stage 0, 1, 0\n");
      test.split(make_ghobj(3, 3, 3, "ns2", "oid2", 5, 5), value1,
                 {1u, 0u, true, InsertType::LAST}).get0();
      test.split(make_ghobj(3, 3, 3, "ns2", "oid3", 3, 3), value1,
                 {1u, 1u, true, InsertType::LAST}).get0();
      test.split(make_ghobj(3, 3, 3, "ns3", "oid3", 1, 1), value1,
                 {1u, 0u, true, InsertType::LAST}).get0();

      auto value2 = test.create_value(452);
      logger().info("\n---------------------------------------------"
                    "\nsplit at stage 1; insert to right front at stage 0, 1, 0\n");
      test.split(make_ghobj(3, 3, 3, "ns3", "oid3", 5, 5), value2,
                 {1u, 0u, false, InsertType::BEGIN}).get0();
      test.split(make_ghobj(3, 3, 3, "ns3", "oid4", 3, 3), value2,
                 {1u, 1u, false, InsertType::BEGIN}).get0();
      test.split(make_ghobj(3, 3, 3, "ns4", "oid4", 1, 1), value2,
                 {1u, 0u, false, InsertType::BEGIN}).get0();

      logger().info("\n---------------------------------------------"
                    "\nsplit at stage 1; insert to right middle at stage 0, 1, 2, 1, 0\n");
      test.split(make_ghobj(3, 3, 3, "ns4", "oid4", 5, 5), value2,
                 {1u, 0u, false, InsertType::MID}).get0();
      test.split(make_ghobj(3, 3, 3, "ns5", "oid5", 3, 3), value2,
                 {1u, 1u, false, InsertType::MID}).get0();
      test.split(make_ghobj(3, 3, 4, "ns3", "oid3", 3, 3), value2,
                 {1u, 2u, false, InsertType::MID}).get0();
      test.split(make_ghobj(4, 4, 4, "ns1", "oid1", 3, 3), value2,
                 {1u, 1u, false, InsertType::MID}).get0();
      test.split(make_ghobj(4, 4, 4, "ns2", "oid2", 1, 1), value2,
                 {1u, 0u, false, InsertType::MID}).get0();

      auto value3 = test.create_value(834);
      logger().info("\n---------------------------------------------"
                    "\nsplit at stage 0; insert to right middle at stage 0, 1, 2, 1, 0\n");
      test.split(make_ghobj(3, 3, 3, "ns4", "oid4", 5, 5), value3,
                 {0u, 0u, false, InsertType::MID}).get0();
      test.split(make_ghobj(3, 3, 3, "ns5", "oid5", 3, 3), value3,
                 {0u, 1u, false, InsertType::MID}).get0();
      test.split(make_ghobj(3, 3, 4, "ns3", "oid3", 3, 3), value3,
                 {0u, 2u, false, InsertType::MID}).get0();
      test.split(make_ghobj(4, 4, 4, "ns1", "oid1", 3, 3), value3,
                 {0u, 1u, false, InsertType::MID}).get0();
      test.split(make_ghobj(4, 4, 4, "ns2", "oid2", 1, 1), value3,
                 {0u, 0u, false, InsertType::MID}).get0();

      logger().info("\n---------------------------------------------"
                    "\nsplit at stage 0; insert to right front at stage 0\n");
      test.split(make_ghobj(3, 3, 3, "ns4", "oid4", 2, 3), value3,
                 {0u, 0u, false, InsertType::BEGIN}).get0();

      auto value4 = test.create_value(572);
      logger().info("\n---------------------------------------------"
                    "\nsplit at stage 0; insert to left back at stage 0\n");
      test.split(make_ghobj(3, 3, 3, "ns2", "oid2", 3, 4), value4,
                 {0u, 0u, true, InsertType::LAST}).get0();
    }

    {
      TestTree test;
      test.build_tree({2, 4}, {2, 4}, {2, 4}, 232).get0();
      auto value = test.create_value(1996);
      logger().info("\n---------------------------------------------"
                    "\nsplit at [0, 0, 0]; insert to left front at stage 2, 1, 0\n");
      test.split(make_ghobj(1, 1, 1, "ns3", "oid3", 3, 3), value,
                 {2u, 2u, true, InsertType::BEGIN}).get0();
      EXPECT_TRUE(last_split.match_split_pos({0, {0, {0}}}));
      test.split(make_ghobj(2, 2, 2, "ns1", "oid1", 3, 3), value,
                 {2u, 1u, true, InsertType::BEGIN}).get0();
      EXPECT_TRUE(last_split.match_split_pos({0, {0, {0}}}));
      test.split(make_ghobj(2, 2, 2, "ns2", "oid2", 1, 1), value,
                 {2u, 0u, true, InsertType::BEGIN}).get0();
      EXPECT_TRUE(last_split.match_split_pos({0, {0, {0}}}));
    }

    {
      TestTree test;
      std::vector<ghobject_t> keys = {
        make_ghobj(2, 2, 2, "ns3", "oid3", 3, 3),
        make_ghobj(3, 3, 3, "ns3", "oid3", 3, 3)};
      std::vector<test_item_t> values = {
        test.create_value(1360),
        test.create_value(1632)};
      test.build_tree(keys, values).get0();
      auto value = test.create_value(1640);
      logger().info("\n---------------------------------------------"
                    "\nsplit at [END, END, END]; insert to right at stage 0, 1, 2\n");
      test.split(make_ghobj(3, 3, 3, "ns3", "oid3", 4, 4), value,
                 {0u, 0u, false, InsertType::BEGIN}).get0();
      EXPECT_TRUE(last_split.match_split_pos({1, {0, {1}}}));
      test.split(make_ghobj(3, 3, 3, "ns4", "oid4", 3, 3), value,
                 {1u, 1u, false, InsertType::BEGIN}).get0();
      EXPECT_TRUE(last_split.match_split_pos({1, {1, {0}}}));
      test.split(make_ghobj(4, 4, 4, "ns3", "oid3", 3, 3), value,
                 {2u, 2u, false, InsertType::BEGIN}).get0();
      EXPECT_TRUE(last_split.match_split_pos({2, {0, {0}}}));
    }
  });
}

namespace crimson::os::seastore::onode {

class DummyChildPool {
  class DummyChildImpl final : public NodeImpl {
   public:
    using URef = std::unique_ptr<DummyChildImpl>;
    DummyChildImpl(const std::set<ghobject_t>& keys, bool is_level_tail, laddr_t laddr)
        : keys{keys}, _is_level_tail{is_level_tail}, _laddr{laddr} {
      std::tie(key_view, p_mem_key_view) = build_key_view(*keys.crbegin());
    }
    ~DummyChildImpl() override {
      std::free(p_mem_key_view);
    }

    const std::set<ghobject_t>& get_keys() const { return keys; }

    void reset(const std::set<ghobject_t>& _keys, bool level_tail) {
      keys = _keys;
      _is_level_tail = level_tail;
      std::free(p_mem_key_view);
      std::tie(key_view, p_mem_key_view) = build_key_view(*keys.crbegin());
    }

   public:
    laddr_t laddr() const override { return _laddr; }
    bool is_level_tail() const override { return _is_level_tail; }
    std::optional<key_view_t> get_pivot_index() const override { return {key_view}; }

   protected:
    node_type_t node_type() const override { return node_type_t::LEAF; }
    field_type_t field_type() const override { return field_type_t::N0; }
    const char* read() const override {
      ceph_abort("impossible path"); }
    bool is_duplicate() const override {
      ceph_abort("impossible path"); }
    level_t level() const override { return 0u; }
    void prepare_mutate(context_t) override {
      ceph_abort("impossible path"); }
    bool is_empty() const override {
      ceph_abort("impossible path"); }
    node_offset_t free_size() const override {
      ceph_abort("impossible path"); }
    node_stats_t get_stats() const override {
      ceph_abort("impossible path"); }
    std::ostream& dump(std::ostream&) const override {
      ceph_abort("impossible path"); }
    std::ostream& dump_brief(std::ostream&) const override {
      ceph_abort("impossible path"); }
    void validate_layout() const override {
      ceph_abort("impossible path"); }
    void test_copy_to(NodeExtentMutable&) const override {
      ceph_abort("impossible path"); }
    void test_set_tail(NodeExtentMutable&) override {
      ceph_abort("impossible path"); }

   private:
    std::set<ghobject_t> keys;
    bool _is_level_tail;
    laddr_t _laddr;

    key_view_t key_view;
    void* p_mem_key_view;
  };

  class DummyChild final : public Node {
   public:
    ~DummyChild() override = default;

    node_future<> populate_split(
        context_t c, std::set<Ref<DummyChild>>& splitable_nodes) {
      ceph_assert(can_split());
      ceph_assert(splitable_nodes.find(this) != splitable_nodes.end());

      size_t index;
      const auto& keys = impl->get_keys();
      if (keys.size() == 2) {
        index = 1;
      } else {
        index = rd() % (keys.size() - 2) + 1;
      }
      auto iter = keys.begin();
      std::advance(iter, index);

      std::set<ghobject_t> left_keys(keys.begin(), iter);
      std::set<ghobject_t> right_keys(iter, keys.end());
      bool right_is_tail = impl->is_level_tail();
      impl->reset(left_keys, false);
      auto right_child = DummyChild::create_new(right_keys, right_is_tail, pool);
      if (!can_split()) {
        splitable_nodes.erase(this);
      }
      if (right_child->can_split()) {
        splitable_nodes.insert(right_child);
      }
      return insert_parent(c, *impl->get_pivot_index(), right_child);
    }

    node_future<> insert_and_split(
        context_t c, const ghobject_t& insert_key,
        std::set<Ref<DummyChild>>& splitable_nodes) {
      const auto& keys = impl->get_keys();
      ceph_assert(keys.size() == 1);
      auto& key = *keys.begin();
      ceph_assert(insert_key < key);

      std::set<ghobject_t> new_keys;
      new_keys.insert(insert_key);
      new_keys.insert(key);
      impl->reset(new_keys, impl->is_level_tail());

      splitable_nodes.clear();
      splitable_nodes.insert(this);
      auto fut = populate_split(c, splitable_nodes);
      ceph_assert(splitable_nodes.size() == 0);
      return fut;
    }

    bool match_pos(const search_position_t& pos) const {
      ceph_assert(!is_root());
      return pos == parent_info().position;
    }

    static Ref<DummyChild> create(
        const std::set<ghobject_t>& keys, bool is_level_tail,
        laddr_t addr, DummyChildPool& pool) {
      auto ref_impl = std::make_unique<DummyChildImpl>(keys, is_level_tail, addr);
      return new DummyChild(ref_impl.get(), std::move(ref_impl), pool);
    }

    static Ref<DummyChild> create_new(
        const std::set<ghobject_t>& keys, bool is_level_tail, DummyChildPool& pool) {
      static laddr_t seed = 0;
      return create(keys, is_level_tail, seed++, pool);
    }

    static node_future<Ref<DummyChild>> create_initial(
        context_t c, const std::set<ghobject_t>& keys,
        DummyChildPool& pool, RootNodeTracker& root_tracker) {
      auto initial = create_new(keys, true, pool);
      return c.nm.get_super(c.t, root_tracker
      ).safe_then([c, &pool, initial](auto super) {
        initial->make_root_new(c, std::move(super));
        return initial->upgrade_root(c).safe_then([initial] {
          return initial;
        });
      });
    }

   protected:
    node_future<> test_clone_non_root(
        context_t, Ref<InternalNode> new_parent) const override {
      ceph_assert(!is_root());
      auto p_pool_clone = pool.pool_clone_in_progress;
      ceph_assert(p_pool_clone != nullptr);
      auto clone = create(
          impl->get_keys(), impl->is_level_tail(), impl->laddr(), *p_pool_clone);
      clone->as_child(parent_info().position, new_parent);
      return node_ertr::now();
    }
    node_future<Ref<tree_cursor_t>> lookup_smallest(context_t) override {
      ceph_abort("impossible path"); }
    node_future<Ref<tree_cursor_t>> lookup_largest(context_t) override {
      ceph_abort("impossible path"); }
    node_future<> test_clone_root(context_t, RootNodeTracker&) const override {
      ceph_abort("impossible path"); }
    node_future<search_result_t> lower_bound_tracked(
        context_t, const key_hobj_t&, MatchHistory&) override {
      ceph_abort("impossible path"); }
    node_future<> do_get_tree_stats(context_t, tree_stats_t&) override {
      ceph_abort("impossible path"); }

   private:
    DummyChild(DummyChildImpl* impl, DummyChildImpl::URef&& ref, DummyChildPool& pool)
      : Node(std::move(ref)), impl{impl}, pool{pool} {
      pool.track_node(this);
    }

    bool can_split() const { return impl->get_keys().size() > 1; }

    DummyChildImpl* impl;
    DummyChildPool& pool;
    mutable std::random_device rd;
  };

 public:
  using node_ertr = Node::node_ertr;
  template <class ValueT=void>
  using node_future = Node::node_future<ValueT>;

  DummyChildPool() = default;
  ~DummyChildPool() { reset(); }

  node_future<> build_tree(const std::set<ghobject_t>& keys) {
    reset();

    // create tree
    auto ref_nm = NodeExtentManager::create_dummy(IS_DUMMY_SYNC);
    p_nm = ref_nm.get();
    p_btree.emplace(std::move(ref_nm));
    return DummyChild::create_initial(get_context(), keys, *this, *p_btree->root_tracker
    ).safe_then([this](auto initial_child) {
      // split
      splitable_nodes.insert(initial_child);
      return crimson::do_until([this] {
        if (splitable_nodes.empty()) {
          return node_ertr::make_ready_future<bool>(true);
        }
        auto index = rd() % splitable_nodes.size();
        auto iter = splitable_nodes.begin();
        std::advance(iter, index);
        Ref<DummyChild> child = *iter;
        return child->populate_split(get_context(), splitable_nodes
        ).safe_then([] {
          return node_ertr::make_ready_future<bool>(false);
        });
      });
    }).safe_then([this] {
      //std::ostringstream oss;
      //p_btree->dump(t(), oss);
      //logger().info("\n{}\n", oss.str());
      return p_btree->height(t());
    }).safe_then([](auto height) {
      ceph_assert(height == 2);
    });
  }

  seastar::future<> test_split(ghobject_t key, search_position_t pos,
                               const split_expectation_t& expected) {
    return seastar::async([this, key, pos, expected] {
      logger().info("insert {} at {}:", key_hobj_t(key), pos);
      DummyChildPool pool_clone;
      pool_clone_in_progress = &pool_clone;
      auto ref_nm = NodeExtentManager::create_dummy(IS_DUMMY_SYNC);
      pool_clone.p_nm = ref_nm.get();
      pool_clone.p_btree.emplace(std::move(ref_nm));
      pool_clone.p_btree->test_clone_from(
        pool_clone.t(), t(), *p_btree).unsafe_get0();
      pool_clone_in_progress = nullptr;
      auto node_to_split = pool_clone.get_node_by_pos(pos);
      node_to_split->insert_and_split(
        pool_clone.get_context(), key, pool_clone.splitable_nodes).unsafe_get0();
      std::ostringstream oss;
      pool_clone.p_btree->dump(pool_clone.t(), oss);
      logger().info("dump new root:\n{}", oss.str());
      EXPECT_EQ(pool_clone.p_btree->height(pool_clone.t()).unsafe_get0(), 3);
      EXPECT_TRUE(last_split.match(expected));
    });
  }

 private:
  void reset() {
    ceph_assert(pool_clone_in_progress == nullptr);
    if (tracked_children.size()) {
      ceph_assert(!p_btree->test_is_clean());
      tracked_children.clear();
      ceph_assert(p_btree->test_is_clean());
      p_nm = nullptr;
      p_btree.reset();
    } else {
      ceph_assert(!p_btree.has_value());
    }
    splitable_nodes.clear();
  }

  void track_node(Ref<DummyChild> node) {
    ceph_assert(tracked_children.find(node) == tracked_children.end());
    tracked_children.insert(node);
  }

  Ref<DummyChild> get_node_by_pos(const search_position_t& pos) const {
    auto iter = std::find_if(
        tracked_children.begin(), tracked_children.end(), [&pos](auto& child) {
      return child->match_pos(pos);
    });
    ceph_assert(iter != tracked_children.end());
    return *iter;
  }

  context_t get_context() {
    ceph_assert(p_nm != nullptr);
    return {*p_nm, vb, t()};
  }

  Transaction& t() const { return *ref_t; }

  std::set<Ref<DummyChild>> tracked_children;
  std::optional<TestBtree> p_btree;
  NodeExtentManager* p_nm = nullptr;
  ValueBuilderImpl<TestValue> vb;
  TransactionRef ref_t = make_transaction();

  std::random_device rd;
  std::set<Ref<DummyChild>> splitable_nodes;

  DummyChildPool* pool_clone_in_progress = nullptr;
};

}

TEST_F(c_dummy_test_t, 5_split_internal_node)
{
  run_async([this] {
    DummyChildPool pool;
    {
      logger().info("\n---------------------------------------------"
                    "\nbefore internal node insert:\n");
      auto padding = std::string(250, '_');
      auto keys = build_key_set({2, 6}, {2, 5}, {2, 5}, padding, true);
      keys.erase(make_ghobj(2, 2, 2, "ns2", "oid2" + padding, 2, 2));
      keys.erase(make_ghobj(2, 2, 2, "ns2", "oid2" + padding, 3, 3));
      keys.erase(make_ghobj(2, 2, 2, "ns2", "oid2" + padding, 4, 4));
      keys.erase(make_ghobj(5, 5, 5, "ns4", "oid4" + padding, 2, 2));
      keys.erase(make_ghobj(5, 5, 5, "ns4", "oid4" + padding, 3, 3));
      keys.erase(make_ghobj(5, 5, 5, "ns4", "oid4" + padding, 4, 4));
      auto padding_s = std::string(257, '_');
      keys.insert(make_ghobj(2, 2, 2, "ns2", "oid2" + padding_s, 2, 2));
      keys.insert(make_ghobj(2, 2, 2, "ns2", "oid2" + padding_s, 3, 3));
      keys.insert(make_ghobj(2, 2, 2, "ns2", "oid2" + padding_s, 4, 4));
      auto padding_e = std::string(248, '_');
      keys.insert(make_ghobj(5, 5, 5, "ns4", "oid4" + padding_e, 2, 2));
      keys.insert(make_ghobj(5, 5, 5, "ns4", "oid4" + padding_e, 3, 3));
      keys.insert(make_ghobj(5, 5, 5, "ns4", "oid4" + padding_e, 4, 4));
      pool.build_tree(keys).unsafe_get0();

      logger().info("\n---------------------------------------------"
                    "\nsplit at stage 2; insert to right front at stage 0, 1, 2, 1, 0\n");
      pool.test_split(make_ghobj(3, 3, 3, "ns4", "oid4" + padding, 5, 5), {2, {0, {0}}},
                      {2u, 0u, false, InsertType::BEGIN}).get();
      pool.test_split(make_ghobj(3, 3, 3, "ns5", "oid5", 3, 3), {2, {0, {0}}},
                      {2u, 1u, false, InsertType::BEGIN}).get();
      pool.test_split(make_ghobj(3, 4, 4, "ns3", "oid3", 3, 3), {2, {0, {0}}},
                      {2u, 2u, false, InsertType::BEGIN}).get();
      pool.test_split(make_ghobj(4, 4, 4, "ns1", "oid1", 3, 3), {2, {0, {0}}},
                      {2u, 1u, false, InsertType::BEGIN}).get();
      pool.test_split(make_ghobj(4, 4, 4, "ns2", "oid2" + padding, 1, 1), {2, {0, {0}}},
                      {2u, 0u, false, InsertType::BEGIN}).get();

      logger().info("\n---------------------------------------------"
                    "\nsplit at stage 2; insert to right middle at stage 0, 1, 2, 1, 0\n");
      pool.test_split(make_ghobj(4, 4, 4, "ns4", "oid4" + padding, 5, 5), {3, {0, {0}}},
                      {2u, 0u, false, InsertType::MID}).get();
      pool.test_split(make_ghobj(4, 4, 4, "ns5", "oid5", 3, 3), {3, {0, {0}}},
                      {2u, 1u, false, InsertType::MID}).get();
      pool.test_split(make_ghobj(4, 4, 5, "ns3", "oid3", 3, 3), {3, {0, {0}}},
                      {2u, 2u, false, InsertType::MID}).get();
      pool.test_split(make_ghobj(5, 5, 5, "ns1", "oid1", 3, 3), {3, {0, {0}}},
                      {2u, 1u, false, InsertType::MID}).get();
      pool.test_split(make_ghobj(5, 5, 5, "ns2", "oid2" + padding, 1, 1), {3, {0, {0}}},
                      {2u, 0u, false, InsertType::MID}).get();

      logger().info("\n---------------------------------------------"
                    "\nsplit at stage 2; insert to right back at stage 0, 1, 2\n");
      pool.test_split(make_ghobj(5, 5, 5, "ns4", "oid4" + padding_e, 5, 5), search_position_t::end(),
                      {2u, 0u, false, InsertType::LAST}).get();
      pool.test_split(make_ghobj(5, 5, 5, "ns5", "oid5", 3, 3), search_position_t::end(),
                      {2u, 1u, false, InsertType::LAST}).get();
      pool.test_split(make_ghobj(6, 6, 6, "ns3", "oid3", 3, 3), search_position_t::end(),
                      {2u, 2u, false, InsertType::LAST}).get();

      logger().info("\n---------------------------------------------"
                    "\nsplit at stage 0; insert to left front at stage 2, 1, 0\n");
      pool.test_split(make_ghobj(1, 1, 1, "ns3", "oid3", 3, 3), {0, {0, {0}}},
                      {0u, 2u, true, InsertType::BEGIN}).get();
      pool.test_split(make_ghobj(2, 2, 2, "ns1", "oid1", 3, 3), {0, {0, {0}}},
                      {0u, 1u, true, InsertType::BEGIN}).get();
      pool.test_split(make_ghobj(2, 2, 2, "ns2", "oid2" + padding_s, 1, 1), {0, {0, {0}}},
                      {0u, 0u, true, InsertType::BEGIN}).get();

      logger().info("\n---------------------------------------------"
                    "\nsplit at stage 0; insert to left middle at stage 0, 1, 2, 1, 0\n");
      pool.test_split(make_ghobj(2, 2, 2, "ns4", "oid4" + padding, 5, 5), {1, {0, {0}}},
                      {0u, 0u, true, InsertType::MID}).get();
      pool.test_split(make_ghobj(2, 2, 2, "ns5", "oid5", 3, 3), {1, {0, {0}}},
                      {0u, 1u, true, InsertType::MID}).get();
      pool.test_split(make_ghobj(2, 2, 3, "ns3", "oid3" + std::string(80, '_'), 3, 3), {1, {0, {0}}},
                      {0u, 2u, true, InsertType::MID}).get();
      pool.test_split(make_ghobj(3, 3, 3, "ns1", "oid1", 3, 3), {1, {0, {0}}},
                      {0u, 1u, true, InsertType::MID}).get();
      pool.test_split(make_ghobj(3, 3, 3, "ns2", "oid2" + padding, 1, 1), {1, {0, {0}}},
                      {0u, 0u, true, InsertType::MID}).get();

      logger().info("\n---------------------------------------------"
                    "\nsplit at stage 0; insert to left back at stage 0\n");
      pool.test_split(make_ghobj(3, 3, 3, "ns4", "oid4" + padding, 3, 4), {1, {2, {2}}},
                      {0u, 0u, true, InsertType::LAST}).get();
    }

    {
      logger().info("\n---------------------------------------------"
                    "\nbefore internal node insert (1):\n");
      auto padding = std::string(244, '_');
      auto keys = build_key_set({2, 6}, {2, 5}, {2, 5}, padding, true);
      keys.insert(make_ghobj(5, 5, 5, "ns4", "oid4" + padding, 5, 5));
      keys.insert(make_ghobj(5, 5, 5, "ns4", "oid4" + padding, 6, 6));
      keys.insert(make_ghobj(5, 5, 5, "ns4", "oid4" + padding, 7, 7));
      pool.build_tree(keys).unsafe_get0();

      logger().info("\n---------------------------------------------"
                    "\nsplit at stage 2; insert to left back at stage 0, 1, 2, 1\n");
      pool.test_split(make_ghobj(3, 3, 3, "ns4", "oid4" + padding, 5, 5), {2, {0, {0}}},
                      {2u, 0u, true, InsertType::LAST}).get();
      pool.test_split(make_ghobj(3, 3, 3, "ns5", "oid5", 3, 3), {2, {0, {0}}},
                      {2u, 1u, true, InsertType::LAST}).get();
      pool.test_split(make_ghobj(3, 4, 4, "n", "o", 3, 3), {2, {0, {0}}},
                      {2u, 2u, true, InsertType::LAST}).get();
      pool.test_split(make_ghobj(4, 4, 4, "n", "o", 3, 3), {2, {0, {0}}},
                      {2u, 1u, true, InsertType::LAST}).get();

      logger().info("\n---------------------------------------------"
                    "\nsplit at stage 2; insert to left middle at stage 2\n");
      pool.test_split(make_ghobj(2, 3, 3, "n", "o", 3, 3), {1, {0, {0}}},
                      {2u, 2u, true, InsertType::MID}).get();
    }

    {
      logger().info("\n---------------------------------------------"
                    "\nbefore internal node insert (2):\n");
      auto padding = std::string(243, '_');
      auto keys = build_key_set({2, 6}, {2, 5}, {2, 5}, padding, true);
      keys.insert(make_ghobj(4, 4, 4, "n", "o", 3, 3));
      keys.insert(make_ghobj(5, 5, 5, "ns4", "oid4" + padding, 5, 5));
      keys.insert(make_ghobj(5, 5, 5, "ns4", "oid4" + padding, 6, 6));
      pool.build_tree(keys).unsafe_get0();

      logger().info("\n---------------------------------------------"
                    "\nsplit at stage 2; insert to left back at stage (0, 1, 2, 1,) 0\n");
      pool.test_split(make_ghobj(4, 4, 4, "n", "o", 2, 2), {2, {0, {0}}},
                      {2u, 0u, true, InsertType::LAST}).get();
    }

    {
      logger().info("\n---------------------------------------------"
                    "\nbefore internal node insert (3):\n");
      auto padding = std::string(420, '_');
      auto keys = build_key_set({2, 5}, {2, 5}, {2, 5}, padding, true);
      keys.erase(make_ghobj(4, 4, 4, "ns4", "oid4" + padding, 2, 2));
      keys.erase(make_ghobj(4, 4, 4, "ns4", "oid4" + padding, 3, 3));
      keys.erase(make_ghobj(4, 4, 4, "ns4", "oid4" + padding, 4, 4));
      pool.build_tree(keys).unsafe_get0();

      logger().info("\n---------------------------------------------"
                    "\nsplit at stage 1; insert to right front at stage 0, 1, 0\n");
      pool.test_split(make_ghobj(3, 3, 3, "ns2", "oid2" + padding, 5, 5), {1, {1, {0}}},
                      {1u, 0u, false, InsertType::BEGIN}).get();
      pool.test_split(make_ghobj(3, 3, 3, "ns2", "oid3", 3, 3), {1, {1, {0}}},
                      {1u, 1u, false, InsertType::BEGIN}).get();
      pool.test_split(make_ghobj(3, 3, 3, "ns3", "oid3" + padding, 1, 1), {1, {1, {0}}},
                      {1u, 0u, false, InsertType::BEGIN}).get();
    }

    {
      logger().info("\n---------------------------------------------"
                    "\nbefore internal node insert (4):\n");
      auto padding = std::string(361, '_');
      auto keys = build_key_set({2, 5}, {2, 5}, {2, 5}, padding, true);
      keys.erase(make_ghobj(2, 2, 2, "ns2", "oid2" + padding, 2, 2));
      keys.erase(make_ghobj(2, 2, 2, "ns2", "oid2" + padding, 3, 3));
      keys.erase(make_ghobj(2, 2, 2, "ns2", "oid2" + padding, 4, 4));
      auto padding_s = std::string(387, '_');
      keys.insert(make_ghobj(2, 2, 2, "ns2", "oid2" + padding_s, 2, 2));
      keys.insert(make_ghobj(2, 2, 2, "ns2", "oid2" + padding_s, 3, 3));
      keys.insert(make_ghobj(2, 2, 2, "ns2", "oid2" + padding_s, 4, 4));
      pool.build_tree(keys).unsafe_get0();

      logger().info("\n---------------------------------------------"
                    "\nsplit at stage 1; insert to left back at stage 0, 1\n");
      pool.test_split(make_ghobj(3, 3, 3, "ns2", "oid2" + padding, 5, 5), {1, {1, {0}}},
                      {1u, 0u, true, InsertType::LAST}).get();
      pool.test_split(make_ghobj(3, 3, 3, "ns2", "oid3", 3, 3), {1, {1, {0}}},
                      {1u, 1u, true, InsertType::LAST}).get();
    }

    {
      logger().info("\n---------------------------------------------"
                    "\nbefore internal node insert (5):\n");
      auto padding = std::string(412, '_');
      auto keys = build_key_set({2, 5}, {2, 5}, {2, 5}, padding);
      keys.insert(make_ghobj(3, 3, 3, "ns2", "oid3", 3, 3));
      keys.insert(make_ghobj(4, 4, 4, "ns3", "oid3" + padding, 5, 5));
      keys.insert(make_ghobj(9, 9, 9, "ns~last", "oid~last", 9, 9));
      keys.erase(make_ghobj(4, 4, 4, "ns4", "oid4" + padding, 2, 2));
      keys.erase(make_ghobj(4, 4, 4, "ns4", "oid4" + padding, 3, 3));
      keys.erase(make_ghobj(4, 4, 4, "ns4", "oid4" + padding, 4, 4));
      pool.build_tree(keys).unsafe_get0();

      logger().info("\n---------------------------------------------"
                    "\nsplit at stage 1; insert to left back at stage (0, 1,) 0\n");
      pool.test_split(make_ghobj(3, 3, 3, "ns2", "oid3", 2, 2), {1, {1, {0}}},
                      {1u, 0u, true, InsertType::LAST}).get();
    }

    {
      logger().info("\n---------------------------------------------"
                    "\nbefore internal node insert (6):\n");
      auto padding = std::string(328, '_');
      auto keys = build_key_set({2, 5}, {2, 5}, {2, 5}, padding);
      keys.insert(make_ghobj(5, 5, 5, "ns3", "oid3" + std::string(271, '_'), 3, 3));
      keys.insert(make_ghobj(9, 9, 9, "ns~last", "oid~last", 9, 9));
      pool.build_tree(keys).unsafe_get0();

      logger().info("\n---------------------------------------------"
                    "\nsplit at stage 0; insert to right front at stage 0\n");
      pool.test_split(make_ghobj(3, 3, 3, "ns3", "oid3" + padding, 2, 3), {1, {1, {1}}},
                      {0u, 0u, false, InsertType::BEGIN}).get();
    }

    // Impossible to split at {0, 0, 0}
    // Impossible to split at [END, END, END]
  });
}

struct d_seastore_tm_test_t :
    public seastar_test_suite_t, TMTestState {
  seastar::future<> set_up_fut() override final {
    return tm_setup();
  }
  seastar::future<> tear_down_fut() override final {
    return tm_teardown();
  }
};

TEST_F(d_seastore_tm_test_t, 6_random_insert_leaf_node)
{
  run_async([this] {
    constexpr bool TEST_SEASTORE = true;
    constexpr bool TRACK_CURSORS = true;
    auto kvs = KVPool<test_item_t>::create_raw_range(
        {8, 11, 64, 256, 301, 320},
        {8, 16, 128, 512, 576, 640},
        {0, 32}, {0, 10}, {0, 4});
    auto tree = std::make_unique<TreeBuilder<TRACK_CURSORS, test_item_t>>(kvs,
        (TEST_SEASTORE ? NodeExtentManager::create_seastore(*tm)
                       : NodeExtentManager::create_dummy(IS_DUMMY_SYNC)));
    {
      auto t = tm->create_transaction();
      tree->bootstrap(*t).unsafe_get();
      tm->submit_transaction(std::move(t)).unsafe_get();
    }
    {
      auto t = tm->create_transaction();
      tree->insert(*t).unsafe_get();
      tm->submit_transaction(std::move(t)).unsafe_get();
    }
    {
      auto t = tm->create_transaction();
      tree->get_stats(*t).unsafe_get();
      tm->submit_transaction(std::move(t)).unsafe_get();
    }
    if constexpr (TEST_SEASTORE) {
      logger().info("seastore replay begin");
      restart();
      tree->reload(NodeExtentManager::create_seastore(*tm));
      logger().info("seastore replay end");
    }
    {
      // Note: tm->create_weak_transaction() can also work, but too slow.
      auto t = tm->create_transaction();
      tree->validate(*t).unsafe_get();
    }
    tree.reset();
  });
}<|MERGE_RESOLUTION|>--- conflicted
+++ resolved
@@ -330,11 +330,7 @@
       // validate values in tree keep intact
       auto cursor = tree.find(t, k).unsafe_get0();
       EXPECT_NE(cursor, tree.end());
-<<<<<<< HEAD
-      Values::validate_cursor(cursor, k, v);
-=======
       validate_cursor_from_item(k, v, cursor);
->>>>>>> 94a0af28
       // validate values in cursors keep intact
       validate_cursor_from_item(k, v, c);
     }
@@ -497,19 +493,11 @@
       for (auto& [k, v, c] : insert_history) {
         auto result = tree_clone.find(t_clone, k).unsafe_get0();
         EXPECT_NE(result, tree_clone.end());
-<<<<<<< HEAD
-        Values::validate_cursor(result, k, v);
-      }
-      auto result = tree_clone.find(t_clone, key).unsafe_get0();
-      EXPECT_NE(result, tree_clone.end());
-      Values::validate_cursor(result, key, value);
-=======
         validate_cursor_from_item(k, v, result);
       }
       auto result = tree_clone.find(t_clone, key).unsafe_get0();
       EXPECT_NE(result, tree_clone.end());
       validate_cursor_from_item(key, value, result);
->>>>>>> 94a0af28
       EXPECT_TRUE(last_split.match(expected));
     });
   }
