  $ rbd --help
  usage: rbd [-n <auth user>] [OPTIONS] <cmd> ...
  where 'pool' is a rados pool name (default is 'rbd') and 'cmd' is one of:
    (ls | list) [-l | --long ] [pool-name] list rbd images
                                                (-l includes snapshots/clones)
    info <image-name>                           show information about image size,
                                                striping, etc.
    create [--order <bits>] --size <MB> <name>  create an empty image
    clone [--order <bits>] <parentsnap> <clonename>
                                                clone a snapshot into a COW
                                                child image
    children <snap-name>                        display children of snapshot
    flatten <image-name>                        fill clone with parent data
                                                (make it independent)
    resize --size <MB> <image-name>             resize (expand or contract) image
    rm <image-name>                             delete an image
    export <image-name> <path>                  export image to file
                                                "-" for stdout
    import <path> <image-name>                  import image from file
                                                (dest defaults
                                                 as the filename part of file)
                                                "-" for stdin
    (cp | copy) <src> <dest>                    copy src image to dest
    (mv | rename) <src> <dest>                  rename src image to dest
    snap ls <image-name>                        dump list of image snapshots
    snap create <snap-name>                     create a snapshot
    snap rollback <snap-name>                   rollback image to snapshot
    snap rm <snap-name>                         deletes a snapshot
    snap purge <image-name>                     deletes all snapshots
    snap protect <snap-name>                    prevent a snapshot from being deleted
    snap unprotect <snap-name>                  allow a snapshot to be deleted
    watch <image-name>                          watch events on image
    map <image-name>                            map image to a block device
                                                using the kernel
    unmap <device>                              unmap a rbd device that was
                                                mapped by the kernel
    showmapped                                  show the rbd images mapped
                                                by the kernel
    lock list <image-name>                      show locks held on an image
    lock add <image-name> <id> [--shared <tag>] take a lock called id on an image
    lock remove <image-name> <id> <locker>      release a lock on an image
    bench-write <image-name> --io-size <bytes> --io-threads <num> --io-total <bytes>
  
  <image-name>, <snap-name> are [pool/]name[@snap], or you may specify
  individual pieces of names with -p/--pool, --image, and/or --snap.
  
  Other input options:
<<<<<<< HEAD
    -p, --pool <pool>            source pool name
    --image <image-name>         image name
    --dest <image-name>          destination [pool and] image name
    --snap <snap-name>           snapshot name
    --dest-pool <name>           destination pool name
    --path <path-name>           path name for import/export
    --size <size in MB>          size of image for create and resize
    --order <bits>               the object size in bits; object size will be
                                 (1 << order) bytes. Default is 22 (4 MB).
    --format <format-number>     format to use when creating an image
                                 format 1 is the original format (default)
                                 format 2 supports cloning
    --id <username>              rados user (without 'client.' prefix) to authenticate as
    --keyfile <path>             file containing secret key for use with cephx
    --shared <tag>               take a shared (rather than exclusive) lock
    --no-settle                  do not wait for udevadm to settle on map/unmap
=======
    -p, --pool <pool>                  source pool name
    --image <image-name>               image name
    --dest <image-name>                destination [pool and] image name
    --snap <snap-name>                 snapshot name
    --dest-pool <name>                 destination pool name
    --path <path-name>                 path name for import/export
    --size <size in MB>                size of image for create and resize
    --order <bits>                     the object size in bits; object size will be
                                       (1 << order) bytes. Default is 22 (4 MB).
    --image-format <format-number>     format to use when creating an image
                                       format 1 is the original format (default)
                                       format 2 supports cloning
    --id <username>                    rados user (without 'client.'prefix) to
                                       authenticate as
    --keyfile <path>                   file containing secret key for use with cephx
    --shared <tag>                     take a shared (rather than exclusive) lock
    --format <output-format>           output format (default: plain, json, xml)
    --pretty-format                    make json or xml output more readable
>>>>>>> 0efb9c51
<|MERGE_RESOLUTION|>--- conflicted
+++ resolved
@@ -45,24 +45,6 @@
   individual pieces of names with -p/--pool, --image, and/or --snap.
   
   Other input options:
-<<<<<<< HEAD
-    -p, --pool <pool>            source pool name
-    --image <image-name>         image name
-    --dest <image-name>          destination [pool and] image name
-    --snap <snap-name>           snapshot name
-    --dest-pool <name>           destination pool name
-    --path <path-name>           path name for import/export
-    --size <size in MB>          size of image for create and resize
-    --order <bits>               the object size in bits; object size will be
-                                 (1 << order) bytes. Default is 22 (4 MB).
-    --format <format-number>     format to use when creating an image
-                                 format 1 is the original format (default)
-                                 format 2 supports cloning
-    --id <username>              rados user (without 'client.' prefix) to authenticate as
-    --keyfile <path>             file containing secret key for use with cephx
-    --shared <tag>               take a shared (rather than exclusive) lock
-    --no-settle                  do not wait for udevadm to settle on map/unmap
-=======
     -p, --pool <pool>                  source pool name
     --image <image-name>               image name
     --dest <image-name>                destination [pool and] image name
@@ -81,4 +63,4 @@
     --shared <tag>                     take a shared (rather than exclusive) lock
     --format <output-format>           output format (default: plain, json, xml)
     --pretty-format                    make json or xml output more readable
->>>>>>> 0efb9c51
+    --no-settle                        do not wait for udevadm to settle on map/unmap