--- conflicted
+++ resolved
@@ -32,14 +32,11 @@
 	u64 last_tid;
 
 	u32 want_mdsmap;  /* protected by caller's lock */
-<<<<<<< HEAD
 	struct delayed_work delayed_work;  /* delayed work */
 	unsigned long delay;
 
 	struct ceph_msg *msg;
-=======
 	u32 want_osdmap;  /* protected by caller's lock */
->>>>>>> 95053ee7
 };
 
 extern struct ceph_monmap *ceph_monmap_decode(void *p, void *end);
