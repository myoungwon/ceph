"""Machine learning model for disk failure prediction.

This classes defined here provide the disk failure prediction module.
RHDiskFailurePredictor uses the models developed at the AICoE in the
Office of the CTO at Red Hat. These models were built using the open
source Backblaze SMART metrics dataset.
PSDiskFailurePredictor uses the models developed by ProphetStor as an
example.

An instance of the predictor is initialized by providing the path to trained
models. Then, to predict hard drive health and deduce time to failure, the
predict function is called with 6 days worth of SMART data from the hard drive.
It will return a string to indicate disk failure status: "Good", "Warning",
"Bad", or "Unknown".

An example code is as follows:

>>> model = disk_failure_predictor.RHDiskFailurePredictor()
>>> status = model.initialize("./models")
>>> if status:
>>>     model.predict(disk_days)
'Bad'
"""
import os
import json
import pickle
import logging
from typing import Any, Dict, List, Optional, Sequence, Tuple

import numpy as np


def get_diskfailurepredictor_path() -> str:
    path = os.path.abspath(__file__)
    dir_path = os.path.dirname(path)
    return dir_path


DevSmartT = Dict[str, Any]
AttrNamesT = List[str]
AttrDiffsT = List[Dict[str, int]]


class Predictor:
    @classmethod
    def create(cls, name: str) -> Optional['Predictor']:
        if name == 'prophetstor':
            return PSDiskFailurePredictor()
        elif name == 'redhat':
            return RHDiskFailurePredictor()
        else:
            return None

    def initialize(self, model_dir: str) -> None:
        raise NotImplementedError()

    def predict(self, dataset: Sequence[DevSmartT]) -> str:
        raise NotImplementedError()


class RHDiskFailurePredictor(Predictor):
    """Disk failure prediction module developed at Red Hat

    This class implements a disk failure prediction module.
    """

    # json with manufacturer names as keys
    # and features used for prediction as values
    CONFIG_FILE = "config.json"
    PREDICTION_CLASSES = {-1: "Unknown", 0: "Good", 1: "Warning", 2: "Bad"}

    # model name prefixes to identify vendor
    MANUFACTURER_MODELNAME_PREFIXES = {
        "WDC": "WDC",
        "Toshiba": "Toshiba",  # for cases like "Toshiba xxx"
        "TOSHIBA": "Toshiba",  # for cases like "TOSHIBA xxx"
        "toshiba": "Toshiba",  # for cases like "toshiba xxx"
        "S": "Seagate",        # for cases like "STxxxx" and "Seagate BarraCuda ZAxxx"
        "ZA": "Seagate",       # for cases like "ZAxxxx"
        "Hitachi": "Hitachi",
        "HGST": "HGST",
    }

    LOGGER = logging.getLogger()

    def __init__(self) -> None:
        """
        This function may throw exception due to wrong file operation.
        """
        self.model_dirpath = ""
        self.model_context: Dict[str, List[str]] = {}

    def initialize(self, model_dirpath: str) -> None:
        """Initialize all models. Save paths of all trained model files to list

        Arguments:
            model_dirpath {str} -- path to directory of trained models

        Returns:
            str -- Error message. If all goes well, return None
        """
        # read config file as json, if it exists
        config_path = os.path.join(model_dirpath, self.CONFIG_FILE)
        if not os.path.isfile(config_path):
            raise Exception("Missing config file: " + config_path)
        with open(config_path) as f_conf:
            self.model_context = json.load(f_conf)

        # ensure all manufacturers whose context is defined in config file
        # have models and scalers saved inside model_dirpath
        for manufacturer in self.model_context:
            scaler_path = os.path.join(model_dirpath, manufacturer + "_scaler.pkl")
            if not os.path.isfile(scaler_path):
                raise Exception(f"Missing scaler file: {scaler_path}")
            model_path = os.path.join(model_dirpath, manufacturer + "_predictor.pkl")
            if not os.path.isfile(model_path):
                raise Exception(f"Missing model file: {model_path}")

        self.model_dirpath = model_dirpath

    def __preprocess(self, disk_days: Sequence[DevSmartT], manufacturer: str) -> Optional[np.ndarray]:
        """Scales and transforms input dataframe to feed it to prediction model

        Arguments:
            disk_days {list} -- list in which each element is a dictionary with key,val
                                as feature name,value respectively.
                                e.g.[{'smart_1_raw': 0, 'user_capacity': 512 ...}, ...]
            manufacturer {str} -- manufacturer of the hard drive

        Returns:
            numpy.ndarray -- (n, d) shaped array of n days worth of data and d
                                features, scaled
        """
        # get the attributes that were used to train model for current manufacturer
        try:
            model_smart_attr = self.model_context[manufacturer]
        except KeyError:
            RHDiskFailurePredictor.LOGGER.debug(
                "No context (SMART attributes on which model has been trained) found for manufacturer: {}".format(
                    manufacturer
                )
            )
            return None

        # convert to structured array, keeping only the required features
        # assumes all data is in float64 dtype
        try:
            struc_dtypes = [(attr, np.float64) for attr in model_smart_attr]
            values = [tuple(day[attr] for attr in model_smart_attr) for day in disk_days]
            disk_days_sa = np.array(values, dtype=struc_dtypes)
        except KeyError:
            RHDiskFailurePredictor.LOGGER.debug(
                "Mismatch in SMART attributes used to train model and SMART attributes available"
            )
            return None

        # view structured array as 2d array for applying rolling window transforms
        # do not include capacity_bytes in this. only use smart_attrs
        disk_days_attrs = disk_days_sa[[attr for attr in model_smart_attr if 'smart_' in attr]]\
            .view(np.float64).reshape(disk_days_sa.shape + (-1,))

        # featurize n (6 to 12) days data - mean,std,coefficient of variation
        # current model is trained on 6 days of data because that is what will be
        # available at runtime

        # rolling time window interval size in days
        roll_window_size = 6

        # rolling means generator
        dataset_size = disk_days_attrs.shape[0] - roll_window_size + 1
        gen = (disk_days_attrs[i: i + roll_window_size, ...].mean(axis=0)
               for i in range(dataset_size))
        means = np.vstack(gen)

        # rolling stds generator
        gen = (disk_days_attrs[i: i + roll_window_size, ...].std(axis=0, ddof=1)
               for i in range(dataset_size))
        stds = np.vstack(gen)

        # coefficient of variation
        cvs = stds / means
        cvs[np.isnan(cvs)] = 0
        featurized = np.hstack((means,
                                stds,
                                cvs,
                                disk_days_sa['user_capacity'][: dataset_size].reshape(-1, 1)))

        # scale features
        scaler_path = os.path.join(self.model_dirpath, manufacturer + "_scaler.pkl")
        with open(scaler_path, 'rb') as f:
            scaler = pickle.load(f)
        featurized = scaler.transform(featurized)
        return featurized

    @staticmethod
    def __get_manufacturer(model_name: str) -> Optional[str]:
        """Returns the manufacturer name for a given hard drive model name

        Arguments:
            model_name {str} -- hard drive model name

        Returns:
            str -- manufacturer name
        """
        for prefix, manufacturer in RHDiskFailurePredictor.MANUFACTURER_MODELNAME_PREFIXES.items():
            if model_name.startswith(prefix):
                return manufacturer.lower()
        # print error message
        RHDiskFailurePredictor.LOGGER.debug(
            f"Could not infer manufacturer from model name {model_name}")
        return None

    def predict(self, disk_days: Sequence[DevSmartT]) -> str:
        # get manufacturer preferably as a smartctl attribute
        # if not available then infer using model name
        manufacturer = disk_days[0].get("vendor")
        if manufacturer is None:
            RHDiskFailurePredictor.LOGGER.debug(
                '"vendor" field not found in smartctl output. Will try to infer manufacturer from model name.'
            )
            manufacturer = RHDiskFailurePredictor.__get_manufacturer(
                disk_days[0].get("model_name", ""))

        # print error message, return Unknown, and continue execution
        if manufacturer is None:
            RHDiskFailurePredictor.LOGGER.debug(
                "Manufacturer could not be determiend. This may be because \
                DiskPredictor has never encountered this manufacturer before, \
                    or the model name is not according to the manufacturer's \
                        naming conventions known to DiskPredictor"
            )
            return RHDiskFailurePredictor.PREDICTION_CLASSES[-1]

        # preprocess for feeding to model
        preprocessed_data = self.__preprocess(disk_days, manufacturer)
        if preprocessed_data is None:
            return RHDiskFailurePredictor.PREDICTION_CLASSES[-1]

        # get model for current manufacturer
        model_path = os.path.join(
            self.model_dirpath, manufacturer + "_predictor.pkl"
        )
        with open(model_path, 'rb') as f:
            model = pickle.load(f)

        # use prediction for most recent day
        # TODO: ensure that most recent day is last element and most previous day
        # is first element in input disk_days
        pred_class_id = model.predict(preprocessed_data)[-1]
        return RHDiskFailurePredictor.PREDICTION_CLASSES[pred_class_id]


class PSDiskFailurePredictor(Predictor):
    """Disk failure prediction developed at ProphetStor

    This class implements a disk failure prediction module.
    """

    CONFIG_FILE = "config.json"
    EXCLUDED_ATTRS = ["smart_9_raw", "smart_241_raw", "smart_242_raw"]

    def __init__(self) -> None:
        """
        This function may throw exception due to wrong file operation.
        """

        self.model_dirpath = ""
        self.model_context: Dict[str, List[str]] = {}

    def initialize(self, model_dirpath: str) -> None:
        """
        Initialize all models.

        Args: None

        Returns:
            Error message. If all goes well, return an empty string.

        Raises:
        """

        config_path = os.path.join(model_dirpath, self.CONFIG_FILE)
        if not os.path.isfile(config_path):
            raise Exception(f"Missing config file: {config_path}")
        with open(config_path) as f_conf:
            self.model_context = json.load(f_conf)

        for model_name in self.model_context:
            model_path = os.path.join(model_dirpath, model_name)

            if not os.path.isfile(model_path):
                raise Exception(f"Missing model file: {model_path}")

        self.model_dirpath = model_dirpath

    def __preprocess(self, disk_days: Sequence[DevSmartT]) -> Sequence[DevSmartT]:
        """
        Preprocess disk attributes.

        Args:
            disk_days: Refer to function predict(...).

        Returns:
            new_disk_days: Processed disk days.
        """

        req_attrs = []
        new_disk_days = []

        attr_list = set.intersection(*[set(disk_day.keys()) for disk_day in disk_days])
        for attr in attr_list:
            if (
                attr.startswith("smart_") and attr.endswith("_raw")
            ) and attr not in self.EXCLUDED_ATTRS:
                req_attrs.append(attr)

        for disk_day in disk_days:
            new_disk_day = {}
            for attr in req_attrs:
                if float(disk_day[attr]) >= 0.0:
                    new_disk_day[attr] = disk_day[attr]

            new_disk_days.append(new_disk_day)

        return new_disk_days

    @staticmethod
    def __get_diff_attrs(disk_days: Sequence[DevSmartT]) -> Tuple[AttrNamesT, AttrDiffsT]:
        """
        Get 5 days differential attributes.

        Args:
            disk_days: Refer to function predict(...).

        Returns:
            attr_list: All S.M.A.R.T. attributes used in given disk. Here we
                       use intersection set of all disk days.

            diff_disk_days: A list struct comprises 5 dictionaries, each
                            dictionary contains differential attributes.

        Raises:
            Exceptions of wrong list/dict operations.
        """

        all_attrs = [set(disk_day.keys()) for disk_day in disk_days]
        attr_list = list(set.intersection(*all_attrs))
<<<<<<< HEAD
        attr_list = list(disk_days[0].keys())
=======
>>>>>>> 94a0af28
        prev_days = disk_days[:-1]
        curr_days = disk_days[1:]
        diff_disk_days = []
        # TODO: ensure that this ordering is correct
        for prev, cur in zip(prev_days, curr_days):
            diff_disk_days.append(
                {attr: (int(cur[attr]) - int(prev[attr])) for attr in attr_list}
            )

        return attr_list, diff_disk_days

    def __get_best_models(self, attr_list: AttrNamesT) -> Optional[Dict[str, List[str]]]:
        """
        Find the best model from model list according to given attribute list.

        Args:
            attr_list: All S.M.A.R.T. attributes used in given disk.

        Returns:
            modelpath: The best model for the given attribute list.
            model_attrlist: 'Ordered' attribute list of the returned model.
                            Must be aware that SMART attributes is in order.

        Raises:
        """

        models = self.model_context.keys()

        scores = []
        for model_name in models:
            scores.append(
                sum(attr in attr_list for attr in self.model_context[model_name])
            )
        max_score = max(scores)

        # Skip if too few matched attributes.
        if max_score < 3:
            print("Too few matched attributes")
            return None

        best_models: Dict[str, List[str]] = {}
        best_model_indices = [
            idx for idx, score in enumerate(scores) if score > max_score - 2
        ]
        for model_idx in best_model_indices:
            model_name = list(models)[model_idx]
            model_path = os.path.join(self.model_dirpath, model_name)
            model_attrlist = self.model_context[model_name]
            best_models[model_path] = model_attrlist

        return best_models
        # return os.path.join(self.model_dirpath, model_name), model_attrlist

    @staticmethod
    def __get_ordered_attrs(disk_days: Sequence[DevSmartT], model_attrlist: List[str]) -> List[List[float]]:
        """
        Return ordered attributes of given disk days.

        Args:
            disk_days: Unordered disk days.
            model_attrlist: Model's ordered attribute list.

        Returns:
            ordered_attrs: Ordered disk days.

        Raises: None
        """

        ordered_attrs = []

        for one_day in disk_days:
            one_day_attrs = []

            for attr in model_attrlist:
                if attr in one_day:
                    one_day_attrs.append(one_day[attr])
                else:
                    one_day_attrs.append(0)

            ordered_attrs.append(one_day_attrs)

        return ordered_attrs

    def predict(self, disk_days: Sequence[DevSmartT]) -> str:
        """
        Predict using given 6-days disk S.M.A.R.T. attributes.

        Args:
            disk_days: A list struct comprises 6 dictionaries. These
                       dictionaries store 'consecutive' days of disk SMART
                       attributes.
        Returns:
            A string indicates prediction result. One of following four strings
            will be returned according to disk failure status:
            (1) Good : Disk is health
            (2) Warning : Disk has some symptoms but may not fail immediately
            (3) Bad : Disk is in danger and data backup is highly recommended
            (4) Unknown : Not enough data for prediction.

        Raises:
            Pickle exceptions
        """

        all_pred = []

        proc_disk_days = self.__preprocess(disk_days)
        attr_list, diff_data = PSDiskFailurePredictor.__get_diff_attrs(proc_disk_days)
        modellist = self.__get_best_models(attr_list)
        if modellist is None:
            return "Unknown"

        for modelpath in modellist:
            model_attrlist = modellist[modelpath]
            ordered_data = PSDiskFailurePredictor.__get_ordered_attrs(
                diff_data, model_attrlist
            )

            try:
                with open(modelpath, "rb") as f_model:
                    clf = pickle.load(f_model)

            except UnicodeDecodeError:
                # Compatibility for python3
                with open(modelpath, "rb") as f_model:
                    clf = pickle.load(f_model, encoding="latin1")

            pred = clf.predict(ordered_data)

            all_pred.append(1 if any(pred) else 0)

        score = 2 ** sum(all_pred) - len(modellist)
        if score > 10:
            return "Bad"
        if score > 4:
            return "Warning"
        return "Good"<|MERGE_RESOLUTION|>--- conflicted
+++ resolved
@@ -345,10 +345,6 @@
 
         all_attrs = [set(disk_day.keys()) for disk_day in disk_days]
         attr_list = list(set.intersection(*all_attrs))
-<<<<<<< HEAD
-        attr_list = list(disk_days[0].keys())
-=======
->>>>>>> 94a0af28
         prev_days = disk_days[:-1]
         curr_days = disk_days[1:]
         diff_disk_days = []
