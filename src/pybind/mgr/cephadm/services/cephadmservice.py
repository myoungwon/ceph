import errno
import json
import re
import logging
<<<<<<< HEAD
import subprocess
from abc import ABCMeta, abstractmethod
from typing import TYPE_CHECKING, List, Callable, TypeVar, \
    Optional, Dict, Any, Tuple, NewType
=======
from abc import ABCMeta, abstractmethod
from typing import TYPE_CHECKING, List, Callable, TypeVar, \
    Optional, Dict, Any, Tuple, NewType, cast
>>>>>>> 94a0af28

from mgr_module import HandleCommandResult, MonCommandFailed

from ceph.deployment.service_spec import ServiceSpec, RGWSpec
from ceph.deployment.utils import is_ipv6, unwrap_ipv6
from orchestrator import OrchestratorError, DaemonDescription, DaemonDescriptionStatus
from orchestrator._interface import daemon_type_to_service
from cephadm import utils
<<<<<<< HEAD
from mgr_util import ServerConfigException, verify_tls
=======
>>>>>>> 94a0af28

if TYPE_CHECKING:
    from cephadm.module import CephadmOrchestrator

logger = logging.getLogger(__name__)

ServiceSpecs = TypeVar('ServiceSpecs', bound=ServiceSpec)
AuthEntity = NewType('AuthEntity', str)


class CephadmDaemonDeploySpec:
    # typing.NamedTuple + Generic is broken in py36
    def __init__(self, host: str, daemon_id: str,
                 service_name: str,
                 network: Optional[str] = None,
                 keyring: Optional[str] = None,
                 extra_args: Optional[List[str]] = None,
                 ceph_conf: str = '',
                 extra_files: Optional[Dict[str, Any]] = None,
                 daemon_type: Optional[str] = None,
                 ip: Optional[str] = None,
                 ports: Optional[List[int]] = None):
        """
        A data struction to encapsulate `cephadm deploy ...
        """
        self.host: str = host
        self.daemon_id = daemon_id
        self.service_name = service_name
        daemon_type = daemon_type or (service_name.split('.')[0])
        assert daemon_type is not None
        self.daemon_type: str = daemon_type

        # mons
        self.network = network

        # for run_cephadm.
        self.keyring: Optional[str] = keyring

        # For run_cephadm. Would be great to have more expressive names.
        self.extra_args: List[str] = extra_args or []

        self.ceph_conf = ceph_conf
        self.extra_files = extra_files or {}

        # TCP ports used by the daemon
        self.ports: List[int] = ports or []
<<<<<<< HEAD
=======
        self.ip: Optional[str] = ip
>>>>>>> 94a0af28

        # values to be populated during generate_config calls
        # and then used in _run_cephadm
        self.final_config: Dict[str, Any] = {}
        self.deps: List[str] = []

    def name(self) -> str:
        return '%s.%s' % (self.daemon_type, self.daemon_id)

    def config_get_files(self) -> Dict[str, Any]:
        files = self.extra_files
        if self.ceph_conf:
            files['config'] = self.ceph_conf

        return files

<<<<<<< HEAD
=======
    @staticmethod
    def from_daemon_description(dd: DaemonDescription) -> 'CephadmDaemonDeploySpec':
        assert dd.hostname
        assert dd.daemon_id
        assert dd.daemon_type
        return CephadmDaemonDeploySpec(
            host=dd.hostname,
            daemon_id=dd.daemon_id,
            daemon_type=dd.daemon_type,
            service_name=dd.service_name(),
            ip=dd.ip,
            ports=dd.ports,
        )

>>>>>>> 94a0af28
    def to_daemon_description(self, status: DaemonDescriptionStatus, status_desc: str) -> DaemonDescription:
        return DaemonDescription(
            daemon_type=self.daemon_type,
            daemon_id=self.daemon_id,
            hostname=self.host,
            status=status,
<<<<<<< HEAD
            status_desc=status_desc
=======
            status_desc=status_desc,
            ip=self.ip,
            ports=self.ports,
>>>>>>> 94a0af28
        )


class CephadmService(metaclass=ABCMeta):
    """
    Base class for service types. Often providing a create() and config() fn.
    """

    @property
    @abstractmethod
    def TYPE(self) -> str:
        pass

    def __init__(self, mgr: "CephadmOrchestrator"):
        self.mgr: "CephadmOrchestrator" = mgr

<<<<<<< HEAD
    def make_daemon_spec(self, host: str,
                         daemon_id: str,
                         netowrk: str,
                         spec: ServiceSpecs,
                         daemon_type: Optional[str] = None,) -> CephadmDaemonDeploySpec:
=======
    def allow_colo(self) -> bool:
        return False

    def make_daemon_spec(
            self, host: str,
            daemon_id: str,
            network: str,
            spec: ServiceSpecs,
            daemon_type: Optional[str] = None,
            ports: Optional[List[int]] = None,
            ip: Optional[str] = None,
    ) -> CephadmDaemonDeploySpec:
>>>>>>> 94a0af28
        return CephadmDaemonDeploySpec(
            host=host,
            daemon_id=daemon_id,
            service_name=spec.service_name(),
<<<<<<< HEAD
            network=netowrk,
            daemon_type=daemon_type
=======
            network=network,
            daemon_type=daemon_type,
            ports=ports,
            ip=ip,
>>>>>>> 94a0af28
        )

    def prepare_create(self, daemon_spec: CephadmDaemonDeploySpec) -> CephadmDaemonDeploySpec:
        raise NotImplementedError()

    def generate_config(self, daemon_spec: CephadmDaemonDeploySpec) -> Tuple[Dict[str, Any], List[str]]:
        raise NotImplementedError()

    def config(self, spec: ServiceSpec, daemon_id: str) -> None:
        """
        Configure the cluster for this service. Only called *once* per
        service apply. Not for every daemon.
        """
        pass

    def daemon_check_post(self, daemon_descrs: List[DaemonDescription]) -> None:
        """The post actions needed to be done after daemons are checked"""
        if self.mgr.config_dashboard:
            if 'dashboard' in self.mgr.get('mgr_map')['modules']:
                self.config_dashboard(daemon_descrs)
            else:
                logger.debug('Dashboard is not enabled. Skip configuration.')

    def config_dashboard(self, daemon_descrs: List[DaemonDescription]) -> None:
        """Config dashboard settings."""
        raise NotImplementedError()

    def get_active_daemon(self, daemon_descrs: List[DaemonDescription]) -> DaemonDescription:
        # if this is called for a service type where it hasn't explcitly been
        # defined, return empty Daemon Desc
        return DaemonDescription()

    def get_keyring_with_caps(self, entity: AuthEntity, caps: List[str]) -> str:
        ret, keyring, err = self.mgr.mon_command({
            'prefix': 'auth get-or-create',
            'entity': entity,
            'caps': caps,
        })
        if err:
            ret, out, err = self.mgr.mon_command({
                'prefix': 'auth caps',
                'entity': entity,
                'caps': caps,
            })
            if err:
                self.mgr.log.warning(f"Unable to update caps for {entity}")
        return keyring

    def _inventory_get_addr(self, hostname: str) -> str:
        """Get a host's address with its hostname."""
        return self.mgr.inventory.get_addr(hostname)

    def _set_service_url_on_dashboard(self,
                                      service_name: str,
                                      get_mon_cmd: str,
                                      set_mon_cmd: str,
                                      service_url: str) -> None:
        """A helper to get and set service_url via Dashboard's MON command.

           If result of get_mon_cmd differs from service_url, set_mon_cmd will
           be sent to set the service_url.
        """
        def get_set_cmd_dicts(out: str) -> List[dict]:
            cmd_dict = {
                'prefix': set_mon_cmd,
                'value': service_url
            }
            return [cmd_dict] if service_url != out else []

        self._check_and_set_dashboard(
            service_name=service_name,
            get_cmd=get_mon_cmd,
            get_set_cmd_dicts=get_set_cmd_dicts
        )

    def _check_and_set_dashboard(self,
                                 service_name: str,
                                 get_cmd: str,
                                 get_set_cmd_dicts: Callable[[str], List[dict]]) -> None:
        """A helper to set configs in the Dashboard.

        The method is useful for the pattern:
            - Getting a config from Dashboard by using a Dashboard command. e.g. current iSCSI
              gateways.
            - Parse or deserialize previous output. e.g. Dashboard command returns a JSON string.
            - Determine if the config need to be update. NOTE: This step is important because if a
              Dashboard command modified Ceph config, cephadm's config_notify() is called. Which
              kicks the serve() loop and the logic using this method is likely to be called again.
              A config should be updated only when needed.
            - Update a config in Dashboard by using a Dashboard command.

        :param service_name: the service name to be used for logging
        :type service_name: str
        :param get_cmd: Dashboard command prefix to get config. e.g. dashboard get-grafana-api-url
        :type get_cmd: str
        :param get_set_cmd_dicts: function to create a list, and each item is a command dictionary.
            e.g.
            [
                {
                   'prefix': 'dashboard iscsi-gateway-add',
                   'service_url': 'http://admin:admin@aaa:5000',
                   'name': 'aaa'
                },
                {
                    'prefix': 'dashboard iscsi-gateway-add',
                    'service_url': 'http://admin:admin@bbb:5000',
                    'name': 'bbb'
                }
            ]
            The function should return empty list if no command need to be sent.
        :type get_set_cmd_dicts: Callable[[str], List[dict]]
        """

        try:
            _, out, _ = self.mgr.check_mon_command({
                'prefix': get_cmd
            })
        except MonCommandFailed as e:
            logger.warning('Failed to get Dashboard config for %s: %s', service_name, e)
            return
        cmd_dicts = get_set_cmd_dicts(out.strip())
        for cmd_dict in list(cmd_dicts):
            try:
                inbuf = cmd_dict.pop('inbuf', None)
                _, out, _ = self.mgr.check_mon_command(cmd_dict, inbuf)
            except MonCommandFailed as e:
                logger.warning('Failed to set Dashboard config for %s: %s', service_name, e)

    def ok_to_stop_osd(
            self,
            osds: List[str],
            known: Optional[List[str]] = None,  # output argument
            force: bool = False) -> HandleCommandResult:
        r = HandleCommandResult(*self.mgr.mon_command({
            'prefix': "osd ok-to-stop",
            'ids': osds,
            'max': 16,
        }))
        j = None
        try:
            j = json.loads(r.stdout)
        except json.decoder.JSONDecodeError:
            self.mgr.log.warning("osd ok-to-stop didn't return structured result")
            raise
        if r.retval:
            return r
        if known is not None and j and j.get('ok_to_stop'):
            self.mgr.log.debug(f"got {j}")
            known.extend([f'osd.{x}' for x in j.get('osds', [])])
        return HandleCommandResult(
            0,
            f'{",".join(["osd.%s" % o for o in osds])} {"is" if len(osds) == 1 else "are"} safe to restart',
            ''
        )

    def ok_to_stop(
            self,
            daemon_ids: List[str],
            force: bool = False,
            known: Optional[List[str]] = None    # output argument
    ) -> HandleCommandResult:
        names = [f'{self.TYPE}.{d_id}' for d_id in daemon_ids]
        out = f'It appears safe to stop {",".join(names)}'
        err = f'It is NOT safe to stop {",".join(names)} at this time'

        if self.TYPE not in ['mon', 'osd', 'mds']:
            logger.debug(out)
            return HandleCommandResult(0, out)

        if self.TYPE == 'osd':
            return self.ok_to_stop_osd(daemon_ids, known, force)

        r = HandleCommandResult(*self.mgr.mon_command({
            'prefix': f'{self.TYPE} ok-to-stop',
            'ids': daemon_ids,
        }))

        if r.retval:
            err = f'{err}: {r.stderr}' if r.stderr else err
            logger.debug(err)
            return HandleCommandResult(r.retval, r.stdout, err)

        out = f'{out}: {r.stdout}' if r.stdout else out
        logger.debug(out)
        return HandleCommandResult(r.retval, out, r.stderr)

    def _enough_daemons_to_stop(self, daemon_type: str, daemon_ids: List[str], service: str, low_limit: int, alert: bool = False) -> Tuple[bool, str]:
        # Provides a warning about if it possible or not to stop <n> daemons in a service
        names = [f'{daemon_type}.{d_id}' for d_id in daemon_ids]
        number_of_running_daemons = len(
            [daemon
             for daemon in self.mgr.cache.get_daemons_by_type(daemon_type)
             if daemon.status == DaemonDescriptionStatus.running])
        if (number_of_running_daemons - len(daemon_ids)) >= low_limit:
            return False, f'It is presumed safe to stop {names}'

        num_daemons_left = number_of_running_daemons - len(daemon_ids)

        def plural(count: int) -> str:
            return 'daemon' if count == 1 else 'daemons'

        left_count = "no" if num_daemons_left == 0 else num_daemons_left

        if alert:
            out = (f'ALERT: Cannot stop {names} in {service} service. '
                   f'Not enough remaining {service} daemons. '
                   f'Please deploy at least {low_limit + 1} {service} daemons before stopping {names}. ')
        else:
            out = (f'WARNING: Stopping {len(daemon_ids)} out of {number_of_running_daemons} daemons in {service} service. '
                   f'Service will not be operational with {left_count} {plural(num_daemons_left)} left. '
                   f'At least {low_limit} {plural(low_limit)} must be running to guarantee service. ')
        return True, out

    def pre_remove(self, daemon: DaemonDescription) -> None:
        """
        Called before the daemon is removed.
        """
        assert daemon.daemon_type is not None
        assert self.TYPE == daemon_type_to_service(daemon.daemon_type)
        logger.debug(f'Pre remove daemon {self.TYPE}.{daemon.daemon_id}')

    def post_remove(self, daemon: DaemonDescription) -> None:
        """
        Called after the daemon is removed.
        """
        assert daemon.daemon_type is not None
        assert self.TYPE == daemon_type_to_service(daemon.daemon_type)
        logger.debug(f'Post remove daemon {self.TYPE}.{daemon.daemon_id}')

    def purge(self, service_name: str) -> None:
        """Called to carry out any purge tasks following service removal"""
        logger.debug(f'Purge called for {self.TYPE} - no action taken')


class CephService(CephadmService):
    def generate_config(self, daemon_spec: CephadmDaemonDeploySpec) -> Tuple[Dict[str, Any], List[str]]:
        # Ceph.daemons (mon, mgr, mds, osd, etc)
        cephadm_config = self.get_config_and_keyring(
            daemon_spec.daemon_type,
            daemon_spec.daemon_id,
            host=daemon_spec.host,
            keyring=daemon_spec.keyring,
            extra_ceph_config=daemon_spec.ceph_conf)

        if daemon_spec.config_get_files():
            cephadm_config.update({'files': daemon_spec.config_get_files()})

        return cephadm_config, []

    def post_remove(self, daemon: DaemonDescription) -> None:
        super().post_remove(daemon)
        self.remove_keyring(daemon)

    def get_auth_entity(self, daemon_id: str, host: str = "") -> AuthEntity:
        """
        Map the daemon id to a cephx keyring entity name
        """
        # despite this mapping entity names to daemons, self.TYPE within
        # the CephService class refers to service types, not daemon types
        if self.TYPE in ['rgw', 'rbd-mirror', 'cephfs-mirror', 'nfs', "iscsi", 'ha-rgw']:
            return AuthEntity(f'client.{self.TYPE}.{daemon_id}')
        elif self.TYPE == 'crash':
            if host == "":
                raise OrchestratorError("Host not provided to generate <crash> auth entity name")
            return AuthEntity(f'client.{self.TYPE}.{host}')
        elif self.TYPE == 'mon':
            return AuthEntity('mon.')
        elif self.TYPE in ['mgr', 'osd', 'mds']:
            return AuthEntity(f'{self.TYPE}.{daemon_id}')
        else:
            raise OrchestratorError("unknown daemon type")

    def get_config_and_keyring(self,
                               daemon_type: str,
                               daemon_id: str,
                               host: str,
                               keyring: Optional[str] = None,
                               extra_ceph_config: Optional[str] = None
                               ) -> Dict[str, Any]:
        # keyring
        if not keyring:
            entity: AuthEntity = self.get_auth_entity(daemon_id, host=host)
            ret, keyring, err = self.mgr.check_mon_command({
                'prefix': 'auth get',
                'entity': entity,
            })

        config = self.mgr.get_minimal_ceph_conf()

        if extra_ceph_config:
            config += extra_ceph_config

        return {
            'config': config,
            'keyring': keyring,
        }

    def remove_keyring(self, daemon: DaemonDescription) -> None:
        assert daemon.daemon_id is not None
        assert daemon.hostname is not None
        daemon_id: str = daemon.daemon_id
        host: str = daemon.hostname

        if daemon_id == 'mon':
            # do not remove the mon keyring
            return

        entity = self.get_auth_entity(daemon_id, host=host)

<<<<<<< HEAD
        logger.info(f'Remove keyring: {entity}')
=======
        logger.info(f'Removing key for {entity}')
>>>>>>> 94a0af28
        ret, out, err = self.mgr.mon_command({
            'prefix': 'auth rm',
            'entity': entity,
        })


class MonService(CephService):
    TYPE = 'mon'

    def prepare_create(self, daemon_spec: CephadmDaemonDeploySpec) -> CephadmDaemonDeploySpec:
        """
        Create a new monitor on the given host.
        """
        assert self.TYPE == daemon_spec.daemon_type
        name, _, network = daemon_spec.daemon_id, daemon_spec.host, daemon_spec.network

        # get mon. key
        ret, keyring, err = self.mgr.check_mon_command({
            'prefix': 'auth get',
            'entity': self.get_auth_entity(name),
        })

        extra_config = '[mon.%s]\n' % name
        if network:
            # infer whether this is a CIDR network, addrvec, or plain IP
            if '/' in network:
                extra_config += 'public network = %s\n' % network
            elif network.startswith('[v') and network.endswith(']'):
                extra_config += 'public addrv = %s\n' % network
            elif is_ipv6(network):
                extra_config += 'public addr = %s\n' % unwrap_ipv6(network)
            elif ':' not in network:
                extra_config += 'public addr = %s\n' % network
            else:
                raise OrchestratorError(
                    'Must specify a CIDR network, ceph addrvec, or plain IP: \'%s\'' % network)
        else:
            # try to get the public_network from the config
            ret, network, err = self.mgr.check_mon_command({
                'prefix': 'config get',
                'who': 'mon',
                'key': 'public_network',
            })
            network = network.strip() if network else network
            if not network:
                raise OrchestratorError(
                    'Must set public_network config option or specify a CIDR network, ceph addrvec, or plain IP')
            if '/' not in network:
                raise OrchestratorError(
                    'public_network is set but does not look like a CIDR network: \'%s\'' % network)
            extra_config += 'public network = %s\n' % network

        daemon_spec.ceph_conf = extra_config
        daemon_spec.keyring = keyring

        daemon_spec.final_config, daemon_spec.deps = self.generate_config(daemon_spec)

        return daemon_spec

    def _check_safe_to_destroy(self, mon_id: str) -> None:
        ret, out, err = self.mgr.check_mon_command({
            'prefix': 'quorum_status',
        })
        try:
            j = json.loads(out)
        except Exception:
            raise OrchestratorError('failed to parse quorum status')

        mons = [m['name'] for m in j['monmap']['mons']]
        if mon_id not in mons:
            logger.info('Safe to remove mon.%s: not in monmap (%s)' % (
                mon_id, mons))
            return
        new_mons = [m for m in mons if m != mon_id]
        new_quorum = [m for m in j['quorum_names'] if m != mon_id]
        if len(new_quorum) > len(new_mons) / 2:
            logger.info('Safe to remove mon.%s: new quorum should be %s (from %s)' %
                        (mon_id, new_quorum, new_mons))
            return
        raise OrchestratorError(
            'Removing %s would break mon quorum (new quorum %s, new mons %s)' % (mon_id, new_quorum, new_mons))

    def pre_remove(self, daemon: DaemonDescription) -> None:
        super().pre_remove(daemon)

        assert daemon.daemon_id is not None
        daemon_id: str = daemon.daemon_id
        self._check_safe_to_destroy(daemon_id)

        # remove mon from quorum before we destroy the daemon
        logger.info('Removing monitor %s from monmap...' % daemon_id)
        ret, out, err = self.mgr.check_mon_command({
            'prefix': 'mon rm',
            'name': daemon_id,
        })


class MgrService(CephService):
    TYPE = 'mgr'

    def prepare_create(self, daemon_spec: CephadmDaemonDeploySpec) -> CephadmDaemonDeploySpec:
        """
        Create a new manager instance on a host.
        """
        assert self.TYPE == daemon_spec.daemon_type
        mgr_id, _ = daemon_spec.daemon_id, daemon_spec.host

        # get mgr. key
        keyring = self.get_keyring_with_caps(self.get_auth_entity(mgr_id),
                                             ['mon', 'profile mgr',
                                              'osd', 'allow *',
                                              'mds', 'allow *'])

        # Retrieve ports used by manager modules
        # In the case of the dashboard port and with several manager daemons
        # running in different hosts, it exists the possibility that the
        # user has decided to use different dashboard ports in each server
        # If this is the case then the dashboard port opened will be only the used
        # as default.
        ports = []
        ret, mgr_services, err = self.mgr.check_mon_command({
            'prefix': 'mgr services',
        })
        if mgr_services:
            mgr_endpoints = json.loads(mgr_services)
            for end_point in mgr_endpoints.values():
                port = re.search(r'\:\d+\/', end_point)
                if port:
                    ports.append(int(port[0][1:-1]))

        if ports:
            daemon_spec.ports = ports

        daemon_spec.keyring = keyring

        daemon_spec.final_config, daemon_spec.deps = self.generate_config(daemon_spec)

        return daemon_spec

    def get_active_daemon(self, daemon_descrs: List[DaemonDescription]) -> DaemonDescription:
        for daemon in daemon_descrs:
            assert daemon.daemon_type is not None
            assert daemon.daemon_id is not None
            if self.mgr.daemon_is_self(daemon.daemon_type, daemon.daemon_id):
                return daemon
        # if no active mgr found, return empty Daemon Desc
        return DaemonDescription()

    def fail_over(self) -> None:
        if not self.mgr_map_has_standby():
            raise OrchestratorError('Need standby mgr daemon', event_kind_subject=(
                'daemon', 'mgr' + self.mgr.get_mgr_id()))

        self.mgr.events.for_daemon('mgr' + self.mgr.get_mgr_id(),
                                   'INFO', 'Failing over to other MGR')
        logger.info('Failing over to other MGR')

        # fail over
        ret, out, err = self.mgr.check_mon_command({
            'prefix': 'mgr fail',
            'who': self.mgr.get_mgr_id(),
        })

    def mgr_map_has_standby(self) -> bool:
        """
        This is a bit safer than asking our inventory. If the mgr joined the mgr map,
        we know it joined the cluster
        """
        mgr_map = self.mgr.get('mgr_map')
        num = len(mgr_map.get('standbys'))
        return bool(num)

<<<<<<< HEAD
    def ok_to_stop(self, daemon_ids: List[str], force: bool = False) -> HandleCommandResult:
=======
    def ok_to_stop(
            self,
            daemon_ids: List[str],
            force: bool = False,
            known: Optional[List[str]] = None  # output argument
    ) -> HandleCommandResult:
>>>>>>> 94a0af28
        # ok to stop if there is more than 1 mgr and not trying to stop the active mgr

        warn, warn_message = self._enough_daemons_to_stop(self.TYPE, daemon_ids, 'Mgr', 1, True)
        if warn:
            return HandleCommandResult(-errno.EBUSY, '', warn_message)

        mgr_daemons = self.mgr.cache.get_daemons_by_type(self.TYPE)
        active = self.get_active_daemon(mgr_daemons).daemon_id
        if active in daemon_ids:
            warn_message = 'ALERT: Cannot stop active Mgr daemon, Please switch active Mgrs with \'ceph mgr fail %s\'' % active
            return HandleCommandResult(-errno.EBUSY, '', warn_message)

        return HandleCommandResult(0, warn_message, '')


class MdsService(CephService):
    TYPE = 'mds'

<<<<<<< HEAD
=======
    def allow_colo(self) -> bool:
        return True

>>>>>>> 94a0af28
    def config(self, spec: ServiceSpec, daemon_id: str) -> None:
        assert self.TYPE == spec.service_type
        assert spec.service_id

        # ensure mds_join_fs is set for these daemons
        ret, out, err = self.mgr.check_mon_command({
            'prefix': 'config set',
            'who': 'mds.' + spec.service_id,
            'name': 'mds_join_fs',
            'value': spec.service_id,
        })

    def prepare_create(self, daemon_spec: CephadmDaemonDeploySpec) -> CephadmDaemonDeploySpec:
        assert self.TYPE == daemon_spec.daemon_type
        mds_id, _ = daemon_spec.daemon_id, daemon_spec.host

        # get mds. key
        keyring = self.get_keyring_with_caps(self.get_auth_entity(mds_id),
                                             ['mon', 'profile mds',
                                              'osd', 'allow rw tag cephfs *=*',
                                              'mds', 'allow'])
        daemon_spec.keyring = keyring

        daemon_spec.final_config, daemon_spec.deps = self.generate_config(daemon_spec)

        return daemon_spec

    def get_active_daemon(self, daemon_descrs: List[DaemonDescription]) -> DaemonDescription:
        active_mds_strs = list()
        for fs in self.mgr.get('fs_map')['filesystems']:
            mds_map = fs['mdsmap']
            if mds_map is not None:
                for mds_id, mds_status in mds_map['info'].items():
                    if mds_status['state'] == 'up:active':
                        active_mds_strs.append(mds_status['name'])
        if len(active_mds_strs) != 0:
            for daemon in daemon_descrs:
                if daemon.daemon_id in active_mds_strs:
                    return daemon
        # if no mds found, return empty Daemon Desc
        return DaemonDescription()

    def purge(self, service_name: str) -> None:
        self.mgr.check_mon_command({
            'prefix': 'config rm',
            'who': service_name,
            'name': 'mds_join_fs',
        })


class RgwService(CephService):
    TYPE = 'rgw'

<<<<<<< HEAD
    def config(self, spec: RGWSpec, rgw_id: str) -> None:  # type: ignore
        assert self.TYPE == spec.service_type
=======
    def allow_colo(self) -> bool:
        return True
>>>>>>> 94a0af28

    def config(self, spec: RGWSpec, rgw_id: str) -> None:  # type: ignore
        assert self.TYPE == spec.service_type

        # set rgw_realm and rgw_zone, if present
        if spec.rgw_realm:
            ret, out, err = self.mgr.check_mon_command({
                'prefix': 'config set',
                'who': f"{utils.name_to_config_section('rgw')}.{spec.service_id}",
                'name': 'rgw_realm',
                'value': spec.rgw_realm,
            })
        if spec.rgw_zone:
            ret, out, err = self.mgr.check_mon_command({
                'prefix': 'config set',
                'who': f"{utils.name_to_config_section('rgw')}.{spec.service_id}",
                'name': 'rgw_zone',
                'value': spec.rgw_zone,
            })

        if spec.rgw_frontend_ssl_certificate:
            if isinstance(spec.rgw_frontend_ssl_certificate, list):
                cert_data = '\n'.join(spec.rgw_frontend_ssl_certificate)
            elif isinstance(spec.rgw_frontend_ssl_certificate, str):
                cert_data = spec.rgw_frontend_ssl_certificate
            else:
                raise OrchestratorError(
                    'Invalid rgw_frontend_ssl_certificate: %s'
                    % spec.rgw_frontend_ssl_certificate)
            ret, out, err = self.mgr.check_mon_command({
                'prefix': 'config-key set',
                'key': f'rgw/cert/{spec.service_name()}',
                'val': cert_data,
            })

<<<<<<< HEAD
        if spec.rgw_frontend_ssl_key:
            if isinstance(spec.rgw_frontend_ssl_key, list):
                key_data = '\n'.join(spec.rgw_frontend_ssl_key)
            elif isinstance(spec.rgw_frontend_ssl_certificate, str):
                key_data = spec.rgw_frontend_ssl_key
            else:
                raise OrchestratorError(
                    'Invalid rgw_frontend_ssl_key: %s'
                    % spec.rgw_frontend_ssl_key)
            ret, out, err = self.mgr.check_mon_command({
                'prefix': 'config-key set',
                'key': f'rgw/cert/{spec.rgw_realm}/{spec.rgw_zone}.key',
                'val': key_data,
            })

=======
>>>>>>> 94a0af28
        # TODO: fail, if we don't have a spec
        logger.info('Saving service %s spec with placement %s' % (
            spec.service_name(), spec.placement.pretty_str()))
        self.mgr.spec_store.save(spec)

    def prepare_create(self, daemon_spec: CephadmDaemonDeploySpec) -> CephadmDaemonDeploySpec:
        assert self.TYPE == daemon_spec.daemon_type
        rgw_id, _ = daemon_spec.daemon_id, daemon_spec.host
<<<<<<< HEAD
=======
        spec = cast(RGWSpec, self.mgr.spec_store[daemon_spec.service_name].spec)
>>>>>>> 94a0af28

        keyring = self.get_keyring(rgw_id)

        if daemon_spec.ports:
            port = daemon_spec.ports[0]
        else:
            # this is a redeploy of older instance that doesn't have an explicitly
            # assigned port, in which case we can assume there is only 1 per host
            # and it matches the spec.
            port = spec.get_port()

        # configure frontend
        args = []
        ftype = spec.rgw_frontend_type or "beast"
        if ftype == 'beast':
            if spec.ssl:
                if daemon_spec.ip:
                    args.append(f"ssl_endpoint={daemon_spec.ip}:{port}")
                else:
                    args.append(f"ssl_port={port}")
                args.append(f"ssl_certificate=config://rgw/cert/{spec.service_name()}")
            else:
                if daemon_spec.ip:
                    args.append(f"endpoint={daemon_spec.ip}:{port}")
                else:
                    args.append(f"port={port}")
        elif ftype == 'civetweb':
            if spec.ssl:
                if daemon_spec.ip:
                    args.append(f"port={daemon_spec.ip}:{port}s")  # note the 's' suffix on port
                else:
                    args.append(f"port={port}s")  # note the 's' suffix on port
                args.append(f"ssl_certificate=config://rgw/cert/{spec.service_name()}")
            else:
                if daemon_spec.ip:
                    args.append(f"port={daemon_spec.ip}:{port}")
                else:
                    args.append(f"port={port}")
        frontend = f'{ftype} {" ".join(args)}'

        ret, out, err = self.mgr.check_mon_command({
            'prefix': 'config set',
            'who': utils.name_to_config_section(daemon_spec.name()),
            'name': 'rgw_frontends',
            'value': frontend
        })

        daemon_spec.keyring = keyring
        daemon_spec.final_config, daemon_spec.deps = self.generate_config(daemon_spec)

        daemon_spec.final_config, daemon_spec.deps = self.generate_config(daemon_spec)

        return daemon_spec

    def get_keyring(self, rgw_id: str) -> str:
        keyring = self.get_keyring_with_caps(self.get_auth_entity(rgw_id),
                                             ['mon', 'allow *',
                                              'mgr', 'allow rw',
                                              'osd', 'allow rwx tag rgw *=*'])
        return keyring

<<<<<<< HEAD
    def create_realm_zonegroup_zone(self, spec: RGWSpec, rgw_id: str) -> None:
        if utils.get_cluster_health(self.mgr) != 'HEALTH_OK':
            raise OrchestratorError('Health not ok, will try again when health ok')

        # get keyring needed to run rados commands and strip out just the keyring
        keyring = self.get_keyring(rgw_id).split('key = ', 1)[1].rstrip()

        # We can call radosgw-admin within the container, cause cephadm gives the MGR the required keyring permissions

        def get_realms() -> List[str]:
            cmd = ['radosgw-admin',
                   '--key=%s' % keyring,
                   '--user', 'rgw.%s' % rgw_id,
                   'realm', 'list',
                   '--format=json']
            result = subprocess.run(cmd, stdout=subprocess.PIPE, stderr=subprocess.PIPE)
            out = result.stdout
            if not out:
                return []
            try:
                j = json.loads(out)
                return j.get('realms', [])
            except Exception:
                raise OrchestratorError('failed to parse realm info')

        def create_realm() -> None:
            cmd = ['radosgw-admin',
                   '--key=%s' % keyring,
                   '--user', 'rgw.%s' % rgw_id,
                   'realm', 'create',
                   '--rgw-realm=%s' % spec.rgw_realm,
                   '--default']
            result = subprocess.run(cmd, stdout=subprocess.PIPE, stderr=subprocess.PIPE)
            if result.returncode:
                err = 'failed to create RGW realm "%s": %r' % (spec.rgw_realm, result.stderr)
                raise OrchestratorError(err)
            self.mgr.log.info('created realm: %s' % spec.rgw_realm)

        def get_zonegroups() -> List[str]:
            cmd = ['radosgw-admin',
                   '--key=%s' % keyring,
                   '--user', 'rgw.%s' % rgw_id,
                   'zonegroup', 'list',
                   '--format=json']
            result = subprocess.run(cmd, stdout=subprocess.PIPE, stderr=subprocess.PIPE)
            out = result.stdout
            if not out:
                return []
            try:
                j = json.loads(out)
                return j.get('zonegroups', [])
            except Exception:
                raise OrchestratorError('failed to parse zonegroup info')

        def create_zonegroup() -> None:
            cmd = ['radosgw-admin',
                   '--key=%s' % keyring,
                   '--user', 'rgw.%s' % rgw_id,
                   'zonegroup', 'create',
                   '--rgw-zonegroup=default',
                   '--master', '--default']
            result = subprocess.run(cmd, stdout=subprocess.PIPE, stderr=subprocess.PIPE)
            if result.returncode:
                err = 'failed to create RGW zonegroup "%s": %r' % ('default', result.stderr)
                raise OrchestratorError(err)
            self.mgr.log.info('created zonegroup: default')

        def create_zonegroup_if_required() -> None:
            zonegroups = get_zonegroups()
            if 'default' not in zonegroups:
                create_zonegroup()

        def get_zones() -> List[str]:
            cmd = ['radosgw-admin',
                   '--key=%s' % keyring,
                   '--user', 'rgw.%s' % rgw_id,
                   'zone', 'list',
                   '--format=json']
            result = subprocess.run(cmd, stdout=subprocess.PIPE, stderr=subprocess.PIPE)
            out = result.stdout
            if not out:
                return []
            try:
                j = json.loads(out)
                return j.get('zones', [])
            except Exception:
                raise OrchestratorError('failed to parse zone info')

        def create_zone() -> None:
            cmd = ['radosgw-admin',
                   '--key=%s' % keyring,
                   '--user', 'rgw.%s' % rgw_id,
                   'zone', 'create',
                   '--rgw-zonegroup=default',
                   '--rgw-zone=%s' % spec.rgw_zone,
                   '--master', '--default']
            result = subprocess.run(cmd, stdout=subprocess.PIPE, stderr=subprocess.PIPE)
            if result.returncode:
                err = 'failed to create RGW zone "%s": %r' % (spec.rgw_zone, result.stderr)
                raise OrchestratorError(err)
            self.mgr.log.info('created zone: %s' % spec.rgw_zone)

        changes = False
        realms = get_realms()
        if spec.rgw_realm not in realms:
            create_realm()
            changes = True

        zones = get_zones()
        if spec.rgw_zone not in zones:
            create_zonegroup_if_required()
            create_zone()
            changes = True

        # update period if changes were made
        if changes:
            cmd = ['radosgw-admin',
                   '--key=%s' % keyring,
                   '--user', 'rgw.%s' % rgw_id,
                   'period', 'update',
                   '--rgw-realm=%s' % spec.rgw_realm,
                   '--commit']
            result = subprocess.run(cmd, stdout=subprocess.PIPE, stderr=subprocess.PIPE)
            if result.returncode:
                err = 'failed to update RGW period: %r' % (result.stderr)
                raise OrchestratorError(err)
            self.mgr.log.info('updated period')
=======
    def purge(self, service_name: str) -> None:
        self.mgr.check_mon_command({
            'prefix': 'config rm',
            'who': utils.name_to_config_section(service_name),
            'name': 'rgw_realm',
        })
        self.mgr.check_mon_command({
            'prefix': 'config rm',
            'who': utils.name_to_config_section(service_name),
            'name': 'rgw_zone',
        })
        self.mgr.check_mon_command({
            'prefix': 'config-key rm',
            'key': f'rgw/cert/{service_name}',
        })

    def post_remove(self, daemon: DaemonDescription) -> None:
        super().post_remove(daemon)
        self.mgr.check_mon_command({
            'prefix': 'config rm',
            'who': utils.name_to_config_section(daemon.name()),
            'name': 'rgw_frontends',
        })

    def ok_to_stop(
            self,
            daemon_ids: List[str],
            force: bool = False,
            known: Optional[List[str]] = None  # output argument
    ) -> HandleCommandResult:
        # if load balancer (ha-rgw) is present block if only 1 daemon up otherwise ok
        # if no load balancer, warn if > 1 daemon, block if only 1 daemon
        def ha_rgw_present() -> bool:
            running_ha_rgw_daemons = [
                daemon for daemon in self.mgr.cache.get_daemons_by_type('ha-rgw') if daemon.status == 1]
            running_haproxy_daemons = [
                daemon for daemon in running_ha_rgw_daemons if daemon.daemon_type == 'haproxy']
            running_keepalived_daemons = [
                daemon for daemon in running_ha_rgw_daemons if daemon.daemon_type == 'keepalived']
            # check that there is at least one haproxy and keepalived daemon running
            if running_haproxy_daemons and running_keepalived_daemons:
                return True
            return False

        # if only 1 rgw, alert user (this is not passable with --force)
        warn, warn_message = self._enough_daemons_to_stop(self.TYPE, daemon_ids, 'RGW', 1, True)
        if warn:
            return HandleCommandResult(-errno.EBUSY, '', warn_message)

        # if reached here, there is > 1 rgw daemon.
        # Say okay if load balancer present or force flag set
        if ha_rgw_present() or force:
            return HandleCommandResult(0, warn_message, '')

        # if reached here, > 1 RGW daemon, no load balancer and no force flag.
        # Provide warning
        warn_message = "WARNING: Removing RGW daemons can cause clients to lose connectivity. "
        return HandleCommandResult(-errno.EBUSY, '', warn_message)
>>>>>>> 94a0af28


class RbdMirrorService(CephService):
    TYPE = 'rbd-mirror'

<<<<<<< HEAD
=======
    def allow_colo(self) -> bool:
        return True

>>>>>>> 94a0af28
    def prepare_create(self, daemon_spec: CephadmDaemonDeploySpec) -> CephadmDaemonDeploySpec:
        assert self.TYPE == daemon_spec.daemon_type
        daemon_id, _ = daemon_spec.daemon_id, daemon_spec.host

        keyring = self.get_keyring_with_caps(self.get_auth_entity(daemon_id),
                                             ['mon', 'profile rbd-mirror',
                                              'osd', 'profile rbd'])

        daemon_spec.keyring = keyring

        daemon_spec.final_config, daemon_spec.deps = self.generate_config(daemon_spec)

        return daemon_spec

    def ok_to_stop(
            self,
            daemon_ids: List[str],
            force: bool = False,
            known: Optional[List[str]] = None  # output argument
    ) -> HandleCommandResult:
        # if only 1 rbd-mirror, alert user (this is not passable with --force)
        warn, warn_message = self._enough_daemons_to_stop(
            self.TYPE, daemon_ids, 'Rbdmirror', 1, True)
        if warn:
            return HandleCommandResult(-errno.EBUSY, '', warn_message)
        return HandleCommandResult(0, warn_message, '')


class CrashService(CephService):
    TYPE = 'crash'

    def prepare_create(self, daemon_spec: CephadmDaemonDeploySpec) -> CephadmDaemonDeploySpec:
        assert self.TYPE == daemon_spec.daemon_type
        daemon_id, host = daemon_spec.daemon_id, daemon_spec.host

        keyring = self.get_keyring_with_caps(self.get_auth_entity(daemon_id, host=host),
                                             ['mon', 'profile crash',
                                              'mgr', 'profile crash'])

        daemon_spec.keyring = keyring

        daemon_spec.final_config, daemon_spec.deps = self.generate_config(daemon_spec)
<<<<<<< HEAD

        return daemon_spec


class CephadmExporterConfig:
    required_keys = ['crt', 'key', 'token', 'port']
    DEFAULT_PORT = '9443'

    def __init__(self, mgr, crt="", key="", token="", port=""):
        # type: (CephadmOrchestrator, str, str, str, str) -> None
        self.mgr = mgr
        self.crt = crt
        self.key = key
        self.token = token
        self.port = port

    @property
    def ready(self) -> bool:
        return all([self.crt, self.key, self.token, self.port])

    def load_from_store(self) -> None:
        cfg = self.mgr._get_exporter_config()

        assert isinstance(cfg, dict)
        self.crt = cfg.get('crt', "")
        self.key = cfg.get('key', "")
        self.token = cfg.get('token', "")
        self.port = cfg.get('port', "")

    def load_from_json(self, json_str: str) -> Tuple[int, str]:
        try:
            cfg = json.loads(json_str)
        except ValueError:
            return 1, "Invalid JSON provided - unable to load"

        if not all([k in cfg for k in CephadmExporterConfig.required_keys]):
            return 1, "JSON file must contain crt, key, token and port"

        self.crt = cfg.get('crt')
        self.key = cfg.get('key')
        self.token = cfg.get('token')
        self.port = cfg.get('port')

        return 0, ""

    def validate_config(self) -> Tuple[int, str]:
        if not self.ready:
            return 1, "Incomplete configuration. cephadm-exporter needs crt, key, token and port to be set"

        for check in [self._validate_tls, self._validate_token, self._validate_port]:
            rc, reason = check()
            if rc:
                return 1, reason

        return 0, ""

    def _validate_tls(self) -> Tuple[int, str]:

        try:
            verify_tls(self.crt, self.key)
        except ServerConfigException as e:
            return 1, str(e)

        return 0, ""

    def _validate_token(self) -> Tuple[int, str]:
        if not isinstance(self.token, str):
            return 1, "token must be a string"
        if len(self.token) < 8:
            return 1, "Token must be a string of at least 8 chars in length"

        return 0, ""

    def _validate_port(self) -> Tuple[int, str]:
        try:
            p = int(str(self.port))
            if p <= 1024:
                raise ValueError
        except ValueError:
            return 1, "Port must be a integer (>1024)"

        return 0, ""


class CephadmExporter(CephadmService):
    TYPE = 'cephadm-exporter'

    def prepare_create(self, daemon_spec: CephadmDaemonDeploySpec) -> CephadmDaemonDeploySpec:
        assert self.TYPE == daemon_spec.daemon_type

        cfg = CephadmExporterConfig(self.mgr)
        cfg.load_from_store()

        if cfg.ready:
            rc, reason = cfg.validate_config()
            if rc:
                raise OrchestratorError(reason)
        else:
            logger.info(
                "Incomplete/Missing configuration, applying defaults")
            self.mgr._set_exporter_defaults()
            cfg.load_from_store()
=======

        return daemon_spec
>>>>>>> 94a0af28


class CephfsMirrorService(CephService):
    TYPE = 'cephfs-mirror'

<<<<<<< HEAD
    def generate_config(self, daemon_spec: CephadmDaemonDeploySpec) -> Tuple[Dict[str, Any], List[str]]:
        assert self.TYPE == daemon_spec.daemon_type
        deps: List[str] = []

        cfg = CephadmExporterConfig(self.mgr)
        cfg.load_from_store()
=======
    def prepare_create(self, daemon_spec: CephadmDaemonDeploySpec) -> CephadmDaemonDeploySpec:
        assert self.TYPE == daemon_spec.daemon_type
>>>>>>> 94a0af28

        ret, keyring, err = self.mgr.check_mon_command({
            'prefix': 'auth get-or-create',
            'entity': self.get_auth_entity(daemon_spec.daemon_id),
            'caps': ['mon', 'allow r',
                     'mds', 'allow r',
                     'osd', 'allow rw tag cephfs metadata=*, allow r tag cephfs data=*',
                     'mgr', 'allow r'],
        })

<<<<<<< HEAD
    def purge(self, service_name: str) -> None:
        logger.info("Purging cephadm-exporter settings from mon K/V store")
        self.mgr._clear_exporter_config_settings()
=======
        daemon_spec.keyring = keyring
        daemon_spec.final_config, daemon_spec.deps = self.generate_config(daemon_spec)
        return daemon_spec
>>>>>>> 94a0af28
<|MERGE_RESOLUTION|>--- conflicted
+++ resolved
@@ -2,16 +2,9 @@
 import json
 import re
 import logging
-<<<<<<< HEAD
-import subprocess
-from abc import ABCMeta, abstractmethod
-from typing import TYPE_CHECKING, List, Callable, TypeVar, \
-    Optional, Dict, Any, Tuple, NewType
-=======
 from abc import ABCMeta, abstractmethod
 from typing import TYPE_CHECKING, List, Callable, TypeVar, \
     Optional, Dict, Any, Tuple, NewType, cast
->>>>>>> 94a0af28
 
 from mgr_module import HandleCommandResult, MonCommandFailed
 
@@ -20,10 +13,6 @@
 from orchestrator import OrchestratorError, DaemonDescription, DaemonDescriptionStatus
 from orchestrator._interface import daemon_type_to_service
 from cephadm import utils
-<<<<<<< HEAD
-from mgr_util import ServerConfigException, verify_tls
-=======
->>>>>>> 94a0af28
 
 if TYPE_CHECKING:
     from cephadm.module import CephadmOrchestrator
@@ -70,10 +59,7 @@
 
         # TCP ports used by the daemon
         self.ports: List[int] = ports or []
-<<<<<<< HEAD
-=======
         self.ip: Optional[str] = ip
->>>>>>> 94a0af28
 
         # values to be populated during generate_config calls
         # and then used in _run_cephadm
@@ -90,8 +76,6 @@
 
         return files
 
-<<<<<<< HEAD
-=======
     @staticmethod
     def from_daemon_description(dd: DaemonDescription) -> 'CephadmDaemonDeploySpec':
         assert dd.hostname
@@ -106,20 +90,15 @@
             ports=dd.ports,
         )
 
->>>>>>> 94a0af28
     def to_daemon_description(self, status: DaemonDescriptionStatus, status_desc: str) -> DaemonDescription:
         return DaemonDescription(
             daemon_type=self.daemon_type,
             daemon_id=self.daemon_id,
             hostname=self.host,
             status=status,
-<<<<<<< HEAD
-            status_desc=status_desc
-=======
             status_desc=status_desc,
             ip=self.ip,
             ports=self.ports,
->>>>>>> 94a0af28
         )
 
 
@@ -136,13 +115,6 @@
     def __init__(self, mgr: "CephadmOrchestrator"):
         self.mgr: "CephadmOrchestrator" = mgr
 
-<<<<<<< HEAD
-    def make_daemon_spec(self, host: str,
-                         daemon_id: str,
-                         netowrk: str,
-                         spec: ServiceSpecs,
-                         daemon_type: Optional[str] = None,) -> CephadmDaemonDeploySpec:
-=======
     def allow_colo(self) -> bool:
         return False
 
@@ -155,20 +127,14 @@
             ports: Optional[List[int]] = None,
             ip: Optional[str] = None,
     ) -> CephadmDaemonDeploySpec:
->>>>>>> 94a0af28
         return CephadmDaemonDeploySpec(
             host=host,
             daemon_id=daemon_id,
             service_name=spec.service_name(),
-<<<<<<< HEAD
-            network=netowrk,
-            daemon_type=daemon_type
-=======
             network=network,
             daemon_type=daemon_type,
             ports=ports,
             ip=ip,
->>>>>>> 94a0af28
         )
 
     def prepare_create(self, daemon_spec: CephadmDaemonDeploySpec) -> CephadmDaemonDeploySpec:
@@ -478,11 +444,7 @@
 
         entity = self.get_auth_entity(daemon_id, host=host)
 
-<<<<<<< HEAD
-        logger.info(f'Remove keyring: {entity}')
-=======
         logger.info(f'Removing key for {entity}')
->>>>>>> 94a0af28
         ret, out, err = self.mgr.mon_command({
             'prefix': 'auth rm',
             'entity': entity,
@@ -655,16 +617,12 @@
         num = len(mgr_map.get('standbys'))
         return bool(num)
 
-<<<<<<< HEAD
-    def ok_to_stop(self, daemon_ids: List[str], force: bool = False) -> HandleCommandResult:
-=======
     def ok_to_stop(
             self,
             daemon_ids: List[str],
             force: bool = False,
             known: Optional[List[str]] = None  # output argument
     ) -> HandleCommandResult:
->>>>>>> 94a0af28
         # ok to stop if there is more than 1 mgr and not trying to stop the active mgr
 
         warn, warn_message = self._enough_daemons_to_stop(self.TYPE, daemon_ids, 'Mgr', 1, True)
@@ -683,12 +641,9 @@
 class MdsService(CephService):
     TYPE = 'mds'
 
-<<<<<<< HEAD
-=======
     def allow_colo(self) -> bool:
         return True
 
->>>>>>> 94a0af28
     def config(self, spec: ServiceSpec, daemon_id: str) -> None:
         assert self.TYPE == spec.service_type
         assert spec.service_id
@@ -742,13 +697,8 @@
 class RgwService(CephService):
     TYPE = 'rgw'
 
-<<<<<<< HEAD
-    def config(self, spec: RGWSpec, rgw_id: str) -> None:  # type: ignore
-        assert self.TYPE == spec.service_type
-=======
     def allow_colo(self) -> bool:
         return True
->>>>>>> 94a0af28
 
     def config(self, spec: RGWSpec, rgw_id: str) -> None:  # type: ignore
         assert self.TYPE == spec.service_type
@@ -784,24 +734,6 @@
                 'val': cert_data,
             })
 
-<<<<<<< HEAD
-        if spec.rgw_frontend_ssl_key:
-            if isinstance(spec.rgw_frontend_ssl_key, list):
-                key_data = '\n'.join(spec.rgw_frontend_ssl_key)
-            elif isinstance(spec.rgw_frontend_ssl_certificate, str):
-                key_data = spec.rgw_frontend_ssl_key
-            else:
-                raise OrchestratorError(
-                    'Invalid rgw_frontend_ssl_key: %s'
-                    % spec.rgw_frontend_ssl_key)
-            ret, out, err = self.mgr.check_mon_command({
-                'prefix': 'config-key set',
-                'key': f'rgw/cert/{spec.rgw_realm}/{spec.rgw_zone}.key',
-                'val': key_data,
-            })
-
-=======
->>>>>>> 94a0af28
         # TODO: fail, if we don't have a spec
         logger.info('Saving service %s spec with placement %s' % (
             spec.service_name(), spec.placement.pretty_str()))
@@ -810,10 +742,7 @@
     def prepare_create(self, daemon_spec: CephadmDaemonDeploySpec) -> CephadmDaemonDeploySpec:
         assert self.TYPE == daemon_spec.daemon_type
         rgw_id, _ = daemon_spec.daemon_id, daemon_spec.host
-<<<<<<< HEAD
-=======
         spec = cast(RGWSpec, self.mgr.spec_store[daemon_spec.service_name].spec)
->>>>>>> 94a0af28
 
         keyring = self.get_keyring(rgw_id)
 
@@ -875,135 +804,6 @@
                                               'osd', 'allow rwx tag rgw *=*'])
         return keyring
 
-<<<<<<< HEAD
-    def create_realm_zonegroup_zone(self, spec: RGWSpec, rgw_id: str) -> None:
-        if utils.get_cluster_health(self.mgr) != 'HEALTH_OK':
-            raise OrchestratorError('Health not ok, will try again when health ok')
-
-        # get keyring needed to run rados commands and strip out just the keyring
-        keyring = self.get_keyring(rgw_id).split('key = ', 1)[1].rstrip()
-
-        # We can call radosgw-admin within the container, cause cephadm gives the MGR the required keyring permissions
-
-        def get_realms() -> List[str]:
-            cmd = ['radosgw-admin',
-                   '--key=%s' % keyring,
-                   '--user', 'rgw.%s' % rgw_id,
-                   'realm', 'list',
-                   '--format=json']
-            result = subprocess.run(cmd, stdout=subprocess.PIPE, stderr=subprocess.PIPE)
-            out = result.stdout
-            if not out:
-                return []
-            try:
-                j = json.loads(out)
-                return j.get('realms', [])
-            except Exception:
-                raise OrchestratorError('failed to parse realm info')
-
-        def create_realm() -> None:
-            cmd = ['radosgw-admin',
-                   '--key=%s' % keyring,
-                   '--user', 'rgw.%s' % rgw_id,
-                   'realm', 'create',
-                   '--rgw-realm=%s' % spec.rgw_realm,
-                   '--default']
-            result = subprocess.run(cmd, stdout=subprocess.PIPE, stderr=subprocess.PIPE)
-            if result.returncode:
-                err = 'failed to create RGW realm "%s": %r' % (spec.rgw_realm, result.stderr)
-                raise OrchestratorError(err)
-            self.mgr.log.info('created realm: %s' % spec.rgw_realm)
-
-        def get_zonegroups() -> List[str]:
-            cmd = ['radosgw-admin',
-                   '--key=%s' % keyring,
-                   '--user', 'rgw.%s' % rgw_id,
-                   'zonegroup', 'list',
-                   '--format=json']
-            result = subprocess.run(cmd, stdout=subprocess.PIPE, stderr=subprocess.PIPE)
-            out = result.stdout
-            if not out:
-                return []
-            try:
-                j = json.loads(out)
-                return j.get('zonegroups', [])
-            except Exception:
-                raise OrchestratorError('failed to parse zonegroup info')
-
-        def create_zonegroup() -> None:
-            cmd = ['radosgw-admin',
-                   '--key=%s' % keyring,
-                   '--user', 'rgw.%s' % rgw_id,
-                   'zonegroup', 'create',
-                   '--rgw-zonegroup=default',
-                   '--master', '--default']
-            result = subprocess.run(cmd, stdout=subprocess.PIPE, stderr=subprocess.PIPE)
-            if result.returncode:
-                err = 'failed to create RGW zonegroup "%s": %r' % ('default', result.stderr)
-                raise OrchestratorError(err)
-            self.mgr.log.info('created zonegroup: default')
-
-        def create_zonegroup_if_required() -> None:
-            zonegroups = get_zonegroups()
-            if 'default' not in zonegroups:
-                create_zonegroup()
-
-        def get_zones() -> List[str]:
-            cmd = ['radosgw-admin',
-                   '--key=%s' % keyring,
-                   '--user', 'rgw.%s' % rgw_id,
-                   'zone', 'list',
-                   '--format=json']
-            result = subprocess.run(cmd, stdout=subprocess.PIPE, stderr=subprocess.PIPE)
-            out = result.stdout
-            if not out:
-                return []
-            try:
-                j = json.loads(out)
-                return j.get('zones', [])
-            except Exception:
-                raise OrchestratorError('failed to parse zone info')
-
-        def create_zone() -> None:
-            cmd = ['radosgw-admin',
-                   '--key=%s' % keyring,
-                   '--user', 'rgw.%s' % rgw_id,
-                   'zone', 'create',
-                   '--rgw-zonegroup=default',
-                   '--rgw-zone=%s' % spec.rgw_zone,
-                   '--master', '--default']
-            result = subprocess.run(cmd, stdout=subprocess.PIPE, stderr=subprocess.PIPE)
-            if result.returncode:
-                err = 'failed to create RGW zone "%s": %r' % (spec.rgw_zone, result.stderr)
-                raise OrchestratorError(err)
-            self.mgr.log.info('created zone: %s' % spec.rgw_zone)
-
-        changes = False
-        realms = get_realms()
-        if spec.rgw_realm not in realms:
-            create_realm()
-            changes = True
-
-        zones = get_zones()
-        if spec.rgw_zone not in zones:
-            create_zonegroup_if_required()
-            create_zone()
-            changes = True
-
-        # update period if changes were made
-        if changes:
-            cmd = ['radosgw-admin',
-                   '--key=%s' % keyring,
-                   '--user', 'rgw.%s' % rgw_id,
-                   'period', 'update',
-                   '--rgw-realm=%s' % spec.rgw_realm,
-                   '--commit']
-            result = subprocess.run(cmd, stdout=subprocess.PIPE, stderr=subprocess.PIPE)
-            if result.returncode:
-                err = 'failed to update RGW period: %r' % (result.stderr)
-                raise OrchestratorError(err)
-            self.mgr.log.info('updated period')
-=======
     def purge(self, service_name: str) -> None:
         self.mgr.check_mon_command({
             'prefix': 'config rm',
@@ -1062,18 +862,14 @@
         # Provide warning
         warn_message = "WARNING: Removing RGW daemons can cause clients to lose connectivity. "
         return HandleCommandResult(-errno.EBUSY, '', warn_message)
->>>>>>> 94a0af28
 
 
 class RbdMirrorService(CephService):
     TYPE = 'rbd-mirror'
 
-<<<<<<< HEAD
-=======
     def allow_colo(self) -> bool:
         return True
 
->>>>>>> 94a0af28
     def prepare_create(self, daemon_spec: CephadmDaemonDeploySpec) -> CephadmDaemonDeploySpec:
         assert self.TYPE == daemon_spec.daemon_type
         daemon_id, _ = daemon_spec.daemon_id, daemon_spec.host
@@ -1116,129 +912,15 @@
         daemon_spec.keyring = keyring
 
         daemon_spec.final_config, daemon_spec.deps = self.generate_config(daemon_spec)
-<<<<<<< HEAD
 
         return daemon_spec
 
 
-class CephadmExporterConfig:
-    required_keys = ['crt', 'key', 'token', 'port']
-    DEFAULT_PORT = '9443'
-
-    def __init__(self, mgr, crt="", key="", token="", port=""):
-        # type: (CephadmOrchestrator, str, str, str, str) -> None
-        self.mgr = mgr
-        self.crt = crt
-        self.key = key
-        self.token = token
-        self.port = port
-
-    @property
-    def ready(self) -> bool:
-        return all([self.crt, self.key, self.token, self.port])
-
-    def load_from_store(self) -> None:
-        cfg = self.mgr._get_exporter_config()
-
-        assert isinstance(cfg, dict)
-        self.crt = cfg.get('crt', "")
-        self.key = cfg.get('key', "")
-        self.token = cfg.get('token', "")
-        self.port = cfg.get('port', "")
-
-    def load_from_json(self, json_str: str) -> Tuple[int, str]:
-        try:
-            cfg = json.loads(json_str)
-        except ValueError:
-            return 1, "Invalid JSON provided - unable to load"
-
-        if not all([k in cfg for k in CephadmExporterConfig.required_keys]):
-            return 1, "JSON file must contain crt, key, token and port"
-
-        self.crt = cfg.get('crt')
-        self.key = cfg.get('key')
-        self.token = cfg.get('token')
-        self.port = cfg.get('port')
-
-        return 0, ""
-
-    def validate_config(self) -> Tuple[int, str]:
-        if not self.ready:
-            return 1, "Incomplete configuration. cephadm-exporter needs crt, key, token and port to be set"
-
-        for check in [self._validate_tls, self._validate_token, self._validate_port]:
-            rc, reason = check()
-            if rc:
-                return 1, reason
-
-        return 0, ""
-
-    def _validate_tls(self) -> Tuple[int, str]:
-
-        try:
-            verify_tls(self.crt, self.key)
-        except ServerConfigException as e:
-            return 1, str(e)
-
-        return 0, ""
-
-    def _validate_token(self) -> Tuple[int, str]:
-        if not isinstance(self.token, str):
-            return 1, "token must be a string"
-        if len(self.token) < 8:
-            return 1, "Token must be a string of at least 8 chars in length"
-
-        return 0, ""
-
-    def _validate_port(self) -> Tuple[int, str]:
-        try:
-            p = int(str(self.port))
-            if p <= 1024:
-                raise ValueError
-        except ValueError:
-            return 1, "Port must be a integer (>1024)"
-
-        return 0, ""
-
-
-class CephadmExporter(CephadmService):
-    TYPE = 'cephadm-exporter'
+class CephfsMirrorService(CephService):
+    TYPE = 'cephfs-mirror'
 
     def prepare_create(self, daemon_spec: CephadmDaemonDeploySpec) -> CephadmDaemonDeploySpec:
         assert self.TYPE == daemon_spec.daemon_type
-
-        cfg = CephadmExporterConfig(self.mgr)
-        cfg.load_from_store()
-
-        if cfg.ready:
-            rc, reason = cfg.validate_config()
-            if rc:
-                raise OrchestratorError(reason)
-        else:
-            logger.info(
-                "Incomplete/Missing configuration, applying defaults")
-            self.mgr._set_exporter_defaults()
-            cfg.load_from_store()
-=======
-
-        return daemon_spec
->>>>>>> 94a0af28
-
-
-class CephfsMirrorService(CephService):
-    TYPE = 'cephfs-mirror'
-
-<<<<<<< HEAD
-    def generate_config(self, daemon_spec: CephadmDaemonDeploySpec) -> Tuple[Dict[str, Any], List[str]]:
-        assert self.TYPE == daemon_spec.daemon_type
-        deps: List[str] = []
-
-        cfg = CephadmExporterConfig(self.mgr)
-        cfg.load_from_store()
-=======
-    def prepare_create(self, daemon_spec: CephadmDaemonDeploySpec) -> CephadmDaemonDeploySpec:
-        assert self.TYPE == daemon_spec.daemon_type
->>>>>>> 94a0af28
 
         ret, keyring, err = self.mgr.check_mon_command({
             'prefix': 'auth get-or-create',
@@ -1249,12 +931,6 @@
                      'mgr', 'allow r'],
         })
 
-<<<<<<< HEAD
-    def purge(self, service_name: str) -> None:
-        logger.info("Purging cephadm-exporter settings from mon K/V store")
-        self.mgr._clear_exporter_config_settings()
-=======
         daemon_spec.keyring = keyring
         daemon_spec.final_config, daemon_spec.deps = self.generate_config(daemon_spec)
-        return daemon_spec
->>>>>>> 94a0af28
+        return daemon_spec