import errno
import json
import logging
from typing import List, cast, Optional
from ipaddress import ip_address, IPv6Address

<<<<<<< HEAD
from ceph.deployment.service_spec import IscsiServiceSpec

from orchestrator import DaemonDescription
=======
from mgr_module import HandleCommandResult
from ceph.deployment.service_spec import IscsiServiceSpec

from orchestrator import DaemonDescription, DaemonDescriptionStatus
>>>>>>> 94a0af28
from .cephadmservice import CephadmDaemonDeploySpec, CephService
from .. import utils

logger = logging.getLogger(__name__)


class IscsiService(CephService):
    TYPE = 'iscsi'

    def config(self, spec: IscsiServiceSpec, daemon_id: str) -> None:  # type: ignore
        assert self.TYPE == spec.service_type
        assert spec.pool
        self.mgr._check_pool_exists(spec.pool, spec.service_name())

    def prepare_create(self, daemon_spec: CephadmDaemonDeploySpec) -> CephadmDaemonDeploySpec:
        assert self.TYPE == daemon_spec.daemon_type

        spec = cast(IscsiServiceSpec, self.mgr.spec_store[daemon_spec.service_name].spec)
        igw_id = daemon_spec.daemon_id

        keyring = self.get_keyring_with_caps(self.get_auth_entity(igw_id),
                                             ['mon', 'profile rbd, '
                                              'allow command "osd blocklist", '
                                              'allow command "config-key get" with "key" prefix "iscsi/"',
                                              'mgr', 'allow command "service status"',
                                              'osd', 'allow rwx'])

        if spec.ssl_cert:
            if isinstance(spec.ssl_cert, list):
                cert_data = '\n'.join(spec.ssl_cert)
            else:
                cert_data = spec.ssl_cert
            ret, out, err = self.mgr.check_mon_command({
                'prefix': 'config-key set',
                'key': f'iscsi/{utils.name_to_config_section("iscsi")}.{igw_id}/iscsi-gateway.crt',
                'val': cert_data,
            })

        if spec.ssl_key:
            if isinstance(spec.ssl_key, list):
                key_data = '\n'.join(spec.ssl_key)
            else:
                key_data = spec.ssl_key
            ret, out, err = self.mgr.check_mon_command({
                'prefix': 'config-key set',
                'key': f'iscsi/{utils.name_to_config_section("iscsi")}.{igw_id}/iscsi-gateway.key',
                'val': key_data,
            })

        context = {
            'client_name': '{}.{}'.format(utils.name_to_config_section('iscsi'), igw_id),
            'spec': spec
        }
        igw_conf = self.mgr.template.render('services/iscsi/iscsi-gateway.cfg.j2', context)

        daemon_spec.keyring = keyring
        daemon_spec.extra_files = {'iscsi-gateway.cfg': igw_conf}

        daemon_spec.final_config, daemon_spec.deps = self.generate_config(daemon_spec)

        return daemon_spec

    def config_dashboard(self, daemon_descrs: List[DaemonDescription]) -> None:
        def get_set_cmd_dicts(out: str) -> List[dict]:
            gateways = json.loads(out)['gateways']
            cmd_dicts = []
            # TODO: fail, if we don't have a spec
            spec = cast(IscsiServiceSpec,
                        self.mgr.spec_store.all_specs.get(daemon_descrs[0].service_name(), None))
            if spec.api_secure and spec.ssl_cert and spec.ssl_key:
                cmd_dicts.append({
                    'prefix': 'dashboard set-iscsi-api-ssl-verification',
                    'value': "false"
                })
            else:
                cmd_dicts.append({
                    'prefix': 'dashboard set-iscsi-api-ssl-verification',
                    'value': "true"
                })
            for dd in daemon_descrs:
                assert dd.hostname is not None
                # todo: this can fail:
                spec = cast(IscsiServiceSpec,
                            self.mgr.spec_store.all_specs.get(dd.service_name(), None))
                if not spec:
                    logger.warning('No ServiceSpec found for %s', dd)
                    continue
                ip = utils.resolve_ip(dd.hostname)
                # IPv6 URL encoding requires square brackets enclosing the ip
                if type(ip_address(ip)) is IPv6Address:
                    ip = f'[{ip}]'
                protocol = "http"
                if spec.api_secure and spec.ssl_cert and spec.ssl_key:
                    protocol = "https"
                service_url = '{}://{}:{}@{}:{}'.format(
                    protocol, spec.api_user or 'admin', spec.api_password or 'admin', ip, spec.api_port or '5000')
                gw = gateways.get(dd.hostname)
                if not gw or gw['service_url'] != service_url:
                    safe_service_url = '{}://{}:{}@{}:{}'.format(
                        protocol, '<api-user>', '<api-password>', ip, spec.api_port or '5000')
                    logger.info('Adding iSCSI gateway %s to Dashboard', safe_service_url)
                    cmd_dicts.append({
                        'prefix': 'dashboard iscsi-gateway-add',
                        'inbuf': service_url,
                        'name': dd.hostname
                    })
            return cmd_dicts

        self._check_and_set_dashboard(
            service_name='iSCSI',
            get_cmd='dashboard iscsi-gateway-list',
            get_set_cmd_dicts=get_set_cmd_dicts
        )

    def ok_to_stop(self,
                   daemon_ids: List[str],
                   force: bool = False,
                   known: Optional[List[str]] = None) -> HandleCommandResult:
        # if only 1 iscsi, alert user (this is not passable with --force)
        warn, warn_message = self._enough_daemons_to_stop(self.TYPE, daemon_ids, 'Iscsi', 1, True)
        if warn:
            return HandleCommandResult(-errno.EBUSY, '', warn_message)

        # if reached here, there is > 1 nfs daemon. make sure none are down
        warn_message = (
            'ALERT: 1 iscsi daemon is already down. Please bring it back up before stopping this one')
        iscsi_daemons = self.mgr.cache.get_daemons_by_type(self.TYPE)
        for i in iscsi_daemons:
            if i.status != DaemonDescriptionStatus.running:
                return HandleCommandResult(-errno.EBUSY, '', warn_message)

        names = [f'{self.TYPE}.{d_id}' for d_id in daemon_ids]
        warn_message = f'It is presumed safe to stop {names}'
        return HandleCommandResult(0, warn_message, '')<|MERGE_RESOLUTION|>--- conflicted
+++ resolved
@@ -4,16 +4,10 @@
 from typing import List, cast, Optional
 from ipaddress import ip_address, IPv6Address
 
-<<<<<<< HEAD
-from ceph.deployment.service_spec import IscsiServiceSpec
-
-from orchestrator import DaemonDescription
-=======
 from mgr_module import HandleCommandResult
 from ceph.deployment.service_spec import IscsiServiceSpec
 
 from orchestrator import DaemonDescription, DaemonDescriptionStatus
->>>>>>> 94a0af28
 from .cephadmservice import CephadmDaemonDeploySpec, CephService
 from .. import utils
 
