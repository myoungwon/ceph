--- conflicted
+++ resolved
@@ -1,11 +1,7 @@
 import errno
 import logging
 import os
-<<<<<<< HEAD
-from typing import List, Any, Tuple, Dict, cast
-=======
 from typing import List, Any, Tuple, Dict, Optional, cast
->>>>>>> 94a0af28
 
 from mgr_module import HandleCommandResult
 
