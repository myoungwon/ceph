import json
import logging
from threading import Lock
from typing import List, Dict, Any, Set, Tuple, cast, Optional, TYPE_CHECKING

from ceph.deployment import translate
from ceph.deployment.drive_group import DriveGroupSpec
from ceph.deployment.drive_selection import DriveSelection
from ceph.deployment.inventory import Device
from ceph.utils import datetime_to_str, str_to_datetime

from datetime import datetime
import orchestrator
from cephadm.serve import CephadmServe
from cephadm.utils import forall_hosts
from ceph.utils import datetime_now
from orchestrator import OrchestratorError
from mgr_module import MonCommandFailed

from cephadm.services.cephadmservice import CephadmDaemonDeploySpec, CephService

if TYPE_CHECKING:
    from cephadm.module import CephadmOrchestrator

logger = logging.getLogger(__name__)


class OSDService(CephService):
    TYPE = 'osd'

    def create_from_spec(self, drive_group: DriveGroupSpec) -> str:
        logger.debug(f"Processing DriveGroup {drive_group}")
        osd_id_claims = self.find_destroyed_osds()
        if osd_id_claims:
            logger.info(
                f"Found osd claims for drivegroup {drive_group.service_id} -> {osd_id_claims}")

        @forall_hosts
        def create_from_spec_one(host: str, drive_selection: DriveSelection) -> Optional[str]:
            # skip this host if there has been no change in inventory
            if not self.mgr.cache.osdspec_needs_apply(host, drive_group):
                self.mgr.log.debug("skipping apply of %s on %s (no change)" % (
                    host, drive_group))
                return None

            cmd = self.driveselection_to_ceph_volume(drive_selection,
                                                     osd_id_claims.get(host, []))
            if not cmd:
                logger.debug("No data_devices, skipping DriveGroup: {}".format(
                    drive_group.service_id))
                return None

            logger.info('Applying service osd.%s on host %s...' % (
                drive_group.service_id, host
            ))
            start_ts = datetime_now()
            env_vars: List[str] = [f"CEPH_VOLUME_OSDSPEC_AFFINITY={drive_group.service_id}"]
            ret_msg = self.create_single_host(
                drive_group, host, cmd,
                replace_osd_ids=osd_id_claims.get(host, []), env_vars=env_vars
            )
            self.mgr.cache.update_osdspec_last_applied(
                host, drive_group.service_name(), start_ts
            )
            self.mgr.cache.save_host(host)
            return ret_msg

        ret = create_from_spec_one(self.prepare_drivegroup(drive_group))
        return ", ".join(filter(None, ret))

    def create_single_host(self,
                           drive_group: DriveGroupSpec,
                           host: str, cmd: str, replace_osd_ids: List[str],
                           env_vars: Optional[List[str]] = None) -> str:
        out, err, code = self._run_ceph_volume_command(host, cmd, env_vars=env_vars)

        if code == 1 and ', it is already prepared' in '\n'.join(err):
            # HACK: when we create against an existing LV, ceph-volume
            # returns an error and the above message.  To make this
            # command idempotent, tolerate this "error" and continue.
            logger.debug('the device was already prepared; continuing')
            code = 0
        if code:
            raise RuntimeError(
                'cephadm exited with an error code: %d, stderr:%s' % (
                    code, '\n'.join(err)))
        return self.deploy_osd_daemons_for_existing_osds(host, drive_group.service_name(),
                                                         replace_osd_ids)

    def deploy_osd_daemons_for_existing_osds(self, host: str, service_name: str,
                                             replace_osd_ids: Optional[List[str]] = None) -> str:

        if replace_osd_ids is None:
            replace_osd_ids = self.find_destroyed_osds().get(host, [])
            assert replace_osd_ids is not None
        # check result
        osds_elems: dict = CephadmServe(self.mgr)._run_cephadm_json(
            host, 'osd', 'ceph-volume',
            [
                '--',
                'lvm', 'list',
                '--format', 'json',
            ])
        before_osd_uuid_map = self.mgr.get_osd_uuid_map(only_up=True)
        fsid = self.mgr._cluster_fsid
        osd_uuid_map = self.mgr.get_osd_uuid_map()
        created = []
        for osd_id, osds in osds_elems.items():
            for osd in osds:
                if osd['tags']['ceph.cluster_fsid'] != fsid:
                    logger.debug('mismatched fsid, skipping %s' % osd)
                    continue
                if osd_id in before_osd_uuid_map and osd_id not in replace_osd_ids:
                    # if it exists but is part of the replacement operation, don't skip
                    continue
                if osd_id not in osd_uuid_map:
                    logger.debug('osd id {} does not exist in cluster'.format(osd_id))
                    continue
                if osd_uuid_map.get(osd_id) != osd['tags']['ceph.osd_fsid']:
                    logger.debug('mismatched osd uuid (cluster has %s, osd '
                                 'has %s)' % (
                                     osd_uuid_map.get(osd_id),
                                     osd['tags']['ceph.osd_fsid']))
                    continue

                created.append(osd_id)
                daemon_spec: CephadmDaemonDeploySpec = CephadmDaemonDeploySpec(
<<<<<<< HEAD
                    service_name=drive_group.service_name(),
=======
                    service_name=service_name,
>>>>>>> 94a0af28
                    daemon_id=osd_id,
                    host=host,
                    daemon_type='osd',
                )
                daemon_spec.final_config, daemon_spec.deps = self.generate_config(daemon_spec)
                CephadmServe(self.mgr)._create_daemon(
                    daemon_spec,
                    osd_uuid_map=osd_uuid_map)

        if created:
            self.mgr.cache.invalidate_host_devices(host)
            return "Created osd(s) %s on host '%s'" % (','.join(created), host)
        else:
            return "Created no osd(s) on host %s; already created?" % host

    def prepare_drivegroup(self, drive_group: DriveGroupSpec) -> List[Tuple[str, DriveSelection]]:
        # 1) use fn_filter to determine matching_hosts
        matching_hosts = drive_group.placement.filter_matching_hostspecs(
            self.mgr.inventory.all_specs())
        # 2) Map the inventory to the InventoryHost object
        host_ds_map = []

        # set osd_id_claims

        def _find_inv_for_host(hostname: str, inventory_dict: dict) -> List[Device]:
            # This is stupid and needs to be loaded with the host
            for _host, _inventory in inventory_dict.items():
                if _host == hostname:
                    return _inventory
            raise OrchestratorError("No inventory found for host: {}".format(hostname))

        # 3) iterate over matching_host and call DriveSelection
        logger.debug(f"Checking matching hosts -> {matching_hosts}")
        for host in matching_hosts:
            inventory_for_host = _find_inv_for_host(host, self.mgr.cache.devices)
            logger.debug(f"Found inventory for host {inventory_for_host}")

            # List of Daemons on that host
            dd_for_spec = self.mgr.cache.get_daemons_by_service(drive_group.service_name())
            dd_for_spec_and_host = [dd for dd in dd_for_spec if dd.hostname == host]

            drive_selection = DriveSelection(drive_group, inventory_for_host,
                                             existing_daemons=len(dd_for_spec_and_host))
            logger.debug(f"Found drive selection {drive_selection}")
            host_ds_map.append((host, drive_selection))
        return host_ds_map

    @staticmethod
    def driveselection_to_ceph_volume(drive_selection: DriveSelection,
                                      osd_id_claims: Optional[List[str]] = None,
                                      preview: bool = False) -> Optional[str]:
        logger.debug(f"Translating DriveGroup <{drive_selection.spec}> to ceph-volume command")
        cmd: Optional[str] = translate.to_ceph_volume(drive_selection,
                                                      osd_id_claims, preview=preview).run()
        logger.debug(f"Resulting ceph-volume cmd: {cmd}")
        return cmd

    def get_previews(self, host: str) -> List[Dict[str, Any]]:
        # Find OSDSpecs that match host.
        osdspecs = self.resolve_osdspecs_for_host(host)
        return self.generate_previews(osdspecs, host)

    def generate_previews(self, osdspecs: List[DriveGroupSpec], for_host: str) -> List[Dict[str, Any]]:
        """

        The return should look like this:

        [
          {'data': {<metadata>},
           'osdspec': <name of osdspec>,
           'host': <name of host>
           },

           {'data': ...,
            'osdspec': ..,
            'host': ..
           }
        ]

        Note: One host can have multiple previews based on its assigned OSDSpecs.
        """
        self.mgr.log.debug(f"Generating OSDSpec previews for {osdspecs}")
        ret_all: List[Dict[str, Any]] = []
        if not osdspecs:
            return ret_all
        for osdspec in osdspecs:

            # populate osd_id_claims
            osd_id_claims = self.find_destroyed_osds()

            # prepare driveselection
            for host, ds in self.prepare_drivegroup(osdspec):
                if host != for_host:
                    continue

                # driveselection for host
                cmd = self.driveselection_to_ceph_volume(ds,
                                                         osd_id_claims.get(host, []),
                                                         preview=True)
                if not cmd:
                    logger.debug("No data_devices, skipping DriveGroup: {}".format(
                        osdspec.service_name()))
                    continue

                # get preview data from ceph-volume
                out, err, code = self._run_ceph_volume_command(host, cmd)
                if out:
                    try:
                        concat_out: Dict[str, Any] = json.loads(' '.join(out))
                    except ValueError:
                        logger.exception('Cannot decode JSON: \'%s\'' % ' '.join(out))
                        concat_out = {}

                    ret_all.append({'data': concat_out,
                                    'osdspec': osdspec.service_id,
                                    'host': host})
        return ret_all

    def resolve_hosts_for_osdspecs(self,
                                   specs: Optional[List[DriveGroupSpec]] = None
                                   ) -> List[str]:
        osdspecs = []
        if specs:
            osdspecs = [cast(DriveGroupSpec, spec) for spec in specs]
        if not osdspecs:
            self.mgr.log.debug("No OSDSpecs found")
            return []
        return sum([spec.placement.filter_matching_hostspecs(self.mgr.inventory.all_specs()) for spec in osdspecs], [])

    def resolve_osdspecs_for_host(self, host: str,
                                  specs: Optional[List[DriveGroupSpec]] = None) -> List[DriveGroupSpec]:
        matching_specs = []
        self.mgr.log.debug(f"Finding OSDSpecs for host: <{host}>")
        if not specs:
            specs = [cast(DriveGroupSpec, spec) for (sn, spec) in self.mgr.spec_store.spec_preview.items()
                     if spec.service_type == 'osd']
        for spec in specs:
            if host in spec.placement.filter_matching_hostspecs(self.mgr.inventory.all_specs()):
                self.mgr.log.debug(f"Found OSDSpecs for host: <{host}> -> <{spec}>")
                matching_specs.append(spec)
        return matching_specs

    def _run_ceph_volume_command(self, host: str,
                                 cmd: str, env_vars: Optional[List[str]] = None
                                 ) -> Tuple[List[str], List[str], int]:
        self.mgr.inventory.assert_host(host)

        # get bootstrap key
        ret, keyring, err = self.mgr.check_mon_command({
            'prefix': 'auth get',
            'entity': 'client.bootstrap-osd',
        })

        j = json.dumps({
            'config': self.mgr.get_minimal_ceph_conf(),
            'keyring': keyring,
        })

        split_cmd = cmd.split(' ')
        _cmd = ['--config-json', '-', '--']
        _cmd.extend(split_cmd)
        out, err, code = CephadmServe(self.mgr)._run_cephadm(
            host, 'osd', 'ceph-volume',
            _cmd,
            env_vars=env_vars,
            stdin=j,
            error_ok=True)
        return out, err, code

    def get_osdspec_affinity(self, osd_id: str) -> str:
        return self.mgr.get('osd_metadata').get(osd_id, {}).get('osdspec_affinity', '')

    def find_destroyed_osds(self) -> Dict[str, List[str]]:
        osd_host_map: Dict[str, List[str]] = dict()
        try:
            ret, out, err = self.mgr.check_mon_command({
                'prefix': 'osd tree',
                'states': ['destroyed'],
                'format': 'json'
            })
        except MonCommandFailed as e:
            logger.exception('osd tree failed')
            raise OrchestratorError(str(e))
        try:
            tree = json.loads(out)
        except ValueError:
            logger.exception(f'Cannot decode JSON: \'{out}\'')
            return osd_host_map

        nodes = tree.get('nodes', {})
        for node in nodes:
            if node.get('type') == 'host':
                osd_host_map.update(
                    {node.get('name'): [str(_id) for _id in node.get('children', list())]}
                )
        if osd_host_map:
            self.mgr.log.info(f"Found osd claims -> {osd_host_map}")
        return osd_host_map


class RemoveUtil(object):
    def __init__(self, mgr: "CephadmOrchestrator") -> None:
        self.mgr: "CephadmOrchestrator" = mgr

    def get_osds_in_cluster(self) -> List[str]:
        osd_map = self.mgr.get_osdmap()
        return [str(x.get('osd')) for x in osd_map.dump().get('osds', [])]

    def osd_df(self) -> dict:
        base_cmd = 'osd df'
        ret, out, err = self.mgr.mon_command({
            'prefix': base_cmd,
            'format': 'json'
        })
        try:
            return json.loads(out)
        except ValueError:
            logger.exception(f'Cannot decode JSON: \'{out}\'')
            return {}

    def get_pg_count(self, osd_id: int, osd_df: Optional[dict] = None) -> int:
        if not osd_df:
            osd_df = self.osd_df()
        osd_nodes = osd_df.get('nodes', [])
        for osd_node in osd_nodes:
            if osd_node.get('id') == int(osd_id):
                return osd_node.get('pgs', -1)
        return -1

    def find_osd_stop_threshold(self, osds: List["OSD"]) -> Optional[List["OSD"]]:
        """
        Cut osd_id list in half until it's ok-to-stop

        :param osds: list of osd_ids
        :return: list of ods_ids that can be stopped at once
        """
        if not osds:
            return []
        while not self.ok_to_stop(osds):
            if len(osds) <= 1:
                # can't even stop one OSD, aborting
                self.mgr.log.info(
                    "Can't even stop one OSD. Cluster is probably busy. Retrying later..")
                return []

            # This potentially prolongs the global wait time.
            self.mgr.event.wait(1)
            # splitting osd_ids in half until ok_to_stop yields success
            # maybe popping ids off one by one is better here..depends on the cluster size I guess..
            # There's a lot of room for micro adjustments here
            osds = osds[len(osds) // 2:]
        return osds

        # todo start draining
        #  return all([osd.start_draining() for osd in osds])

    def ok_to_stop(self, osds: List["OSD"]) -> bool:
        cmd_args = {
            'prefix': "osd ok-to-stop",
            'ids': [str(osd.osd_id) for osd in osds]
        }
        return self._run_mon_cmd(cmd_args)

    def set_osd_flag(self, osds: List["OSD"], flag: str) -> bool:
        base_cmd = f"osd {flag}"
        self.mgr.log.debug(f"running cmd: {base_cmd} on ids {osds}")
        ret, out, err = self.mgr.mon_command({
            'prefix': base_cmd,
            'ids': [str(osd.osd_id) for osd in osds]
        })
        if ret != 0:
            self.mgr.log.error(f"Could not set {flag} flag for {osds}. <{err}>")
            return False
        self.mgr.log.info(f"{','.join([str(o) for o in osds])} now {flag}")
        return True

    def get_weight(self, osd: "OSD") -> Optional[float]:
        ret, out, err = self.mgr.mon_command({
            'prefix': 'osd crush tree',
            'format': 'json',
        })
        if ret != 0:
            self.mgr.log.error(f"Could not dump crush weights. <{err}>")
            return None
        j = json.loads(out)
        for n in j.get("nodes", []):
            if n.get("name") == f"osd.{osd.osd_id}":
                self.mgr.log.info(f"{osd} crush weight is {n.get('crush_weight')}")
                return n.get("crush_weight")
        return None

    def reweight_osd(self, osd: "OSD", weight: float) -> bool:
        self.mgr.log.debug(f"running cmd: osd crush reweight on {osd}")
        ret, out, err = self.mgr.mon_command({
            'prefix': "osd crush reweight",
            'name': f"osd.{osd.osd_id}",
            'weight': weight,
        })
        if ret != 0:
            self.mgr.log.error(f"Could not reweight {osd} to {weight}. <{err}>")
            return False
        self.mgr.log.info(f"{osd} weight is now {weight}")
        return True

    def safe_to_destroy(self, osd_ids: List[int]) -> bool:
        """ Queries the safe-to-destroy flag for OSDs """
        cmd_args = {'prefix': 'osd safe-to-destroy',
                    'ids': [str(x) for x in osd_ids]}
        return self._run_mon_cmd(cmd_args)

    def destroy_osd(self, osd_id: int) -> bool:
        """ Destroys an OSD (forcefully) """
        cmd_args = {'prefix': 'osd destroy-actual',
                    'id': int(osd_id),
                    'yes_i_really_mean_it': True}
        return self._run_mon_cmd(cmd_args)

    def purge_osd(self, osd_id: int) -> bool:
        """ Purges an OSD from the cluster (forcefully) """
        cmd_args = {
            'prefix': 'osd purge-actual',
            'id': int(osd_id),
            'yes_i_really_mean_it': True
        }
        return self._run_mon_cmd(cmd_args)

    def _run_mon_cmd(self, cmd_args: dict) -> bool:
        """
        Generic command to run mon_command and evaluate/log the results
        """
        ret, out, err = self.mgr.mon_command(cmd_args)
        if ret != 0:
            self.mgr.log.debug(f"ran {cmd_args} with mon_command")
            self.mgr.log.error(f"cmd: {cmd_args.get('prefix')} failed with: {err}. (errno:{ret})")
            return False
        self.mgr.log.debug(f"cmd: {cmd_args.get('prefix')} returns: {out}")
        return True


class NotFoundError(Exception):
    pass


class OSD:

    def __init__(self,
                 osd_id: int,
                 remove_util: RemoveUtil,
                 drain_started_at: Optional[datetime] = None,
                 process_started_at: Optional[datetime] = None,
                 drain_stopped_at: Optional[datetime] = None,
                 drain_done_at: Optional[datetime] = None,
                 draining: bool = False,
                 started: bool = False,
                 stopped: bool = False,
                 replace: bool = False,
                 force: bool = False,
                 hostname: Optional[str] = None,
                 ):
        # the ID of the OSD
        self.osd_id = osd_id

        # when did process (not the actual draining) start
        self.process_started_at = process_started_at

        # when did the drain start
        self.drain_started_at = drain_started_at

        # when did the drain stop
        self.drain_stopped_at = drain_stopped_at

        # when did the drain finish
        self.drain_done_at = drain_done_at

        # did the draining start
        self.draining = draining

        # was the operation started
        self.started = started

        # was the operation stopped
        self.stopped = stopped

        # If this is a replace or remove operation
        self.replace = replace
        # If we wait for the osd to be drained
        self.force = force
        # The name of the node
        self.hostname = hostname

        # mgr obj to make mgr/mon calls
        self.rm_util: RemoveUtil = remove_util

        self.original_weight: Optional[float] = None

    def start(self) -> None:
        if self.started:
            logger.debug(f"Already started draining {self}")
            return None
        self.started = True
        self.stopped = False

    def start_draining(self) -> bool:
        if self.stopped:
            logger.debug(f"Won't start draining {self}. OSD draining is stopped.")
            return False
        if self.replace:
            self.rm_util.set_osd_flag([self], 'out')
        else:
            self.original_weight = self.rm_util.get_weight(self)
            self.rm_util.reweight_osd(self, 0.0)
        self.drain_started_at = datetime.utcnow()
        self.draining = True
        logger.debug(f"Started draining {self}.")
        return True

    def stop_draining(self) -> bool:
        if self.replace:
            self.rm_util.set_osd_flag([self], 'in')
        else:
            if self.original_weight:
                self.rm_util.reweight_osd(self, self.original_weight)
        self.drain_stopped_at = datetime.utcnow()
        self.draining = False
        logger.debug(f"Stopped draining {self}.")
        return True

    def stop(self) -> None:
        if self.stopped:
            logger.debug(f"Already stopped draining {self}")
            return None
        self.started = False
        self.stopped = True
        self.stop_draining()

    @property
    def is_draining(self) -> bool:
        """
        Consider an OSD draining when it is
        actively draining but not yet empty
        """
        return self.draining and not self.is_empty

    @property
    def is_ok_to_stop(self) -> bool:
        return self.rm_util.ok_to_stop([self])

    @property
    def is_empty(self) -> bool:
        if self.get_pg_count() == 0:
            if not self.drain_done_at:
                self.drain_done_at = datetime.utcnow()
                self.draining = False
            return True
        return False

    def safe_to_destroy(self) -> bool:
        return self.rm_util.safe_to_destroy([self.osd_id])

    def down(self) -> bool:
        return self.rm_util.set_osd_flag([self], 'down')

    def destroy(self) -> bool:
        return self.rm_util.destroy_osd(self.osd_id)

    def purge(self) -> bool:
        return self.rm_util.purge_osd(self.osd_id)

    def get_pg_count(self) -> int:
        return self.rm_util.get_pg_count(self.osd_id)

    @property
    def exists(self) -> bool:
        return str(self.osd_id) in self.rm_util.get_osds_in_cluster()

    def drain_status_human(self) -> str:
        default_status = 'not started'
        status = 'started' if self.started and not self.draining else default_status
        status = 'draining' if self.draining else status
        status = 'done, waiting for purge' if self.drain_done_at and not self.draining else status
        return status

    def pg_count_str(self) -> str:
        return 'n/a' if self.get_pg_count() < 0 else str(self.get_pg_count())

    def to_json(self) -> dict:
        out: Dict[str, Any] = dict()
        out['osd_id'] = self.osd_id
        out['started'] = self.started
        out['draining'] = self.draining
        out['stopped'] = self.stopped
        out['replace'] = self.replace
        out['force'] = self.force
        out['hostname'] = self.hostname  # type: ignore

        for k in ['drain_started_at', 'drain_stopped_at', 'drain_done_at', 'process_started_at']:
            if getattr(self, k):
                out[k] = datetime_to_str(getattr(self, k))
            else:
                out[k] = getattr(self, k)
        return out

    @classmethod
    def from_json(cls, inp: Optional[Dict[str, Any]], rm_util: RemoveUtil) -> Optional["OSD"]:
        if not inp:
            return None
        for date_field in ['drain_started_at', 'drain_stopped_at', 'drain_done_at', 'process_started_at']:
            if inp.get(date_field):
                inp.update({date_field: str_to_datetime(inp.get(date_field, ''))})
        inp.update({'remove_util': rm_util})
        if 'nodename' in inp:
            hostname = inp.pop('nodename')
            inp['hostname'] = hostname
        return cls(**inp)

    def __hash__(self) -> int:
        return hash(self.osd_id)

    def __eq__(self, other: object) -> bool:
        if not isinstance(other, OSD):
            return NotImplemented
        return self.osd_id == other.osd_id

    def __repr__(self) -> str:
        return f"osd.{self.osd_id}{' (draining)' if self.draining else ''}"


class OSDRemovalQueue(object):

    def __init__(self, mgr: "CephadmOrchestrator") -> None:
        self.mgr: "CephadmOrchestrator" = mgr
        self.osds: Set[OSD] = set()
        self.rm_util = RemoveUtil(mgr)

        # locks multithreaded access to self.osds. Please avoid locking
        # network calls, like mon commands.
        self.lock = Lock()

    def process_removal_queue(self) -> None:
        """
        Performs actions in the _serve() loop to remove an OSD
        when criteria is met.

        we can't hold self.lock, as we're calling _remove_daemon in the loop
        """

        # make sure that we don't run on OSDs that are not in the cluster anymore.
        self.cleanup()

        # find osds that are ok-to-stop and not yet draining
        ok_to_stop_osds = self.rm_util.find_osd_stop_threshold(self.idling_osds())
        if ok_to_stop_osds:
            # start draining those
            _ = [osd.start_draining() for osd in ok_to_stop_osds]

        all_osds = self.all_osds()

        logger.debug(
            f"{self.queue_size()} OSDs are scheduled "
            f"for removal: {all_osds}")

        # Check all osds for their state and take action (remove, purge etc)
        new_queue: Set[OSD] = set()
        for osd in all_osds:  # type: OSD
            if not osd.force:
                # skip criteria
                if not osd.is_empty:
                    logger.debug(f"{osd} is not empty yet. Waiting a bit more")
                    new_queue.add(osd)
                    continue

            if not osd.safe_to_destroy():
                logger.debug(
                    f"{osd} is not safe-to-destroy yet. Waiting a bit more")
                new_queue.add(osd)
                continue

            # abort criteria
            if not osd.down():
                # also remove it from the remove_osd list and set a health_check warning?
                raise orchestrator.OrchestratorError(
                    f"Could not mark {osd} down")

            # stop and remove daemon
            assert osd.hostname is not None
            CephadmServe(self.mgr)._remove_daemon(f'osd.{osd.osd_id}', osd.hostname)
            logger.info(f"Successfully removed {osd} on {osd.hostname}")

            if osd.replace:
                # mark destroyed in osdmap
                if not osd.destroy():
                    raise orchestrator.OrchestratorError(
                        f"Could not destroy {osd}")
<<<<<<< HEAD
                logger.info(f"Successfully destroyed old {osd} on {osd.hostname}; ready for replacement")
=======
                logger.info(
                    f"Successfully destroyed old {osd} on {osd.hostname}; ready for replacement")
>>>>>>> 94a0af28
            else:
                # purge from osdmap
                if not osd.purge():
                    raise orchestrator.OrchestratorError(f"Could not purge {osd}")
                logger.info(f"Successfully purged {osd} on {osd.hostname}")

            logger.debug(f"Removing {osd} from the queue.")

        # self could change while this is processing (osds get added from the CLI)
        # The new set is: 'an intersection of all osds that are still not empty/removed (new_queue) and
        # osds that were added while this method was executed'
        with self.lock:
            self.osds.intersection_update(new_queue)
            self._save_to_store()

    def cleanup(self) -> None:
        # OSDs can always be cleaned up manually. This ensures that we run on existing OSDs
        with self.lock:
            for osd in self._not_in_cluster():
                self.osds.remove(osd)

    def _save_to_store(self) -> None:
        osd_queue = [osd.to_json() for osd in self.osds]
        logger.debug(f"Saving {osd_queue} to store")
        self.mgr.set_store('osd_remove_queue', json.dumps(osd_queue))

    def load_from_store(self) -> None:
        with self.lock:
            for k, v in self.mgr.get_store_prefix('osd_remove_queue').items():
                for osd in json.loads(v):
                    logger.debug(f"Loading osd ->{osd} from store")
                    osd_obj = OSD.from_json(osd, rm_util=self.rm_util)
                    if osd_obj is not None:
                        self.osds.add(osd_obj)

    def as_osd_ids(self) -> List[int]:
        with self.lock:
            return [osd.osd_id for osd in self.osds]

    def queue_size(self) -> int:
        with self.lock:
            return len(self.osds)

    def draining_osds(self) -> List["OSD"]:
        with self.lock:
            return [osd for osd in self.osds if osd.is_draining]

    def idling_osds(self) -> List["OSD"]:
        with self.lock:
            return [osd for osd in self.osds if not osd.is_draining and not osd.is_empty]

    def empty_osds(self) -> List["OSD"]:
        with self.lock:
            return [osd for osd in self.osds if osd.is_empty]

    def all_osds(self) -> List["OSD"]:
        with self.lock:
            return [osd for osd in self.osds]

    def _not_in_cluster(self) -> List["OSD"]:
        return [osd for osd in self.osds if not osd.exists]

    def enqueue(self, osd: "OSD") -> None:
        if not osd.exists:
            raise NotFoundError()
        with self.lock:
            self.osds.add(osd)
        osd.start()

    def rm(self, osd: "OSD") -> None:
        if not osd.exists:
            raise NotFoundError()
        osd.stop()
        with self.lock:
            try:
                logger.debug(f'Removing {osd} from the queue.')
                self.osds.remove(osd)
            except KeyError:
                logger.debug(f"Could not find {osd} in queue.")
                raise KeyError

    def __eq__(self, other: Any) -> bool:
        if not isinstance(other, OSDRemovalQueue):
            return False
        with self.lock:
            return self.osds == other.osds<|MERGE_RESOLUTION|>--- conflicted
+++ resolved
@@ -125,11 +125,7 @@
 
                 created.append(osd_id)
                 daemon_spec: CephadmDaemonDeploySpec = CephadmDaemonDeploySpec(
-<<<<<<< HEAD
-                    service_name=drive_group.service_name(),
-=======
                     service_name=service_name,
->>>>>>> 94a0af28
                     daemon_id=osd_id,
                     host=host,
                     daemon_type='osd',
@@ -723,12 +719,8 @@
                 if not osd.destroy():
                     raise orchestrator.OrchestratorError(
                         f"Could not destroy {osd}")
-<<<<<<< HEAD
-                logger.info(f"Successfully destroyed old {osd} on {osd.hostname}; ready for replacement")
-=======
                 logger.info(
                     f"Successfully destroyed old {osd} on {osd.hostname}; ready for replacement")
->>>>>>> 94a0af28
             else:
                 # purge from osdmap
                 if not osd.purge():
