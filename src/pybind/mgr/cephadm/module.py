import json
import errno
import logging
import re
import shlex
from collections import defaultdict
from configparser import ConfigParser
from functools import wraps
from tempfile import TemporaryDirectory
from threading import Event

import string
from typing import List, Dict, Optional, Callable, Tuple, TypeVar, \
<<<<<<< HEAD
    Any, Set, TYPE_CHECKING, cast, NamedTuple, Sequence
=======
    Any, Set, TYPE_CHECKING, cast, NamedTuple, Sequence, Type
>>>>>>> 94a0af28

import datetime
import os
import random
import tempfile
import multiprocessing.pool
import subprocess
from prettytable import PrettyTable

from ceph.deployment import inventory
from ceph.deployment.drive_group import DriveGroupSpec
from ceph.deployment.service_spec import \
    NFSServiceSpec, ServiceSpec, PlacementSpec, assert_valid_host, \
    HostPlacementSpec
from ceph.utils import str_to_datetime, datetime_to_str, datetime_now
from cephadm.serve import CephadmServe
from cephadm.services.cephadmservice import CephadmDaemonDeploySpec

from mgr_module import MgrModule, HandleCommandResult, Option
from mgr_util import create_self_signed_cert
import secrets
import orchestrator
from orchestrator.module import to_format, Format

from orchestrator import OrchestratorError, OrchestratorValidationError, HostSpec, \
<<<<<<< HEAD
    CLICommandMeta, DaemonDescription, DaemonDescriptionStatus
=======
    CLICommandMeta, DaemonDescription, DaemonDescriptionStatus, handle_orch_error, \
    service_to_daemon_types
>>>>>>> 94a0af28
from orchestrator._interface import GenericSpec
from orchestrator._interface import daemon_type_to_service

from . import remotes
from . import utils
from .migrations import Migrations
from .services.cephadmservice import MonService, MgrService, MdsService, RgwService, \
    RbdMirrorService, CrashService, CephadmService, CephfsMirrorService
from .services.container import CustomContainerService
from .services.iscsi import IscsiService
from .services.ha_rgw import HA_RGWService
from .services.nfs import NFSService
from .services.osd import OSDRemovalQueue, OSDService, OSD, NotFoundError
from .services.monitoring import GrafanaService, AlertmanagerService, PrometheusService, \
    NodeExporterService
from .services.exporter import CephadmExporter, CephadmExporterConfig
from .schedule import HostAssignment
from .inventory import Inventory, SpecStore, HostCache, EventStore
from .upgrade import CephadmUpgrade
from .template import TemplateMgr
from .utils import CEPH_TYPES, GATEWAY_TYPES, forall_hosts, cephadmNoImage
from .configchecks import CephadmConfigChecks

try:
    import remoto
    # NOTE(mattoliverau) Patch remoto until remoto PR
    # (https://github.com/alfredodeza/remoto/pull/56) lands
    from distutils.version import StrictVersion
    if StrictVersion(remoto.__version__) <= StrictVersion('1.2'):
        def remoto_has_connection(self: Any) -> bool:
            return self.gateway.hasreceiver()

        from remoto.backends import BaseConnection
        BaseConnection.has_connection = remoto_has_connection
    import remoto.process
except ImportError as e:
    remoto = None
    remoto_import_error = str(e)

logger = logging.getLogger(__name__)

T = TypeVar('T')

DEFAULT_SSH_CONFIG = """
Host *
  User root
  StrictHostKeyChecking no
  UserKnownHostsFile /dev/null
  ConnectTimeout=30
"""

<<<<<<< HEAD
CEPH_TYPES = set(CEPH_UPGRADE_ORDER)

=======
>>>>>>> 94a0af28
# Default container images -----------------------------------------------------
DEFAULT_IMAGE = 'docker.io/ceph/ceph'
DEFAULT_PROMETHEUS_IMAGE = 'docker.io/prom/prometheus:v2.18.1'
DEFAULT_NODE_EXPORTER_IMAGE = 'docker.io/prom/node-exporter:v0.18.1'
DEFAULT_GRAFANA_IMAGE = 'docker.io/ceph/ceph-grafana:6.7.4'
DEFAULT_ALERT_MANAGER_IMAGE = 'docker.io/prom/alertmanager:v0.20.0'
# ------------------------------------------------------------------------------
<<<<<<< HEAD


class CephadmCompletion(orchestrator.Completion[T]):
    def evaluate(self) -> None:
        self.finalize(None)


def trivial_completion(f: Callable[..., T]) -> Callable[..., CephadmCompletion[T]]:
    """
    Decorator to make CephadmCompletion methods return
    a completion object that executes themselves.
    """

    @wraps(f)
    def wrapper(*args: Any, **kwargs: Any) -> CephadmCompletion:
        return CephadmCompletion(on_complete=lambda _: f(*args, **kwargs))

    return wrapper
=======
>>>>>>> 94a0af28


def service_inactive(spec_name: str) -> Callable:
    def inner(func: Callable) -> Callable:
        @wraps(func)
        def wrapper(*args: Any, **kwargs: Any) -> Any:
            obj = args[0]
            if obj.get_store(f"spec.{spec_name}") is not None:
                return 1, "", f"Unable to change configuration of an active service {spec_name}"
            return func(*args, **kwargs)
        return wrapper
    return inner


def host_exists(hostname_position: int = 1) -> Callable:
    """Check that a hostname exists in the inventory"""
    def inner(func: Callable) -> Callable:
        @wraps(func)
        def wrapper(*args: Any, **kwargs: Any) -> Any:
            this = args[0]  # self object
            hostname = args[hostname_position]
            if hostname not in this.cache.get_hosts():
                candidates = ','.join([h for h in this.cache.get_hosts() if h.startswith(hostname)])
                help_msg = f"Did you mean {candidates}?" if candidates else ""
                raise OrchestratorError(
                    f"Cannot find host '{hostname}' in the inventory. {help_msg}")

            return func(*args, **kwargs)
        return wrapper
    return inner


class CephadmOrchestrator(orchestrator.Orchestrator, MgrModule,
                          metaclass=CLICommandMeta):

    _STORE_HOST_PREFIX = "host"

    instance = None
    NATIVE_OPTIONS = []  # type: List[Any]
    MODULE_OPTIONS = [
        Option(
            'ssh_config_file',
            type='str',
            default=None,
            desc='customized SSH config file to connect to managed hosts',
        ),
        Option(
            'device_cache_timeout',
            type='secs',
            default=30 * 60,
            desc='seconds to cache device inventory',
        ),
        Option(
            'device_enhanced_scan',
            type='bool',
            default=False,
            desc='Use libstoragemgmt during device scans',
        ),
        Option(
            'daemon_cache_timeout',
            type='secs',
            default=10 * 60,
            desc='seconds to cache service (daemon) inventory',
        ),
        Option(
            'facts_cache_timeout',
            type='secs',
            default=1 * 60,
            desc='seconds to cache host facts data',
        ),
        Option(
            'host_check_interval',
            type='secs',
            default=10 * 60,
            desc='how frequently to perform a host check',
        ),
        Option(
            'mode',
            type='str',
            enum_allowed=['root', 'cephadm-package'],
            default='root',
            desc='mode for remote execution of cephadm',
        ),
        Option(
            'container_image_base',
            default=DEFAULT_IMAGE,
            desc='Container image name, without the tag',
            runtime=True,
        ),
        Option(
            'container_image_prometheus',
            default=DEFAULT_PROMETHEUS_IMAGE,
            desc='Prometheus container image',
        ),
        Option(
            'container_image_grafana',
            default=DEFAULT_GRAFANA_IMAGE,
            desc='Prometheus container image',
        ),
        Option(
            'container_image_alertmanager',
            default=DEFAULT_ALERT_MANAGER_IMAGE,
            desc='Prometheus container image',
        ),
        Option(
            'container_image_node_exporter',
            default=DEFAULT_NODE_EXPORTER_IMAGE,
            desc='Prometheus container image',
        ),
        Option(
            'container_image_haproxy',
            default='haproxy',
            desc='HAproxy container image',
        ),
        Option(
            'container_image_keepalived',
            default='arcts/keepalived',
            desc='Keepalived container image',
        ),
        Option(
            'warn_on_stray_hosts',
            type='bool',
            default=True,
            desc='raise a health warning if daemons are detected on a host '
            'that is not managed by cephadm',
        ),
        Option(
            'warn_on_stray_daemons',
            type='bool',
            default=True,
            desc='raise a health warning if daemons are detected '
            'that are not managed by cephadm',
        ),
        Option(
            'warn_on_failed_host_check',
            type='bool',
            default=True,
            desc='raise a health warning if the host check fails',
        ),
        Option(
            'log_to_cluster',
            type='bool',
            default=True,
            desc='log to the "cephadm" cluster log channel"',
        ),
        Option(
            'allow_ptrace',
            type='bool',
            default=False,
            desc='allow SYS_PTRACE capability on ceph containers',
            long_desc='The SYS_PTRACE capability is needed to attach to a '
            'process with gdb or strace.  Enabling this options '
            'can allow debugging daemons that encounter problems '
            'at runtime.',
        ),
        Option(
            'container_init',
            type='bool',
            default=True,
            desc='Run podman/docker with `--init`'
        ),
        Option(
            'prometheus_alerts_path',
            type='str',
            default='/etc/prometheus/ceph/ceph_default_alerts.yml',
            desc='location of alerts to include in prometheus deployments',
        ),
        Option(
            'migration_current',
            type='int',
            default=None,
            desc='internal - do not modify',
            # used to track track spec and other data migrations.
        ),
        Option(
            'config_dashboard',
            type='bool',
            default=True,
            desc='manage configs like API endpoints in Dashboard.'
        ),
        Option(
            'manage_etc_ceph_ceph_conf',
            type='bool',
            default=False,
            desc='Manage and own /etc/ceph/ceph.conf on the hosts.',
        ),
        Option(
            'registry_url',
            type='str',
            default=None,
            desc='Custom repository url'
        ),
        Option(
            'registry_username',
            type='str',
            default=None,
            desc='Custom repository username'
        ),
        Option(
            'registry_password',
            type='str',
            default=None,
            desc='Custom repository password'
        ),
        Option(
            'use_repo_digest',
            type='bool',
            default=True,
            desc='Automatically convert image tags to image digest. Make sure all daemons use the same image',
        ),
        Option(
            'config_checks_enabled',
            type='bool',
            default=False,
            desc='Enable or disable the cephadm configuration analysis',
        ),
    ]

    def __init__(self, *args: Any, **kwargs: Any):
        super(CephadmOrchestrator, self).__init__(*args, **kwargs)
        self._cluster_fsid: str = self.get('mon_map')['fsid']
        self.last_monmap: Optional[datetime.datetime] = None

        # for serve()
        self.run = True
        self.event = Event()

        if self.get_store('pause'):
            self.paused = True
        else:
            self.paused = False

        # for mypy which does not run the code
        if TYPE_CHECKING:
            self.ssh_config_file = None  # type: Optional[str]
            self.device_cache_timeout = 0
            self.daemon_cache_timeout = 0
            self.facts_cache_timeout = 0
            self.host_check_interval = 0
            self.mode = ''
            self.container_image_base = ''
            self.container_image_prometheus = ''
            self.container_image_grafana = ''
            self.container_image_alertmanager = ''
            self.container_image_node_exporter = ''
            self.container_image_haproxy = ''
            self.container_image_keepalived = ''
            self.warn_on_stray_hosts = True
            self.warn_on_stray_daemons = True
            self.warn_on_failed_host_check = True
            self.allow_ptrace = False
            self.container_init = True
            self.prometheus_alerts_path = ''
            self.migration_current: Optional[int] = None
            self.config_dashboard = True
            self.manage_etc_ceph_ceph_conf = True
            self.registry_url: Optional[str] = None
            self.registry_username: Optional[str] = None
            self.registry_password: Optional[str] = None
            self.use_repo_digest = True

        self._cons: Dict[str, Tuple[remoto.backends.BaseConnection,
                                    remoto.backends.LegacyModuleExecute]] = {}

        self.notify('mon_map', None)
        self.config_notify()

        path = self.get_ceph_option('cephadm_path')
        try:
            assert isinstance(path, str)
            with open(path, 'r') as f:
                self._cephadm = f.read()
        except (IOError, TypeError) as e:
            raise RuntimeError("unable to read cephadm at '%s': %s" % (
                path, str(e)))

        self.cephadm_binary_path = self._get_cephadm_binary_path()

        self._worker_pool = multiprocessing.pool.ThreadPool(10)

        self._reconfig_ssh()

        CephadmOrchestrator.instance = self

        self.upgrade = CephadmUpgrade(self)

        self.health_checks: Dict[str, dict] = {}

        self.inventory = Inventory(self)

        self.cache = HostCache(self)
        self.cache.load()

        self.to_remove_osds = OSDRemovalQueue(self)
        self.to_remove_osds.load_from_store()

        self.spec_store = SpecStore(self)
        self.spec_store.load()

        # ensure the host lists are in sync
        for h in self.inventory.keys():
            if h not in self.cache.daemons:
                self.cache.prime_empty_host(h)
        for h in self.cache.get_hosts():
            if h not in self.inventory:
                self.cache.rm_host(h)

        # in-memory only.
        self.events = EventStore(self)
        self.offline_hosts: Set[str] = set()

        self.migration = Migrations(self)

        _service_clses: Sequence[Type[CephadmService]] = [
            OSDService, NFSService, MonService, MgrService, MdsService,
            RgwService, RbdMirrorService, GrafanaService, AlertmanagerService,
            PrometheusService, NodeExporterService, CrashService, IscsiService,
            HA_RGWService, CustomContainerService, CephadmExporter, CephfsMirrorService
        ]

        # https://github.com/python/mypy/issues/8993
        self.cephadm_services: Dict[str, CephadmService] = {
            cls.TYPE: cls(self) for cls in _service_clses}  # type: ignore

        self.mgr_service: MgrService = cast(MgrService, self.cephadm_services['mgr'])
        self.osd_service: OSDService = cast(OSDService, self.cephadm_services['osd'])

        self.template = TemplateMgr(self)

        self.requires_post_actions: Set[str] = set()

        self.config_checker = CephadmConfigChecks(self)

    def shutdown(self) -> None:
        self.log.debug('shutdown')
        self._worker_pool.close()
        self._worker_pool.join()
        self.run = False
        self.event.set()

    def _get_cephadm_service(self, service_type: str) -> CephadmService:
        assert service_type in ServiceSpec.KNOWN_SERVICE_TYPES
        return self.cephadm_services[service_type]

    def _get_cephadm_binary_path(self) -> str:
        import hashlib
        m = hashlib.sha256()
        m.update(self._cephadm.encode())
        return f'/var/lib/ceph/{self._cluster_fsid}/cephadm.{m.hexdigest()}'

    def _kick_serve_loop(self) -> None:
        self.log.debug('_kick_serve_loop')
        self.event.set()

    def serve(self) -> None:
        """
        The main loop of cephadm.

        A command handler will typically change the declarative state
        of cephadm. This loop will then attempt to apply this new state.
        """
        serve = CephadmServe(self)
        serve.serve()

    def set_container_image(self, entity: str, image: str) -> None:
        self.check_mon_command({
            'prefix': 'config set',
            'name': 'container_image',
            'value': image,
            'who': entity,
        })

    def config_notify(self) -> None:
        """
        This method is called whenever one of our config options is changed.

        TODO: this method should be moved into mgr_module.py
        """
        for opt in self.MODULE_OPTIONS:
            setattr(self,
                    opt['name'],  # type: ignore
                    self.get_module_option(opt['name']))  # type: ignore
            self.log.debug(' mgr option %s = %s',
                           opt['name'], getattr(self, opt['name']))  # type: ignore
        for opt in self.NATIVE_OPTIONS:
            setattr(self,
                    opt,  # type: ignore
                    self.get_ceph_option(opt))
            self.log.debug(' native option %s = %s', opt, getattr(self, opt))  # type: ignore

        self.event.set()

    def notify(self, notify_type: str, notify_id: Optional[str]) -> None:
        if notify_type == "mon_map":
            # get monmap mtime so we can refresh configs when mons change
            monmap = self.get('mon_map')
            self.last_monmap = str_to_datetime(monmap['modified'])
            if self.last_monmap and self.last_monmap > datetime_now():
                self.last_monmap = None  # just in case clocks are skewed
            if getattr(self, 'manage_etc_ceph_ceph_conf', False):
                # getattr, due to notify() being called before config_notify()
                self._kick_serve_loop()
        if notify_type == "pg_summary":
            self._trigger_osd_removal()

    def _trigger_osd_removal(self) -> None:
        data = self.get("osd_stats")
        for osd in data.get('osd_stats', []):
            if osd.get('num_pgs') == 0:
                # if _ANY_ osd that is currently in the queue appears to be empty,
                # start the removal process
                if int(osd.get('osd')) in self.to_remove_osds.as_osd_ids():
                    self.log.debug('Found empty osd. Starting removal process')
                    # if the osd that is now empty is also part of the removal queue
                    # start the process
                    self._kick_serve_loop()

    def pause(self) -> None:
        if not self.paused:
            self.log.info('Paused')
            self.set_store('pause', 'true')
            self.paused = True
            # wake loop so we update the health status
            self._kick_serve_loop()

    def resume(self) -> None:
        if self.paused:
            self.log.info('Resumed')
            self.paused = False
            self.set_store('pause', None)
        # unconditionally wake loop so that 'orch resume' can be used to kick
        # cephadm
        self._kick_serve_loop()

    def get_unique_name(self, daemon_type, host, existing, prefix=None,
                        forcename=None):
        # type: (str, str, List[orchestrator.DaemonDescription], Optional[str], Optional[str]) -> str
        """
        Generate a unique random service name
        """
        suffix = daemon_type not in [
            'mon', 'crash', 'nfs',
            'prometheus', 'node-exporter', 'grafana', 'alertmanager',
            'container', 'cephadm-exporter',
        ]
        if forcename:
            if len([d for d in existing if d.daemon_id == forcename]):
                raise orchestrator.OrchestratorValidationError(
                    f'name {daemon_type}.{forcename} already in use')
            return forcename

        if '.' in host:
            host = host.split('.')[0]
        while True:
            if prefix:
                name = prefix + '.'
            else:
                name = ''
            name += host
            if suffix:
                name += '.' + ''.join(random.choice(string.ascii_lowercase)
                                      for _ in range(6))
            if len([d for d in existing if d.daemon_id == name]):
                if not suffix:
                    raise orchestrator.OrchestratorValidationError(
                        f'name {daemon_type}.{name} already in use')
                self.log.debug('name %s exists, trying again', name)
                continue
            return name

    def _reconfig_ssh(self) -> None:
        temp_files = []  # type: list
        ssh_options = []  # type: List[str]

        # ssh_config
        ssh_config_fname = self.ssh_config_file
        ssh_config = self.get_store("ssh_config")
        if ssh_config is not None or ssh_config_fname is None:
            if not ssh_config:
                ssh_config = DEFAULT_SSH_CONFIG
            f = tempfile.NamedTemporaryFile(prefix='cephadm-conf-')
            os.fchmod(f.fileno(), 0o600)
            f.write(ssh_config.encode('utf-8'))
            f.flush()  # make visible to other processes
            temp_files += [f]
            ssh_config_fname = f.name
        if ssh_config_fname:
            self.validate_ssh_config_fname(ssh_config_fname)
            ssh_options += ['-F', ssh_config_fname]
        self.ssh_config = ssh_config

        # identity
        ssh_key = self.get_store("ssh_identity_key")
        ssh_pub = self.get_store("ssh_identity_pub")
        self.ssh_pub = ssh_pub
        self.ssh_key = ssh_key
        if ssh_key and ssh_pub:
            tkey = tempfile.NamedTemporaryFile(prefix='cephadm-identity-')
            tkey.write(ssh_key.encode('utf-8'))
            os.fchmod(tkey.fileno(), 0o600)
            tkey.flush()  # make visible to other processes
            tpub = open(tkey.name + '.pub', 'w')
            os.fchmod(tpub.fileno(), 0o600)
            tpub.write(ssh_pub)
            tpub.flush()  # make visible to other processes
            temp_files += [tkey, tpub]
            ssh_options += ['-i', tkey.name]

        self._temp_files = temp_files
        if ssh_options:
            self._ssh_options = ' '.join(ssh_options)  # type: Optional[str]
        else:
            self._ssh_options = None

        if self.mode == 'root':
            self.ssh_user = self.get_store('ssh_user', default='root')
        elif self.mode == 'cephadm-package':
            self.ssh_user = 'cephadm'

        self._reset_cons()

    def validate_ssh_config_content(self, ssh_config: Optional[str]) -> None:
        if ssh_config is None or len(ssh_config.strip()) == 0:
            raise OrchestratorValidationError('ssh_config cannot be empty')
        # StrictHostKeyChecking is [yes|no] ?
        res = re.findall(r'StrictHostKeyChecking\s+.*', ssh_config)
        if not res:
            raise OrchestratorValidationError('ssh_config requires StrictHostKeyChecking')
        for s in res:
            if 'ask' in s.lower():
                raise OrchestratorValidationError(f'ssh_config cannot contain: \'{s}\'')

    def validate_ssh_config_fname(self, ssh_config_fname: str) -> None:
        if not os.path.isfile(ssh_config_fname):
            raise OrchestratorValidationError("ssh_config \"{}\" does not exist".format(
                ssh_config_fname))

    def _reset_con(self, host: str) -> None:
        conn, r = self._cons.get(host, (None, None))
        if conn:
            self.log.debug('_reset_con close %s' % host)
            conn.exit()
            del self._cons[host]

    def _reset_cons(self) -> None:
        for host, conn_and_r in self._cons.items():
            self.log.debug('_reset_cons close %s' % host)
            conn, r = conn_and_r
            conn.exit()
        self._cons = {}

    def offline_hosts_remove(self, host: str) -> None:
        if host in self.offline_hosts:
            self.offline_hosts.remove(host)

    @staticmethod
    def can_run() -> Tuple[bool, str]:
        if remoto is not None:
            return True, ""
        else:
            return False, "loading remoto library:{}".format(
                remoto_import_error)

    def available(self) -> Tuple[bool, str, Dict[str, Any]]:
        """
        The cephadm orchestrator is always available.
        """
        ok, err = self.can_run()
        if not ok:
            return ok, err, {}
        if not self.ssh_key or not self.ssh_pub:
            return False, 'SSH keys not set. Use `ceph cephadm set-priv-key` and `ceph cephadm set-pub-key` or `ceph cephadm generate-key`', {}
<<<<<<< HEAD

        # mypy is unable to determine type for _processes since it's private
        worker_count: int = self._worker_pool._processes  # type: ignore
        ret = {
            "workers": worker_count,
            "paused": self.paused,
        }

        return True, err, ret
=======
>>>>>>> 94a0af28

        # mypy is unable to determine type for _processes since it's private
        worker_count: int = self._worker_pool._processes  # type: ignore
        ret = {
            "workers": worker_count,
            "paused": self.paused,
        }

        return True, err, ret

    @orchestrator._cli_write_command(
        prefix='cephadm set-ssh-config')
    def _set_ssh_config(self, inbuf: Optional[str] = None) -> Tuple[int, str, str]:
        """
        Set the ssh_config file (use -i <ssh_config>)
        """
        # Set an ssh_config file provided from stdin

        if inbuf == self.ssh_config:
            return 0, "value unchanged", ""
        self.validate_ssh_config_content(inbuf)
        self.set_store("ssh_config", inbuf)
        self.log.info('Set ssh_config')
        self._reconfig_ssh()
        return 0, "", ""

    @orchestrator._cli_write_command('cephadm clear-ssh-config')
    def _clear_ssh_config(self) -> Tuple[int, str, str]:
        """
        Clear the ssh_config file
        """
        # Clear the ssh_config file provided from stdin
        self.set_store("ssh_config", None)
        self.ssh_config_tmp = None
        self.log.info('Cleared ssh_config')
        self._reconfig_ssh()
        return 0, "", ""

    @orchestrator._cli_read_command('cephadm get-ssh-config')
    def _get_ssh_config(self) -> HandleCommandResult:
        """
        Returns the ssh config as used by cephadm
        """
        if self.ssh_config_file:
            self.validate_ssh_config_fname(self.ssh_config_file)
            with open(self.ssh_config_file) as f:
                return HandleCommandResult(stdout=f.read())
        ssh_config = self.get_store("ssh_config")
        if ssh_config:
            return HandleCommandResult(stdout=ssh_config)
        return HandleCommandResult(stdout=DEFAULT_SSH_CONFIG)

    @orchestrator._cli_write_command('cephadm generate-key')
    def _generate_key(self) -> Tuple[int, str, str]:
        """
        Generate a cluster SSH key (if not present)
        """
        if not self.ssh_pub or not self.ssh_key:
            self.log.info('Generating ssh key...')
            tmp_dir = TemporaryDirectory()
            path = tmp_dir.name + '/key'
            try:
                subprocess.check_call([
                    '/usr/bin/ssh-keygen',
                    '-C', 'ceph-%s' % self._cluster_fsid,
                    '-N', '',
                    '-f', path
                ])
                with open(path, 'r') as f:
                    secret = f.read()
                with open(path + '.pub', 'r') as f:
                    pub = f.read()
            finally:
                os.unlink(path)
                os.unlink(path + '.pub')
                tmp_dir.cleanup()
            self.set_store('ssh_identity_key', secret)
            self.set_store('ssh_identity_pub', pub)
            self._reconfig_ssh()
        return 0, '', ''

    @orchestrator._cli_write_command(
        'cephadm set-priv-key')
    def _set_priv_key(self, inbuf: Optional[str] = None) -> Tuple[int, str, str]:
        """Set cluster SSH private key (use -i <private_key>)"""
        if inbuf is None or len(inbuf) == 0:
            return -errno.EINVAL, "", "empty private ssh key provided"
        if inbuf == self.ssh_key:
            return 0, "value unchanged", ""
        self.set_store("ssh_identity_key", inbuf)
        self.log.info('Set ssh private key')
        self._reconfig_ssh()
        return 0, "", ""

    @orchestrator._cli_write_command(
        'cephadm set-pub-key')
    def _set_pub_key(self, inbuf: Optional[str] = None) -> Tuple[int, str, str]:
        """Set cluster SSH public key (use -i <public_key>)"""
        if inbuf is None or len(inbuf) == 0:
            return -errno.EINVAL, "", "empty public ssh key provided"
        if inbuf == self.ssh_pub:
            return 0, "value unchanged", ""
        self.set_store("ssh_identity_pub", inbuf)
        self.log.info('Set ssh public key')
        self._reconfig_ssh()
        return 0, "", ""

    @orchestrator._cli_write_command(
        'cephadm clear-key')
    def _clear_key(self) -> Tuple[int, str, str]:
        """Clear cluster SSH key"""
        self.set_store('ssh_identity_key', None)
        self.set_store('ssh_identity_pub', None)
        self._reconfig_ssh()
        self.log.info('Cleared cluster SSH key')
        return 0, '', ''

    @orchestrator._cli_read_command(
        'cephadm get-pub-key')
    def _get_pub_key(self) -> Tuple[int, str, str]:
        """Show SSH public key for connecting to cluster hosts"""
        if self.ssh_pub:
            return 0, self.ssh_pub, ''
        else:
            return -errno.ENOENT, '', 'No cluster SSH key defined'

    @orchestrator._cli_read_command(
        'cephadm get-user')
    def _get_user(self) -> Tuple[int, str, str]:
        """
        Show user for SSHing to cluster hosts
        """
        if self.ssh_user is None:
            return -errno.ENOENT, '', 'No cluster SSH user configured'
        else:
            return 0, self.ssh_user, ''

    @orchestrator._cli_read_command(
        'cephadm set-user')
    def set_ssh_user(self, user: str) -> Tuple[int, str, str]:
        """
        Set user for SSHing to cluster hosts, passwordless sudo will be needed for non-root users
        """
        current_user = self.ssh_user
        if user == current_user:
            return 0, "value unchanged", ""

        self.set_store('ssh_user', user)
        self._reconfig_ssh()

        host = self.cache.get_hosts()[0]
        r = CephadmServe(self)._check_host(host)
        if r is not None:
            # connection failed reset user
            self.set_store('ssh_user', current_user)
            self._reconfig_ssh()
            return -errno.EINVAL, '', 'ssh connection %s@%s failed' % (user, host)

        msg = 'ssh user set to %s' % user
        if user != 'root':
            msg += ' sudo will be used'
        self.log.info(msg)
        return 0, msg, ''

    @orchestrator._cli_read_command(
        'cephadm registry-login')
    def registry_login(self, url: Optional[str] = None, username: Optional[str] = None, password: Optional[str] = None, inbuf: Optional[str] = None) -> Tuple[int, str, str]:
        """
        Set custom registry login info by providing url, username and password or json file with login info (-i <file>)
        """
        # if password not given in command line, get it through file input
        if not (url and username and password) and (inbuf is None or len(inbuf) == 0):
            return -errno.EINVAL, "", ("Invalid arguments. Please provide arguments <url> <username> <password> "
                                       "or -i <login credentials json file>")
        elif not (url and username and password):
            assert isinstance(inbuf, str)
            login_info = json.loads(inbuf)
            if "url" in login_info and "username" in login_info and "password" in login_info:
                url = login_info["url"]
                username = login_info["username"]
                password = login_info["password"]
            else:
                return -errno.EINVAL, "", ("json provided for custom registry login did not include all necessary fields. "
                                           "Please setup json file as\n"
                                           "{\n"
                                           " \"url\": \"REGISTRY_URL\",\n"
                                           " \"username\": \"REGISTRY_USERNAME\",\n"
                                           " \"password\": \"REGISTRY_PASSWORD\"\n"
                                           "}\n")
        # verify login info works by attempting login on random host
        host = None
        for host_name in self.inventory.keys():
            host = host_name
            break
        if not host:
            raise OrchestratorError('no hosts defined')
        r = CephadmServe(self)._registry_login(host, url, username, password)
        if r is not None:
            return 1, '', r
        # if logins succeeded, store info
        self.log.debug("Host logins successful. Storing login info.")
        self.set_module_option('registry_url', url)
        self.set_module_option('registry_username', username)
        self.set_module_option('registry_password', password)
        # distribute new login info to all hosts
        self.cache.distribute_new_registry_login_info()
        return 0, "registry login scheduled", ''

    @orchestrator._cli_read_command('cephadm check-host')
    def check_host(self, host: str, addr: Optional[str] = None) -> Tuple[int, str, str]:
        """Check whether we can access and manage a remote host"""
        try:
            out, err, code = CephadmServe(self)._run_cephadm(host, cephadmNoImage, 'check-host',
                                                             ['--expect-hostname', host],
                                                             addr=addr,
                                                             error_ok=True, no_fsid=True)
            if code:
                return 1, '', ('check-host failed:\n' + '\n'.join(err))
        except OrchestratorError:
            self.log.exception(f"check-host failed for '{host}'")
            return 1, '', ('check-host failed:\n'
                           + f"Host '{host}' not found. Use 'ceph orch host ls' to see all managed hosts.")
        # if we have an outstanding health alert for this host, give the
        # serve thread a kick
        if 'CEPHADM_HOST_CHECK_FAILED' in self.health_checks:
            for item in self.health_checks['CEPHADM_HOST_CHECK_FAILED']['detail']:
                if item.startswith('host %s ' % host):
                    self.event.set()
        return 0, '%s (%s) ok' % (host, addr), '\n'.join(err)

    @orchestrator._cli_read_command(
        'cephadm prepare-host')
    def _prepare_host(self, host: str, addr: Optional[str] = None) -> Tuple[int, str, str]:
        """Prepare a remote host for use with cephadm"""
        out, err, code = CephadmServe(self)._run_cephadm(host, cephadmNoImage, 'prepare-host',
                                                         ['--expect-hostname', host],
                                                         addr=addr,
                                                         error_ok=True, no_fsid=True)
        if code:
            return 1, '', ('prepare-host failed:\n' + '\n'.join(err))
        # if we have an outstanding health alert for this host, give the
        # serve thread a kick
        if 'CEPHADM_HOST_CHECK_FAILED' in self.health_checks:
            for item in self.health_checks['CEPHADM_HOST_CHECK_FAILED']['detail']:
                if item.startswith('host %s ' % host):
                    self.event.set()
        return 0, '%s (%s) ok' % (host, addr), '\n'.join(err)

    @orchestrator._cli_write_command(
        prefix='cephadm set-extra-ceph-conf')
    def _set_extra_ceph_conf(self, inbuf: Optional[str] = None) -> HandleCommandResult:
        """
        Text that is appended to all daemon's ceph.conf.
        Mainly a workaround, till `config generate-minimal-conf` generates
        a complete ceph.conf.

        Warning: this is a dangerous operation.
        """
        if inbuf:
            # sanity check.
            cp = ConfigParser()
            cp.read_string(inbuf, source='<infile>')

        self.set_store("extra_ceph_conf", json.dumps({
            'conf': inbuf,
            'last_modified': datetime_to_str(datetime_now())
        }))
        self.log.info('Set extra_ceph_conf')
        self._kick_serve_loop()
        return HandleCommandResult()

    @orchestrator._cli_read_command(
        'cephadm get-extra-ceph-conf')
    def _get_extra_ceph_conf(self) -> HandleCommandResult:
        """
        Get extra ceph conf that is appended
        """
        return HandleCommandResult(stdout=self.extra_ceph_conf().conf)

    def _set_exporter_config(self, config: Dict[str, str]) -> None:
        self.set_store('exporter_config', json.dumps(config))

    def _get_exporter_config(self) -> Dict[str, str]:
        cfg_str = self.get_store('exporter_config')
        return json.loads(cfg_str) if cfg_str else {}

    def _set_exporter_option(self, option: str, value: Optional[str] = None) -> None:
        kv_option = f'exporter_{option}'
        self.set_store(kv_option, value)

    def _get_exporter_option(self, option: str) -> Optional[str]:
        kv_option = f'exporter_{option}'
        return self.get_store(kv_option)

    @orchestrator._cli_write_command(
        prefix='cephadm generate-exporter-config')
    @service_inactive('cephadm-exporter')
    def _generate_exporter_config(self) -> Tuple[int, str, str]:
        """
        Generate default SSL crt/key and token for cephadm exporter daemons
        """
        self._set_exporter_defaults()
        self.log.info('Default settings created for cephadm exporter(s)')
        return 0, "", ""

    def _set_exporter_defaults(self) -> None:
        crt, key = self._generate_exporter_ssl()
        token = self._generate_exporter_token()
        self._set_exporter_config({
            "crt": crt,
            "key": key,
            "token": token,
            "port": CephadmExporterConfig.DEFAULT_PORT
        })
        self._set_exporter_option('enabled', 'true')

    def _generate_exporter_ssl(self) -> Tuple[str, str]:
        return create_self_signed_cert(dname={"O": "Ceph", "OU": "cephadm-exporter"})

    def _generate_exporter_token(self) -> str:
        return secrets.token_hex(32)

    @orchestrator._cli_write_command(
        prefix='cephadm clear-exporter-config')
    @service_inactive('cephadm-exporter')
    def _clear_exporter_config(self) -> Tuple[int, str, str]:
        """
        Clear the SSL configuration used by cephadm exporter daemons
        """
        self._clear_exporter_config_settings()
        self.log.info('Cleared cephadm exporter configuration')
        return 0, "", ""

    def _clear_exporter_config_settings(self) -> None:
        self.set_store('exporter_config', None)
        self._set_exporter_option('enabled', None)

    @orchestrator._cli_write_command(
        prefix='cephadm set-exporter-config')
    @service_inactive('cephadm-exporter')
    def _store_exporter_config(self, inbuf: Optional[str] = None) -> Tuple[int, str, str]:
        """
        Set custom cephadm-exporter configuration from a json file (-i <file>). JSON must contain crt, key, token and port
        """
        if not inbuf:
            return 1, "", "JSON configuration has not been provided (-i <filename>)"

        cfg = CephadmExporterConfig(self)
        rc, reason = cfg.load_from_json(inbuf)
        if rc:
            return 1, "", reason

        rc, reason = cfg.validate_config()
        if rc:
            return 1, "", reason

        self._set_exporter_config({
            "crt": cfg.crt,
            "key": cfg.key,
            "token": cfg.token,
            "port": cfg.port
        })
        self.log.info("Loaded and verified the TLS configuration")
        return 0, "", ""

    @orchestrator._cli_read_command(
        'cephadm get-exporter-config')
    def _show_exporter_config(self) -> Tuple[int, str, str]:
        """
        Show the current cephadm-exporter configuraion (JSON)'
        """
        cfg = self._get_exporter_config()
        return 0, json.dumps(cfg, indent=2), ""

    @orchestrator._cli_read_command('cephadm config-check ls')
    def _config_checks_list(self, format: Format = Format.plain) -> HandleCommandResult:
        """List the available configuration checks and their current state"""

        if format not in [Format.plain, Format.json, Format.json_pretty]:
            return HandleCommandResult(
                retval=1,
                stderr="Requested format is not supported when listing configuration checks"
            )

        if format in [Format.json, Format.json_pretty]:
            return HandleCommandResult(
                stdout=to_format(self.config_checker.health_checks,
                                 format,
                                 many=True,
                                 cls=None))

        # plain formatting
        table = PrettyTable(
            ['NAME',
             'HEALTHCHECK',
             'STATUS',
             'DESCRIPTION'
             ], border=False)
        table.align['NAME'] = 'l'
        table.align['HEALTHCHECK'] = 'l'
        table.align['STATUS'] = 'l'
        table.align['DESCRIPTION'] = 'l'
        table.left_padding_width = 0
        table.right_padding_width = 2
        for c in self.config_checker.health_checks:
            table.add_row((
                c.name,
                c.healthcheck_name,
                c.status,
                c.description,
            ))

        return HandleCommandResult(stdout=table.get_string())

    @orchestrator._cli_read_command('cephadm config-check status')
    def _config_check_status(self) -> HandleCommandResult:
        """Show whether the configuration checker feature is enabled/disabled"""
        status = self.get_module_option('config_checks_enabled')
        return HandleCommandResult(stdout="Enabled" if status else "Disabled")

    @orchestrator._cli_write_command('cephadm config-check enable')
    def _config_check_enable(self, check_name: str) -> HandleCommandResult:
        """Enable a specific configuration check"""
        if not self._config_check_valid(check_name):
            return HandleCommandResult(retval=1, stderr="Invalid check name")

        err, msg = self._update_config_check(check_name, 'enabled')
        if err:
            return HandleCommandResult(
                retval=err,
                stderr=f"Failed to enable check '{check_name}' : {msg}")

        return HandleCommandResult(stdout="ok")

    @orchestrator._cli_write_command('cephadm config-check disable')
    def _config_check_disable(self, check_name: str) -> HandleCommandResult:
        """Disable a specific configuration check"""
        if not self._config_check_valid(check_name):
            return HandleCommandResult(retval=1, stderr="Invalid check name")

        err, msg = self._update_config_check(check_name, 'disabled')
        if err:
            return HandleCommandResult(retval=err, stderr=f"Failed to disable check '{check_name}': {msg}")
        else:
            # drop any outstanding raised healthcheck for this check
            config_check = self.config_checker.lookup_check(check_name)
            if config_check:
                if config_check.healthcheck_name in self.health_checks:
                    self.health_checks.pop(config_check.healthcheck_name, None)
                    self.set_health_checks(self.health_checks)
            else:
                self.log.error(
                    f"Unable to resolve a check name ({check_name}) to a healthcheck definition?")

        return HandleCommandResult(stdout="ok")

    def _config_check_valid(self, check_name: str) -> bool:
        return check_name in [chk.name for chk in self.config_checker.health_checks]

    def _update_config_check(self, check_name: str, status: str) -> Tuple[int, str]:
        checks_raw = self.get_store('config_checks')
        if not checks_raw:
            return 1, "config_checks setting is not available"

        checks = json.loads(checks_raw)
        checks.update({
            check_name: status
        })
        self.log.info(f"updated config check '{check_name}' : {status}")
        self.set_store('config_checks', json.dumps(checks))
        return 0, ""

    class ExtraCephConf(NamedTuple):
        conf: str
        last_modified: Optional[datetime.datetime]

    def extra_ceph_conf(self) -> 'CephadmOrchestrator.ExtraCephConf':
        data = self.get_store('extra_ceph_conf')
        if not data:
            return CephadmOrchestrator.ExtraCephConf('', None)
        try:
            j = json.loads(data)
        except ValueError:
            msg = 'Unable to load extra_ceph_conf: Cannot decode JSON'
            self.log.exception('%s: \'%s\'', msg, data)
            return CephadmOrchestrator.ExtraCephConf('', None)
        return CephadmOrchestrator.ExtraCephConf(j['conf'], str_to_datetime(j['last_modified']))

    def extra_ceph_conf_is_newer(self, dt: datetime.datetime) -> bool:
        conf = self.extra_ceph_conf()
        if not conf.last_modified:
            return False
        return conf.last_modified > dt

    @orchestrator._cli_write_command(
        'cephadm osd activate'
    )
    def _osd_activate(self, host: List[str]) -> HandleCommandResult:
        """
        Start OSD containers for existing OSDs
        """

        @forall_hosts
        def run(h: str) -> str:
            return self.osd_service.deploy_osd_daemons_for_existing_osds(h, 'osd')

        return HandleCommandResult(stdout='\n'.join(run(host)))

    def _get_connection(self, host: str) -> Tuple['remoto.backends.BaseConnection',
                                                  'remoto.backends.LegacyModuleExecute']:
        """
        Setup a connection for running commands on remote host.
        """
        conn, r = self._cons.get(host, (None, None))
        if conn:
            if conn.has_connection():
                self.log.debug('Have connection to %s' % host)
                return conn, r
            else:
                self._reset_con(host)
        assert self.ssh_user
        n = self.ssh_user + '@' + host
        self.log.debug("Opening connection to {} with ssh options '{}'".format(
            n, self._ssh_options))
        child_logger = self.log.getChild(n)
        child_logger.setLevel('WARNING')
        conn = remoto.Connection(
            n,
            logger=child_logger,
            ssh_options=self._ssh_options,
            sudo=True if self.ssh_user != 'root' else False)

        r = conn.import_module(remotes)
        self._cons[host] = conn, r

        return conn, r

    def _executable_path(self, conn: 'remoto.backends.BaseConnection', executable: str) -> str:
        """
        Remote validator that accepts a connection object to ensure that a certain
        executable is available returning its full path if so.

        Otherwise an exception with thorough details will be raised, informing the
        user that the executable was not found.
        """
        executable_path = conn.remote_module.which(executable)
        if not executable_path:
            raise RuntimeError("Executable '{}' not found on host '{}'".format(
                executable, conn.hostname))
        self.log.debug("Found executable '{}' at path '{}'".format(executable,
                                                                   executable_path))
        return executable_path

    def _get_container_image(self, daemon_name: str) -> Optional[str]:
        daemon_type = daemon_name.split('.', 1)[0]  # type: ignore
        image: Optional[str] = None
        if daemon_type in CEPH_TYPES or \
                daemon_type in GATEWAY_TYPES:
            # get container image
            image = str(self.get_foreign_ceph_option(
                utils.name_to_config_section(daemon_name),
                'container_image'
            )).strip()
        elif daemon_type == 'prometheus':
            image = self.container_image_prometheus
        elif daemon_type == 'grafana':
            image = self.container_image_grafana
        elif daemon_type == 'alertmanager':
            image = self.container_image_alertmanager
        elif daemon_type == 'node-exporter':
            image = self.container_image_node_exporter
        elif daemon_type == 'haproxy':
            image = self.container_image_haproxy
        elif daemon_type == 'keepalived':
            image = self.container_image_keepalived
        elif daemon_type == CustomContainerService.TYPE:
            # The image can't be resolved, the necessary information
            # is only available when a container is deployed (given
            # via spec).
            image = None
        else:
            assert False, daemon_type

        self.log.debug('%s container image %s' % (daemon_name, image))

        return image

    def _hosts_with_daemon_inventory(self) -> List[HostSpec]:
        """
        Returns all usable hosts that went through _refresh_host_daemons().

        This mitigates a potential race, where new host was added *after*
        ``_refresh_host_daemons()`` was called, but *before*
        ``_apply_all_specs()`` was called. thus we end up with a hosts
        where daemons might be running, but we have not yet detected them.
        """
        return [
            h for h in self.inventory.all_specs()
            if self.cache.host_had_daemon_refresh(h.hostname)
            and h.status.lower() not in ['maintenance', 'offline']
        ]

    def _add_host(self, spec):
        # type: (HostSpec) -> str
        """
        Add a host to be managed by the orchestrator.

        :param host: host name
        """
        assert_valid_host(spec.hostname)
        out, err, code = CephadmServe(self)._run_cephadm(spec.hostname, cephadmNoImage, 'check-host',
                                                         ['--expect-hostname', spec.hostname],
                                                         addr=spec.addr,
                                                         error_ok=True, no_fsid=True)
        if code:
            # err will contain stdout and stderr, so we filter on the message text to
            # only show the errors
            errors = [_i.replace("ERROR: ", "") for _i in err if _i.startswith('ERROR')]
            raise OrchestratorError('New host %s (%s) failed check(s): %s' % (
                spec.hostname, spec.addr, errors))

        self.inventory.add_host(spec)
        self.cache.prime_empty_host(spec.hostname)
        self.offline_hosts_remove(spec.hostname)
        self.event.set()  # refresh stray health check
        self.log.info('Added host %s' % spec.hostname)
        return "Added host '{}'".format(spec.hostname)

    @handle_orch_error
    def add_host(self, spec: HostSpec) -> str:
        return self._add_host(spec)

    @handle_orch_error
    def remove_host(self, host):
        # type: (str) -> str
        """
        Remove a host from orchestrator management.

        :param host: host name
        """
        self.inventory.rm_host(host)
        self.cache.rm_host(host)
        self._reset_con(host)
        self.event.set()  # refresh stray health check
        self.log.info('Removed host %s' % host)
        return "Removed host '{}'".format(host)

    @handle_orch_error
    def update_host_addr(self, host: str, addr: str) -> str:
        self.inventory.set_addr(host, addr)
        self._reset_con(host)
        self.event.set()  # refresh stray health check
        self.log.info('Set host %s addr to %s' % (host, addr))
        return "Updated host '{}' addr to '{}'".format(host, addr)

    @handle_orch_error
    def get_hosts(self):
        # type: () -> List[orchestrator.HostSpec]
        """
        Return a list of hosts managed by the orchestrator.

        Notes:
          - skip async: manager reads from cache.
        """
        return list(self.inventory.all_specs())

    @handle_orch_error
    def add_host_label(self, host: str, label: str) -> str:
        self.inventory.add_label(host, label)
        self.log.info('Added label %s to host %s' % (label, host))
        return 'Added label %s to host %s' % (label, host)

    @handle_orch_error
    def remove_host_label(self, host: str, label: str) -> str:
        self.inventory.rm_label(host, label)
        self.log.info('Removed label %s to host %s' % (label, host))
        return 'Removed label %s from host %s' % (label, host)

    def _host_ok_to_stop(self, hostname: str, force: bool = False) -> Tuple[int, str]:
        self.log.debug("running host-ok-to-stop checks")
        daemons = self.cache.get_daemons()
        daemon_map: Dict[str, List[str]] = defaultdict(lambda: [])
        for dd in daemons:
            assert dd.hostname is not None
            assert dd.daemon_type is not None
            assert dd.daemon_id is not None
            if dd.hostname == hostname:
                daemon_map[dd.daemon_type].append(dd.daemon_id)

        notifications: List[str] = []
        error_notifications: List[str] = []
        okay: bool = True
        for daemon_type, daemon_ids in daemon_map.items():
            r = self.cephadm_services[daemon_type_to_service(
                daemon_type)].ok_to_stop(daemon_ids, force=force)
            if r.retval:
                okay = False
                # collect error notifications so user can see every daemon causing host
                # to not be okay to stop
                error_notifications.append(r.stderr)
            if r.stdout:
                # if extra notifications to print for user, add them to notifications list
                notifications.append(r.stdout)

        if not okay:
            # at least one daemon is not okay to stop
            return 1, '\n'.join(error_notifications)

        if notifications:
            return 0, (f'It is presumed safe to stop host {hostname}. '
                       + 'Note the following:\n\n' + '\n'.join(notifications))
        return 0, f'It is presumed safe to stop host {hostname}'

    @handle_orch_error
    def host_ok_to_stop(self, hostname: str) -> str:
        if hostname not in self.cache.get_hosts():
            raise OrchestratorError(f'Cannot find host "{hostname}"')

        rc, msg = self._host_ok_to_stop(hostname)
        if rc:
            raise OrchestratorError(msg, errno=rc)

        self.log.info(msg)
        return msg

    def _set_maintenance_healthcheck(self) -> None:
        """Raise/update or clear the maintenance health check as needed"""

        in_maintenance = self.inventory.get_host_with_state("maintenance")
        if not in_maintenance:
            del self.health_checks["HOST_IN_MAINTENANCE"]
        else:
            s = "host is" if len(in_maintenance) == 1 else "hosts are"
            self.health_checks["HOST_IN_MAINTENANCE"] = {
                "severity": "warning",
                "summary": f"{len(in_maintenance)} {s} in maintenance mode",
                "detail": [f"{h} is in maintenance" for h in in_maintenance],
            }
        self.set_health_checks(self.health_checks)

    @handle_orch_error
    @host_exists()
    def enter_host_maintenance(self, hostname: str, force: bool = False) -> str:
        """ Attempt to place a cluster host in maintenance

        Placing a host into maintenance disables the cluster's ceph target in systemd
        and stops all ceph daemons. If the host is an osd host we apply the noout flag
        for the host subtree in crush to prevent data movement during a host maintenance
        window.

        :param hostname: (str) name of the host (must match an inventory hostname)

        :raises OrchestratorError: Hostname is invalid, host is already in maintenance
        """
        if len(self.cache.get_hosts()) == 1:
            raise OrchestratorError("Maintenance feature is not supported on single node clusters")

        # if upgrade is active, deny
        if self.upgrade.upgrade_state:
            raise OrchestratorError(
                f"Unable to place {hostname} in maintenance with upgrade active/paused")

        tgt_host = self.inventory._inventory[hostname]
        if tgt_host.get("status", "").lower() == "maintenance":
            raise OrchestratorError(f"Host {hostname} is already in maintenance")

        host_daemons = self.cache.get_daemon_types(hostname)
        self.log.debug("daemons on host {}".format(','.join(host_daemons)))
        if host_daemons:
            # daemons on this host, so check the daemons can be stopped
            # and if so, place the host into maintenance by disabling the target
            rc, msg = self._host_ok_to_stop(hostname, force)
            if rc:
                raise OrchestratorError(
                    msg + '\nNote: Warnings can be bypassed with the --force flag', errno=rc)

            # call the host-maintenance function
            _out, _err, _code = CephadmServe(self)._run_cephadm(hostname, cephadmNoImage, "host-maintenance",
                                                                ["enter"],
                                                                error_ok=True)
            if _out:
                raise OrchestratorError(
                    f"Failed to place {hostname} into maintenance for cluster {self._cluster_fsid}")

            if "osd" in host_daemons:
                crush_node = hostname if '.' not in hostname else hostname.split('.')[0]
                rc, out, err = self.mon_command({
                    'prefix': 'osd set-group',
                    'flags': 'noout',
                    'who': [crush_node],
                    'format': 'json'
                })
                if rc:
                    self.log.warning(
                        f"maintenance mode request for {hostname} failed to SET the noout group (rc={rc})")
                    raise OrchestratorError(
                        f"Unable to set the osds on {hostname} to noout (rc={rc})")
                else:
                    self.log.info(
                        f"maintenance mode request for {hostname} has SET the noout group")

        # update the host status in the inventory
        tgt_host["status"] = "maintenance"
        self.inventory._inventory[hostname] = tgt_host
        self.inventory.save()

        self._set_maintenance_healthcheck()

        return f"Ceph cluster {self._cluster_fsid} on {hostname} moved to maintenance"

    @handle_orch_error
    @host_exists()
    def exit_host_maintenance(self, hostname: str) -> str:
        """Exit maintenance mode and return a host to an operational state

        Returning from maintnenance will enable the clusters systemd target and
        start it, and remove any noout that has been added for the host if the
        host has osd daemons

        :param hostname: (str) host name

        :raises OrchestratorError: Unable to return from maintenance, or unset the
                                   noout flag
        """
        tgt_host = self.inventory._inventory[hostname]
        if tgt_host['status'] != "maintenance":
            raise OrchestratorError(f"Host {hostname} is not in maintenance mode")

        outs, errs, _code = CephadmServe(self)._run_cephadm(hostname, cephadmNoImage, 'host-maintenance',
                                                            ['exit'],
                                                            error_ok=True)
        if outs:
            raise OrchestratorError(
                f"Failed to exit maintenance state for host {hostname}, cluster {self._cluster_fsid}")

        if "osd" in self.cache.get_daemon_types(hostname):
            crush_node = hostname if '.' not in hostname else hostname.split('.')[0]
            rc, _out, _err = self.mon_command({
                'prefix': 'osd unset-group',
                'flags': 'noout',
                'who': [crush_node],
                'format': 'json'
            })
            if rc:
                self.log.warning(
                    f"exit maintenance request failed to UNSET the noout group for {hostname}, (rc={rc})")
                raise OrchestratorError(f"Unable to set the osds on {hostname} to noout (rc={rc})")
            else:
                self.log.info(
                    f"exit maintenance request has UNSET for the noout group on host {hostname}")

        # update the host record status
        tgt_host['status'] = ""
        self.inventory._inventory[hostname] = tgt_host
        self.inventory.save()

        self._set_maintenance_healthcheck()

        return f"Ceph cluster {self._cluster_fsid} on {hostname} has exited maintenance mode"

    def get_minimal_ceph_conf(self) -> str:
        _, config, _ = self.check_mon_command({
            "prefix": "config generate-minimal-conf",
        })
        extra = self.extra_ceph_conf().conf
        if extra:
            config += '\n\n' + extra.strip() + '\n'
        return config

    def _invalidate_daemons_and_kick_serve(self, filter_host: Optional[str] = None) -> None:
        if filter_host:
            self.cache.invalidate_host_daemons(filter_host)
        else:
            for h in self.cache.get_hosts():
                # Also discover daemons deployed manually
                self.cache.invalidate_host_daemons(h)

        self._kick_serve_loop()

    @handle_orch_error
    def describe_service(self, service_type: Optional[str] = None, service_name: Optional[str] = None,
                         refresh: bool = False) -> List[orchestrator.ServiceDescription]:
        if refresh:
            self._invalidate_daemons_and_kick_serve()
            self.log.info('Kicked serve() loop to refresh all services')

        # <service_map>
        sm: Dict[str, orchestrator.ServiceDescription] = {}
        osd_count = 0
        for h, dm in self.cache.get_daemons_with_volatile_status():
            for name, dd in dm.items():
                assert dd.hostname is not None, f'no hostname for {dd!r}'
                assert dd.daemon_type is not None, f'no daemon_type for {dd!r}'

                if service_type and service_type != dd.daemon_type:
                    continue
                n: str = dd.service_name()
                if service_name and service_name != n:
                    continue
                if dd.daemon_type == 'osd':
                    """
                    OSDs do not know the affinity to their spec out of the box.
                    """
                    n = f"osd.{dd.osdspec_affinity}"
                    if not dd.osdspec_affinity:
                        # If there is no osdspec_affinity, the spec should suffice for displaying
                        continue
                if n in self.spec_store.all_specs:
                    spec = self.spec_store.all_specs[n]
                else:
                    spec = ServiceSpec(
                        unmanaged=True,
                        service_type=daemon_type_to_service(dd.daemon_type),
                        service_id=dd.service_id(),
                        placement=PlacementSpec(
                            hosts=[dd.hostname]
                        )
                    )
                if n not in sm:
                    sm[n] = orchestrator.ServiceDescription(
                        last_refresh=dd.last_refresh,
                        container_image_id=dd.container_image_id,
                        container_image_name=dd.container_image_name,
                        spec=spec,
                        events=self.events.get_for_service(spec.service_name()),
                    )
                if n in self.spec_store.all_specs:
                    if dd.daemon_type == 'osd':
                        """
                        The osd count can't be determined by the Placement spec.
                        Showing an actual/expected representation cannot be determined
                        here. So we're setting running = size for now.
                        """
                        osd_count += 1
                        sm[n].size = osd_count
                    else:
                        sm[n].size = spec.placement.get_target_count(
                            self.inventory.all_specs())

                    sm[n].created = self.spec_store.spec_created[n]
                    sm[n].deleted = self.spec_store.spec_deleted.get(n, None)

                    if service_type == 'nfs':
                        spec = cast(NFSServiceSpec, spec)
                        sm[n].rados_config_location = spec.rados_config_location()
                else:
                    sm[n].size = 0
                if dd.status == DaemonDescriptionStatus.running:
                    sm[n].running += 1
                if not sm[n].last_refresh or not dd.last_refresh or dd.last_refresh < sm[n].last_refresh:  # type: ignore
                    sm[n].last_refresh = dd.last_refresh
                if sm[n].container_image_id != dd.container_image_id:
                    sm[n].container_image_id = 'mix'
                if sm[n].container_image_name != dd.container_image_name:
                    sm[n].container_image_name = 'mix'
                if dd.daemon_type == 'haproxy' or dd.daemon_type == 'keepalived':
                    # ha-rgw has 2 daemons running per host
                    sm[n].size = sm[n].size * 2
        for n, spec in self.spec_store.all_specs.items():
            if n in sm:
                continue
            if service_type is not None and service_type != spec.service_type:
                continue
            if service_name is not None and service_name != n:
                continue
            sm[n] = orchestrator.ServiceDescription(
                spec=spec,
                size=spec.placement.get_target_count(self.inventory.all_specs()),
                running=0,
                events=self.events.get_for_service(spec.service_name()),
            )
            if service_type == 'nfs':
                spec = cast(NFSServiceSpec, spec)
                sm[n].rados_config_location = spec.rados_config_location()
            if spec.service_type == 'ha-rgw':
                # ha-rgw has 2 daemons running per host
                sm[n].size = sm[n].size * 2
        return list(sm.values())

    @handle_orch_error
    def list_daemons(self,
                     service_name: Optional[str] = None,
                     daemon_type: Optional[str] = None,
                     daemon_id: Optional[str] = None,
                     host: Optional[str] = None,
                     refresh: bool = False) -> List[orchestrator.DaemonDescription]:
        if refresh:
            self._invalidate_daemons_and_kick_serve(host)
            self.log.info('Kicked serve() loop to refresh all daemons')

        result = []
        for h, dm in self.cache.get_daemons_with_volatile_status():
            if host and h != host:
                continue
            for name, dd in dm.items():
                if daemon_type is not None and daemon_type != dd.daemon_type:
                    continue
                if daemon_id is not None and daemon_id != dd.daemon_id:
                    continue
                if service_name is not None and service_name != dd.service_name():
                    continue
                result.append(dd)
        return result

    @handle_orch_error
    def service_action(self, action: str, service_name: str) -> List[str]:
        dds: List[DaemonDescription] = self.cache.get_daemons_by_service(service_name)
        if not dds:
            raise OrchestratorError(f'No daemons exist under service name "{service_name}".'
                                    + ' View currently running services using "ceph orch ls"')
        self.log.info('%s service %s' % (action.capitalize(), service_name))
        return [
            self._schedule_daemon_action(dd.name(), action)
            for dd in dds
        ]

<<<<<<< HEAD
    def _daemon_action(self, daemon_type: str, daemon_id: str, host: str, action: str, image: Optional[str] = None) -> str:
        dd = DaemonDescription(
            hostname=host,
            daemon_type=daemon_type,
            daemon_id=daemon_id
        )
        daemon_spec: CephadmDaemonDeploySpec = CephadmDaemonDeploySpec(
            host=host,
            daemon_id=daemon_id,
            daemon_type=daemon_type,
            service_name=dd.service_name(),
        )
=======
    def _daemon_action(self,
                       daemon_spec: CephadmDaemonDeploySpec,
                       action: str,
                       image: Optional[str] = None) -> str:
        self._daemon_action_set_image(action, image, daemon_spec.daemon_type,
                                      daemon_spec.daemon_id)
>>>>>>> 94a0af28

        if action == 'redeploy' and self.daemon_is_self(daemon_spec.daemon_type,
                                                        daemon_spec.daemon_id):
            self.mgr_service.fail_over()
            return ''  # unreachable

<<<<<<< HEAD
        if action == 'redeploy' and self.daemon_is_self(daemon_type, daemon_id):
            self.mgr_service.fail_over()
            return ''  # unreachable

        if action == 'redeploy' or action == 'reconfig':
            if daemon_type != 'osd':
                daemon_spec = self.cephadm_services[daemon_type_to_service(
                    daemon_type)].prepare_create(daemon_spec)
=======
        if action == 'redeploy' or action == 'reconfig':
            if daemon_spec.daemon_type != 'osd':
                daemon_spec = self.cephadm_services[daemon_type_to_service(
                    daemon_spec.daemon_type)].prepare_create(daemon_spec)
>>>>>>> 94a0af28
            return CephadmServe(self)._create_daemon(daemon_spec, reconfig=(action == 'reconfig'))

        actions = {
            'start': ['reset-failed', 'start'],
            'stop': ['stop'],
            'restart': ['reset-failed', 'restart'],
        }
        name = daemon_spec.name()
        for a in actions[action]:
            try:
                out, err, code = CephadmServe(self)._run_cephadm(
                    daemon_spec.host, name, 'unit',
                    ['--name', name, a])
            except Exception:
                self.log.exception(f'`{daemon_spec.host}: cephadm unit {name} {a}` failed')
        self.cache.invalidate_host_daemons(daemon_spec.host)
        msg = "{} {} from host '{}'".format(action, name, daemon_spec.host)
        self.events.for_daemon(name, 'INFO', msg)
        return msg

    def _daemon_action_set_image(self, action: str, image: Optional[str], daemon_type: str, daemon_id: str) -> None:
        if image is not None:
            if action != 'redeploy':
                raise OrchestratorError(
                    f'Cannot execute {action} with new image. `action` needs to be `redeploy`')
            if daemon_type not in CEPH_TYPES and daemon_type not in GATEWAY_TYPES:
                raise OrchestratorError(
                    f'Cannot redeploy {daemon_type}.{daemon_id} with a new image: Supported '
                    f'types are: {", ".join(CEPH_TYPES + GATEWAY_TYPES)}')

            self.check_mon_command({
                'prefix': 'config set',
                'name': 'container_image',
                'value': image,
                'who': utils.name_to_config_section(daemon_type + '.' + daemon_id),
            })

    @handle_orch_error
    def daemon_action(self, action: str, daemon_name: str, image: Optional[str] = None) -> str:
        d = self.cache.get_daemon(daemon_name)
        assert d.daemon_type is not None
        assert d.daemon_id is not None

        if action == 'redeploy' and self.daemon_is_self(d.daemon_type, d.daemon_id) \
                and not self.mgr_service.mgr_map_has_standby():
            raise OrchestratorError(
                f'Unable to schedule redeploy for {daemon_name}: No standby MGRs')

        self._daemon_action_set_image(action, image, d.daemon_type, d.daemon_id)

        self.log.info(f'Schedule {action} daemon {daemon_name}')
        return self._schedule_daemon_action(daemon_name, action)

    def daemon_is_self(self, daemon_type: str, daemon_id: str) -> bool:
        return daemon_type == 'mgr' and daemon_id == self.get_mgr_id()

    def get_active_mgr_digests(self) -> List[str]:
        digests = self.mgr_service.get_active_daemon(
            self.cache.get_daemons_by_type('mgr')).container_image_digests
        return digests if digests else []

    def _schedule_daemon_action(self, daemon_name: str, action: str) -> str:
        dd = self.cache.get_daemon(daemon_name)
        assert dd.daemon_type is not None
        assert dd.daemon_id is not None
        assert dd.hostname is not None
        if action == 'redeploy' and self.daemon_is_self(dd.daemon_type, dd.daemon_id) \
                and not self.mgr_service.mgr_map_has_standby():
            raise OrchestratorError(
                f'Unable to schedule redeploy for {daemon_name}: No standby MGRs')
        self.cache.schedule_daemon_action(dd.hostname, dd.name(), action)
        msg = "Scheduled to {} {} on host '{}'".format(action, daemon_name, dd.hostname)
        self._kick_serve_loop()
        return msg

    @handle_orch_error
    def remove_daemons(self, names):
        # type: (List[str]) -> List[str]
        args = []
        for host, dm in self.cache.daemons.items():
            for name in names:
                if name in dm:
                    args.append((name, host))
        if not args:
            raise OrchestratorError('Unable to find daemon(s) %s' % (names))
        self.log.info('Remove daemons %s' % ' '.join([a[0] for a in args]))
        return self._remove_daemons(args)

    @handle_orch_error
    def remove_service(self, service_name: str) -> str:
        self.log.info('Remove service %s' % service_name)
        self._trigger_preview_refresh(service_name=service_name)
        if service_name in self.spec_store:
            if self.spec_store[service_name].spec.service_type in ('mon', 'mgr'):
                return f'Unable to remove {service_name} service.\n' \
                       f'Note, you might want to mark the {service_name} service as "unmanaged"'
        found = self.spec_store.rm(service_name)
        if found:
            self._kick_serve_loop()
            return 'Removed service %s' % service_name
        else:
            # must be idempotent: still a success.
            return f'Failed to remove service. <{service_name}> was not found.'

    @handle_orch_error
    def get_inventory(self, host_filter: Optional[orchestrator.InventoryFilter] = None, refresh: bool = False) -> List[orchestrator.InventoryHost]:
        """
        Return the storage inventory of hosts matching the given filter.

        :param host_filter: host filter

        TODO:
          - add filtering by label
        """
        if refresh:
            if host_filter and host_filter.hosts:
                for h in host_filter.hosts:
                    self.cache.invalidate_host_devices(h)
            else:
                for h in self.cache.get_hosts():
                    self.cache.invalidate_host_devices(h)

            self.event.set()
            self.log.info('Kicked serve() loop to refresh devices')

        result = []
        for host, dls in self.cache.devices.items():
            if host_filter and host_filter.hosts and host not in host_filter.hosts:
                continue
            result.append(orchestrator.InventoryHost(host,
                                                     inventory.Devices(dls)))
        return result

    @handle_orch_error
    def zap_device(self, host: str, path: str) -> str:
        self.log.info('Zap device %s:%s' % (host, path))
        out, err, code = CephadmServe(self)._run_cephadm(
            host, 'osd', 'ceph-volume',
            ['--', 'lvm', 'zap', '--destroy', path],
            error_ok=True)
        self.cache.invalidate_host_devices(host)
        if code:
            raise OrchestratorError('Zap failed: %s' % '\n'.join(out + err))
        return '\n'.join(out + err)

    @handle_orch_error
    def blink_device_light(self, ident_fault: str, on: bool, locs: List[orchestrator.DeviceLightLoc]) -> List[str]:
        """
        Blink a device light. Calling something like::

          lsmcli local-disk-ident-led-on --path $path

        If you must, you can customize this via::

          ceph config-key set mgr/cephadm/blink_device_light_cmd '<my jinja2 template>'
          ceph config-key set mgr/cephadm/<host>/blink_device_light_cmd '<my jinja2 template>'

        See templates/blink_device_light_cmd.j2
        """
        @forall_hosts
        def blink(host: str, dev: str, path: str) -> str:
            cmd_line = self.template.render('blink_device_light_cmd.j2',
                                            {
                                                'on': on,
                                                'ident_fault': ident_fault,
                                                'dev': dev,
                                                'path': path
                                            },
                                            host=host)
            cmd_args = shlex.split(cmd_line)

            out, err, code = CephadmServe(self)._run_cephadm(
                host, 'osd', 'shell', ['--'] + cmd_args,
                error_ok=True)
            if code:
                raise OrchestratorError(
                    'Unable to affect %s light for %s:%s. Command: %s' % (
                        ident_fault, host, dev, ' '.join(cmd_args)))
            self.log.info('Set %s light for %s:%s %s' % (
                ident_fault, host, dev, 'on' if on else 'off'))
            return "Set %s light for %s:%s %s" % (
                ident_fault, host, dev, 'on' if on else 'off')

        return blink(locs)

    def get_osd_uuid_map(self, only_up=False):
        # type: (bool) -> Dict[str, str]
        osd_map = self.get('osd_map')
        r = {}
        for o in osd_map['osds']:
            # only include OSDs that have ever started in this map.  this way
            # an interrupted osd create can be repeated and succeed the second
            # time around.
            osd_id = o.get('osd')
            if osd_id is None:
                raise OrchestratorError("Could not retrieve osd_id from osd_map")
            if not only_up or (o['up_from'] > 0):
                r[str(osd_id)] = o.get('uuid', '')
        return r

    def _trigger_preview_refresh(self,
                                 specs: Optional[List[DriveGroupSpec]] = None,
                                 service_name: Optional[str] = None,
                                 ) -> None:
        # Only trigger a refresh when a spec has changed
        trigger_specs = []
        if specs:
            for spec in specs:
                preview_spec = self.spec_store.spec_preview.get(spec.service_name())
                # the to-be-preview spec != the actual spec, this means we need to
                # trigger a refresh, if the spec has been removed (==None) we need to
                # refresh as well.
                if not preview_spec or spec != preview_spec:
                    trigger_specs.append(spec)
        if service_name:
            trigger_specs = [cast(DriveGroupSpec, self.spec_store.spec_preview.get(service_name))]
        if not any(trigger_specs):
            return None

        refresh_hosts = self.osd_service.resolve_hosts_for_osdspecs(specs=trigger_specs)
        for host in refresh_hosts:
            self.log.info(f"Marking host: {host} for OSDSpec preview refresh.")
            self.cache.osdspec_previews_refresh_queue.append(host)

    @handle_orch_error
    def apply_drivegroups(self, specs: List[DriveGroupSpec]) -> List[str]:
        """
        Deprecated. Please use `apply()` instead.

        Keeping this around to be compapatible to mgr/dashboard
        """
        return [self._apply(spec) for spec in specs]

    @handle_orch_error
    def create_osds(self, drive_group: DriveGroupSpec) -> str:
        return self.osd_service.create_from_spec(drive_group)

    def _preview_osdspecs(self,
                          osdspecs: Optional[List[DriveGroupSpec]] = None
                          ) -> dict:
        if not osdspecs:
            return {'n/a': [{'error': True,
                             'message': 'No OSDSpec or matching hosts found.'}]}
        matching_hosts = self.osd_service.resolve_hosts_for_osdspecs(specs=osdspecs)
        if not matching_hosts:
            return {'n/a': [{'error': True,
                             'message': 'No OSDSpec or matching hosts found.'}]}
        # Is any host still loading previews or still in the queue to be previewed
        pending_hosts = {h for h in self.cache.loading_osdspec_preview if h in matching_hosts}
        if pending_hosts or any(item in self.cache.osdspec_previews_refresh_queue for item in matching_hosts):
            # Report 'pending' when any of the matching hosts is still loading previews (flag is True)
            return {'n/a': [{'error': True,
                             'message': 'Preview data is being generated.. '
                                        'Please re-run this command in a bit.'}]}
        # drop all keys that are not in search_hosts and only select reports that match the requested osdspecs
        previews_for_specs = {}
        for host, raw_reports in self.cache.osdspec_previews.items():
            if host not in matching_hosts:
                continue
            osd_reports = []
            for osd_report in raw_reports:
                if osd_report.get('osdspec') in [x.service_id for x in osdspecs]:
                    osd_reports.append(osd_report)
            previews_for_specs.update({host: osd_reports})
        return previews_for_specs

    def _calc_daemon_deps(self, daemon_type: str, daemon_id: str) -> List[str]:
        need = {
            'prometheus': ['mgr', 'alertmanager', 'node-exporter'],
            'grafana': ['prometheus'],
            'alertmanager': ['mgr', 'alertmanager'],
        }
        deps = []
        for dep_type in need.get(daemon_type, []):
            for dd in self.cache.get_daemons_by_service(dep_type):
                deps.append(dd.name())
        return sorted(deps)

    @forall_hosts
    def _remove_daemons(self, name: str, host: str) -> str:
        return CephadmServe(self)._remove_daemon(name, host)

    def _check_pool_exists(self, pool: str, service_name: str) -> None:
        logger.info(f'Checking pool "{pool}" exists for service {service_name}')
        if not self.rados.pool_exists(pool):
            raise OrchestratorError(f'Cannot find pool "{pool}" for '
                                    f'service {service_name}')

    def _add_daemon(self,
                    daemon_type: str,
<<<<<<< HEAD
                    spec: ServiceSpec,
                    create_func: Callable[..., CephadmDaemonDeploySpec]) -> List[str]:
=======
                    spec: ServiceSpec) -> List[str]:
>>>>>>> 94a0af28
        """
        Add (and place) a daemon. Require explicit host placement.  Do not
        schedule, and do not apply the related scheduling limitations.
        """
        if spec.service_name() not in self.spec_store:
            raise OrchestratorError('Unable to add a Daemon without Service.\n'
                                    'Please use `ceph orch apply ...` to create a Service.\n'
                                    'Note, you might want to create the service with "unmanaged=true"')

        self.log.debug('_add_daemon %s spec %s' % (daemon_type, spec.placement))
        if not spec.placement.hosts:
            raise OrchestratorError('must specify host(s) to deploy on')
        count = spec.placement.count or len(spec.placement.hosts)
        daemons = self.cache.get_daemons_by_service(spec.service_name())
        return self._create_daemons(daemon_type, spec, daemons,
<<<<<<< HEAD
                                    spec.placement.hosts, count,
                                    create_func)
=======
                                    spec.placement.hosts, count)
>>>>>>> 94a0af28

    def _create_daemons(self,
                        daemon_type: str,
                        spec: ServiceSpec,
                        daemons: List[DaemonDescription],
                        hosts: List[HostPlacementSpec],
<<<<<<< HEAD
                        count: int,
                        create_func: Callable[..., CephadmDaemonDeploySpec]) -> List[str]:
=======
                        count: int) -> List[str]:
>>>>>>> 94a0af28
        if count > len(hosts):
            raise OrchestratorError('too few hosts: want %d, have %s' % (
                count, hosts))

        did_config = False
        service_type = daemon_type_to_service(daemon_type)

        args = []  # type: List[CephadmDaemonDeploySpec]
        for host, network, name in hosts:
            daemon_id = self.get_unique_name(daemon_type, host, daemons,
                                             prefix=spec.service_id,
                                             forcename=name)

            if not did_config:
                self.cephadm_services[service_type].config(spec, daemon_id)
                did_config = True

<<<<<<< HEAD
            daemon_spec = self.cephadm_services[service_type].make_daemon_spec(
                host, daemon_id, network, spec)
=======
            port = spec.get_port_start()
            daemon_spec = self.cephadm_services[service_type].make_daemon_spec(
                host, daemon_id, network, spec,
                # NOTE: this does not consider port conflicts!
                ports=[port] if port else None)
>>>>>>> 94a0af28
            self.log.debug('Placing %s.%s on host %s' % (
                daemon_type, daemon_id, host))
            args.append(daemon_spec)

            # add to daemon list so next name(s) will also be unique
            sd = orchestrator.DaemonDescription(
                hostname=host,
                daemon_type=daemon_type,
                daemon_id=daemon_id,
            )
            daemons.append(sd)

        @ forall_hosts
        def create_func_map(*args: Any) -> str:
            daemon_spec = self.cephadm_services[daemon_type].prepare_create(*args)
            return CephadmServe(self)._create_daemon(daemon_spec)

        return create_func_map(args)

    @handle_orch_error
    def add_daemon(self, spec: ServiceSpec) -> List[str]:
        ret: List[str] = []
        for d_type in service_to_daemon_types(spec.service_type):
            ret.extend(self._add_daemon(d_type, spec))
        return ret

    @handle_orch_error
    def apply_mon(self, spec: ServiceSpec) -> str:
        return self._apply(spec)

    def _apply(self, spec: GenericSpec) -> str:
        if spec.service_type == 'host':
            return self._add_host(cast(HostSpec, spec))

        if spec.service_type == 'osd':
            # _trigger preview refresh needs to be smart and
            # should only refresh if a change has been detected
            self._trigger_preview_refresh(specs=[cast(DriveGroupSpec, spec)])

        return self._apply_service_spec(cast(ServiceSpec, spec))

    def _plan(self, spec: ServiceSpec) -> dict:
        if spec.service_type == 'osd':
            return {'service_name': spec.service_name(),
                    'service_type': spec.service_type,
                    'data': self._preview_osdspecs(osdspecs=[cast(DriveGroupSpec, spec)])}

        ha = HostAssignment(
            spec=spec,
            hosts=self._hosts_with_daemon_inventory(),
            networks=self.cache.networks,
            daemons=self.cache.get_daemons_by_service(spec.service_name()),
            allow_colo=self.cephadm_services[spec.service_type].allow_colo(),
        )
        ha.validate()
        hosts, to_add, to_remove = ha.place()

        return {
            'service_name': spec.service_name(),
            'service_type': spec.service_type,
            'add': [hs.hostname for hs in to_add],
            'remove': [d.hostname for d in to_remove]
        }

    @handle_orch_error
    def plan(self, specs: Sequence[GenericSpec]) -> List:
        results = [{'warning': 'WARNING! Dry-Runs are snapshots of a certain point in time and are bound \n'
                               'to the current inventory setup. If any on these conditions changes, the \n'
                               'preview will be invalid. Please make sure to have a minimal \n'
                               'timeframe between planning and applying the specs.'}]
        if any([spec.service_type == 'host' for spec in specs]):
            return [{'error': 'Found <HostSpec>. Previews that include Host Specifications are not supported, yet.'}]
        for spec in specs:
            results.append(self._plan(cast(ServiceSpec, spec)))
        return results

    def _apply_service_spec(self, spec: ServiceSpec) -> str:
        if spec.placement.is_empty():
            # fill in default placement
            defaults = {
                'mon': PlacementSpec(count=5),
                'mgr': PlacementSpec(count=2),
                'mds': PlacementSpec(count=2),
                'rgw': PlacementSpec(count=2),
                'ha-rgw': PlacementSpec(count=2),
                'iscsi': PlacementSpec(count=1),
                'rbd-mirror': PlacementSpec(count=2),
                'cephfs-mirror': PlacementSpec(count=1),
                'nfs': PlacementSpec(count=1),
                'grafana': PlacementSpec(count=1),
                'alertmanager': PlacementSpec(count=1),
                'prometheus': PlacementSpec(count=1),
                'node-exporter': PlacementSpec(host_pattern='*'),
                'crash': PlacementSpec(host_pattern='*'),
                'container': PlacementSpec(count=1),
                'cephadm-exporter': PlacementSpec(host_pattern='*'),
            }
            spec.placement = defaults[spec.service_type]
        elif spec.service_type in ['mon', 'mgr'] and \
                spec.placement.count is not None and \
                spec.placement.count < 1:
            raise OrchestratorError('cannot scale %s service below 1' % (
                spec.service_type))

        HostAssignment(
            spec=spec,
            hosts=self.inventory.all_specs(),  # All hosts, even those without daemon refresh
            networks=self.cache.networks,
            daemons=self.cache.get_daemons_by_service(spec.service_name()),
            allow_colo=self.cephadm_services[spec.service_type].allow_colo(),
        ).validate()

        self.log.info('Saving service %s spec with placement %s' % (
            spec.service_name(), spec.placement.pretty_str()))
        self.spec_store.save(spec)
        self._kick_serve_loop()
        return "Scheduled %s update..." % spec.service_name()

    @handle_orch_error
    def apply(self, specs: Sequence[GenericSpec], no_overwrite: bool = False) -> List[str]:
        results = []
        for spec in specs:
            if no_overwrite:
                if spec.service_type == 'host' and cast(HostSpec, spec).hostname in self.inventory:
                    results.append('Skipped %s host spec. To change %s spec omit --no-overwrite flag'
                                   % (cast(HostSpec, spec).hostname, spec.service_type))
                    continue
                elif cast(ServiceSpec, spec).service_name() in self.spec_store:
                    results.append('Skipped %s service spec. To change %s spec omit --no-overwrite flag'
                                   % (cast(ServiceSpec, spec).service_name(), cast(ServiceSpec, spec).service_name()))
                    continue
            results.append(self._apply(spec))
        return results

    @handle_orch_error
    def apply_mgr(self, spec: ServiceSpec) -> str:
        return self._apply(spec)

<<<<<<< HEAD
    @trivial_completion
    def add_mds(self, spec: ServiceSpec) -> List[str]:
        return self._add_daemon('mds', spec, self.mds_service.prepare_create)

    @trivial_completion
    def apply_mds(self, spec: ServiceSpec) -> str:
        return self._apply(spec)

    @trivial_completion
    def add_rgw(self, spec: ServiceSpec) -> List[str]:
        return self._add_daemon('rgw', spec, self.rgw_service.prepare_create)

    @trivial_completion
=======
    @handle_orch_error
    def apply_mds(self, spec: ServiceSpec) -> str:
        return self._apply(spec)

    @handle_orch_error
>>>>>>> 94a0af28
    def apply_rgw(self, spec: ServiceSpec) -> str:
        return self._apply(spec)

    @handle_orch_error
    def apply_ha_rgw(self, spec: ServiceSpec) -> str:
        return self._apply(spec)

<<<<<<< HEAD
    @trivial_completion
    def add_iscsi(self, spec):
        # type: (ServiceSpec) -> List[str]
        return self._add_daemon('iscsi', spec, self.iscsi_service.prepare_create)

    @trivial_completion
=======
    @handle_orch_error
>>>>>>> 94a0af28
    def apply_iscsi(self, spec: ServiceSpec) -> str:
        return self._apply(spec)

    @handle_orch_error
    def apply_rbd_mirror(self, spec: ServiceSpec) -> str:
        return self._apply(spec)

<<<<<<< HEAD
    @trivial_completion
    def add_nfs(self, spec: ServiceSpec) -> List[str]:
        return self._add_daemon('nfs', spec, self.nfs_service.prepare_create)

    @trivial_completion
=======
    @handle_orch_error
>>>>>>> 94a0af28
    def apply_nfs(self, spec: ServiceSpec) -> str:
        return self._apply(spec)

    def _get_dashboard_url(self):
        # type: () -> str
        return self.get('mgr_map').get('services', {}).get('dashboard', '')

    @handle_orch_error
    def apply_prometheus(self, spec: ServiceSpec) -> str:
        return self._apply(spec)

    @handle_orch_error
    def apply_node_exporter(self, spec: ServiceSpec) -> str:
        return self._apply(spec)

    @handle_orch_error
    def apply_crash(self, spec: ServiceSpec) -> str:
        return self._apply(spec)

    @handle_orch_error
    def apply_grafana(self, spec: ServiceSpec) -> str:
        return self._apply(spec)

    @handle_orch_error
    def apply_alertmanager(self, spec: ServiceSpec) -> str:
        return self._apply(spec)

    @handle_orch_error
    def apply_container(self, spec: ServiceSpec) -> str:
        return self._apply(spec)

    @handle_orch_error
    def apply_cephadm_exporter(self, spec: ServiceSpec) -> str:
        return self._apply(spec)

    @handle_orch_error
    def upgrade_check(self, image: str, version: str) -> str:
        if self.inventory.get_host_with_state("maintenance"):
            raise OrchestratorError("check aborted - you have hosts in maintenance state")

        if version:
            target_name = self.container_image_base + ':v' + version
        elif image:
            target_name = image
        else:
            raise OrchestratorError('must specify either image or version')

        image_info = CephadmServe(self)._get_container_image_info(target_name)
        self.log.debug(f'image info {image} -> {image_info}')
        r: dict = {
            'target_name': target_name,
            'target_id': image_info.image_id,
            'target_version': image_info.ceph_version,
            'needs_update': dict(),
            'up_to_date': list(),
        }
        for host, dm in self.cache.daemons.items():
            for name, dd in dm.items():
                if image_info.image_id == dd.container_image_id:
                    r['up_to_date'].append(dd.name())
                else:
                    r['needs_update'][dd.name()] = {
                        'current_name': dd.container_image_name,
                        'current_id': dd.container_image_id,
                        'current_version': dd.version,
                    }
        if self.use_repo_digest and image_info.repo_digests:
            # FIXME: we assume the first digest is the best one to use
            r['target_digest'] = image_info.repo_digests[0]

        return json.dumps(r, indent=4, sort_keys=True)

    @handle_orch_error
    def upgrade_status(self) -> orchestrator.UpgradeStatusSpec:
        return self.upgrade.upgrade_status()

    @handle_orch_error
    def upgrade_start(self, image: str, version: str) -> str:
        if self.inventory.get_host_with_state("maintenance"):
            raise OrchestratorError("upgrade aborted - you have host(s) in maintenance state")
        return self.upgrade.upgrade_start(image, version)

    @handle_orch_error
    def upgrade_pause(self) -> str:
        return self.upgrade.upgrade_pause()

    @handle_orch_error
    def upgrade_resume(self) -> str:
        return self.upgrade.upgrade_resume()

    @handle_orch_error
    def upgrade_stop(self) -> str:
        return self.upgrade.upgrade_stop()

    @handle_orch_error
    def remove_osds(self, osd_ids: List[str],
                    replace: bool = False,
                    force: bool = False) -> str:
        """
        Takes a list of OSDs and schedules them for removal.
        The function that takes care of the actual removal is
        process_removal_queue().
        """

        daemons: List[orchestrator.DaemonDescription] = self.cache.get_daemons_by_type('osd')
        to_remove_daemons = list()
        for daemon in daemons:
            if daemon.daemon_id in osd_ids:
                to_remove_daemons.append(daemon)
        if not to_remove_daemons:
            return f"Unable to find OSDs: {osd_ids}"

        for daemon in to_remove_daemons:
            assert daemon.daemon_id is not None
            try:
                self.to_remove_osds.enqueue(OSD(osd_id=int(daemon.daemon_id),
                                                replace=replace,
                                                force=force,
                                                hostname=daemon.hostname,
                                                process_started_at=datetime_now(),
                                                remove_util=self.to_remove_osds.rm_util))
            except NotFoundError:
                return f"Unable to find OSDs: {osd_ids}"

        # trigger the serve loop to initiate the removal
        self._kick_serve_loop()
        return "Scheduled OSD(s) for removal"

    @handle_orch_error
    def stop_remove_osds(self, osd_ids: List[str]) -> str:
        """
        Stops a `removal` process for a List of OSDs.
        This will revert their weight and remove it from the osds_to_remove queue
        """
        for osd_id in osd_ids:
            try:
                self.to_remove_osds.rm(OSD(osd_id=int(osd_id),
                                           remove_util=self.to_remove_osds.rm_util))
            except (NotFoundError, KeyError, ValueError):
                return f'Unable to find OSD in the queue: {osd_id}'

        # trigger the serve loop to halt the removal
        self._kick_serve_loop()
        return "Stopped OSD(s) removal"

    @handle_orch_error
    def remove_osds_status(self) -> List[OSD]:
        """
        The CLI call to retrieve an osd removal report
        """
        return self.to_remove_osds.all_osds()<|MERGE_RESOLUTION|>--- conflicted
+++ resolved
@@ -11,11 +11,7 @@
 
 import string
 from typing import List, Dict, Optional, Callable, Tuple, TypeVar, \
-<<<<<<< HEAD
-    Any, Set, TYPE_CHECKING, cast, NamedTuple, Sequence
-=======
     Any, Set, TYPE_CHECKING, cast, NamedTuple, Sequence, Type
->>>>>>> 94a0af28
 
 import datetime
 import os
@@ -41,12 +37,8 @@
 from orchestrator.module import to_format, Format
 
 from orchestrator import OrchestratorError, OrchestratorValidationError, HostSpec, \
-<<<<<<< HEAD
-    CLICommandMeta, DaemonDescription, DaemonDescriptionStatus
-=======
     CLICommandMeta, DaemonDescription, DaemonDescriptionStatus, handle_orch_error, \
     service_to_daemon_types
->>>>>>> 94a0af28
 from orchestrator._interface import GenericSpec
 from orchestrator._interface import daemon_type_to_service
 
@@ -98,11 +90,6 @@
   ConnectTimeout=30
 """
 
-<<<<<<< HEAD
-CEPH_TYPES = set(CEPH_UPGRADE_ORDER)
-
-=======
->>>>>>> 94a0af28
 # Default container images -----------------------------------------------------
 DEFAULT_IMAGE = 'docker.io/ceph/ceph'
 DEFAULT_PROMETHEUS_IMAGE = 'docker.io/prom/prometheus:v2.18.1'
@@ -110,27 +97,6 @@
 DEFAULT_GRAFANA_IMAGE = 'docker.io/ceph/ceph-grafana:6.7.4'
 DEFAULT_ALERT_MANAGER_IMAGE = 'docker.io/prom/alertmanager:v0.20.0'
 # ------------------------------------------------------------------------------
-<<<<<<< HEAD
-
-
-class CephadmCompletion(orchestrator.Completion[T]):
-    def evaluate(self) -> None:
-        self.finalize(None)
-
-
-def trivial_completion(f: Callable[..., T]) -> Callable[..., CephadmCompletion[T]]:
-    """
-    Decorator to make CephadmCompletion methods return
-    a completion object that executes themselves.
-    """
-
-    @wraps(f)
-    def wrapper(*args: Any, **kwargs: Any) -> CephadmCompletion:
-        return CephadmCompletion(on_complete=lambda _: f(*args, **kwargs))
-
-    return wrapper
-=======
->>>>>>> 94a0af28
 
 
 def service_inactive(spec_name: str) -> Callable:
@@ -703,18 +669,6 @@
             return ok, err, {}
         if not self.ssh_key or not self.ssh_pub:
             return False, 'SSH keys not set. Use `ceph cephadm set-priv-key` and `ceph cephadm set-pub-key` or `ceph cephadm generate-key`', {}
-<<<<<<< HEAD
-
-        # mypy is unable to determine type for _processes since it's private
-        worker_count: int = self._worker_pool._processes  # type: ignore
-        ret = {
-            "workers": worker_count,
-            "paused": self.paused,
-        }
-
-        return True, err, ret
-=======
->>>>>>> 94a0af28
 
         # mypy is unable to determine type for _processes since it's private
         worker_count: int = self._worker_pool._processes  # type: ignore
@@ -1731,48 +1685,22 @@
             for dd in dds
         ]
 
-<<<<<<< HEAD
-    def _daemon_action(self, daemon_type: str, daemon_id: str, host: str, action: str, image: Optional[str] = None) -> str:
-        dd = DaemonDescription(
-            hostname=host,
-            daemon_type=daemon_type,
-            daemon_id=daemon_id
-        )
-        daemon_spec: CephadmDaemonDeploySpec = CephadmDaemonDeploySpec(
-            host=host,
-            daemon_id=daemon_id,
-            daemon_type=daemon_type,
-            service_name=dd.service_name(),
-        )
-=======
     def _daemon_action(self,
                        daemon_spec: CephadmDaemonDeploySpec,
                        action: str,
                        image: Optional[str] = None) -> str:
         self._daemon_action_set_image(action, image, daemon_spec.daemon_type,
                                       daemon_spec.daemon_id)
->>>>>>> 94a0af28
 
         if action == 'redeploy' and self.daemon_is_self(daemon_spec.daemon_type,
                                                         daemon_spec.daemon_id):
             self.mgr_service.fail_over()
             return ''  # unreachable
 
-<<<<<<< HEAD
-        if action == 'redeploy' and self.daemon_is_self(daemon_type, daemon_id):
-            self.mgr_service.fail_over()
-            return ''  # unreachable
-
-        if action == 'redeploy' or action == 'reconfig':
-            if daemon_type != 'osd':
-                daemon_spec = self.cephadm_services[daemon_type_to_service(
-                    daemon_type)].prepare_create(daemon_spec)
-=======
         if action == 'redeploy' or action == 'reconfig':
             if daemon_spec.daemon_type != 'osd':
                 daemon_spec = self.cephadm_services[daemon_type_to_service(
                     daemon_spec.daemon_type)].prepare_create(daemon_spec)
->>>>>>> 94a0af28
             return CephadmServe(self)._create_daemon(daemon_spec, reconfig=(action == 'reconfig'))
 
         actions = {
@@ -2063,12 +1991,7 @@
 
     def _add_daemon(self,
                     daemon_type: str,
-<<<<<<< HEAD
-                    spec: ServiceSpec,
-                    create_func: Callable[..., CephadmDaemonDeploySpec]) -> List[str]:
-=======
                     spec: ServiceSpec) -> List[str]:
->>>>>>> 94a0af28
         """
         Add (and place) a daemon. Require explicit host placement.  Do not
         schedule, and do not apply the related scheduling limitations.
@@ -2084,24 +2007,14 @@
         count = spec.placement.count or len(spec.placement.hosts)
         daemons = self.cache.get_daemons_by_service(spec.service_name())
         return self._create_daemons(daemon_type, spec, daemons,
-<<<<<<< HEAD
-                                    spec.placement.hosts, count,
-                                    create_func)
-=======
                                     spec.placement.hosts, count)
->>>>>>> 94a0af28
 
     def _create_daemons(self,
                         daemon_type: str,
                         spec: ServiceSpec,
                         daemons: List[DaemonDescription],
                         hosts: List[HostPlacementSpec],
-<<<<<<< HEAD
-                        count: int,
-                        create_func: Callable[..., CephadmDaemonDeploySpec]) -> List[str]:
-=======
                         count: int) -> List[str]:
->>>>>>> 94a0af28
         if count > len(hosts):
             raise OrchestratorError('too few hosts: want %d, have %s' % (
                 count, hosts))
@@ -2119,16 +2032,11 @@
                 self.cephadm_services[service_type].config(spec, daemon_id)
                 did_config = True
 
-<<<<<<< HEAD
-            daemon_spec = self.cephadm_services[service_type].make_daemon_spec(
-                host, daemon_id, network, spec)
-=======
             port = spec.get_port_start()
             daemon_spec = self.cephadm_services[service_type].make_daemon_spec(
                 host, daemon_id, network, spec,
                 # NOTE: this does not consider port conflicts!
                 ports=[port] if port else None)
->>>>>>> 94a0af28
             self.log.debug('Placing %s.%s on host %s' % (
                 daemon_type, daemon_id, host))
             args.append(daemon_spec)
@@ -2267,27 +2175,11 @@
     def apply_mgr(self, spec: ServiceSpec) -> str:
         return self._apply(spec)
 
-<<<<<<< HEAD
-    @trivial_completion
-    def add_mds(self, spec: ServiceSpec) -> List[str]:
-        return self._add_daemon('mds', spec, self.mds_service.prepare_create)
-
-    @trivial_completion
+    @handle_orch_error
     def apply_mds(self, spec: ServiceSpec) -> str:
         return self._apply(spec)
 
-    @trivial_completion
-    def add_rgw(self, spec: ServiceSpec) -> List[str]:
-        return self._add_daemon('rgw', spec, self.rgw_service.prepare_create)
-
-    @trivial_completion
-=======
-    @handle_orch_error
-    def apply_mds(self, spec: ServiceSpec) -> str:
-        return self._apply(spec)
-
-    @handle_orch_error
->>>>>>> 94a0af28
+    @handle_orch_error
     def apply_rgw(self, spec: ServiceSpec) -> str:
         return self._apply(spec)
 
@@ -2295,16 +2187,7 @@
     def apply_ha_rgw(self, spec: ServiceSpec) -> str:
         return self._apply(spec)
 
-<<<<<<< HEAD
-    @trivial_completion
-    def add_iscsi(self, spec):
-        # type: (ServiceSpec) -> List[str]
-        return self._add_daemon('iscsi', spec, self.iscsi_service.prepare_create)
-
-    @trivial_completion
-=======
-    @handle_orch_error
->>>>>>> 94a0af28
+    @handle_orch_error
     def apply_iscsi(self, spec: ServiceSpec) -> str:
         return self._apply(spec)
 
@@ -2312,15 +2195,7 @@
     def apply_rbd_mirror(self, spec: ServiceSpec) -> str:
         return self._apply(spec)
 
-<<<<<<< HEAD
-    @trivial_completion
-    def add_nfs(self, spec: ServiceSpec) -> List[str]:
-        return self._add_daemon('nfs', spec, self.nfs_service.prepare_create)
-
-    @trivial_completion
-=======
-    @handle_orch_error
->>>>>>> 94a0af28
+    @handle_orch_error
     def apply_nfs(self, spec: ServiceSpec) -> str:
         return self._apply(spec)
 
