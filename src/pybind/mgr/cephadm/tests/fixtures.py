import fnmatch
from contextlib import contextmanager

from ceph.deployment.service_spec import PlacementSpec, ServiceSpec
from ceph.utils import datetime_to_str, datetime_now
from cephadm.serve import CephadmServe

try:
    from typing import Any, Iterator, List
except ImportError:
    pass

from cephadm import CephadmOrchestrator
<<<<<<< HEAD
from orchestrator import raise_if_exception, Completion, HostSpec
=======
from orchestrator import raise_if_exception, OrchResult, HostSpec
>>>>>>> 94a0af28
from tests import mock


def get_ceph_option(_, key):
    return __file__


def _run_cephadm(ret):
    def foo(*args, **kwargs):
        return [ret], '', 0
    return foo


def match_glob(val, pat):
    ok = fnmatch.fnmatchcase(val, pat)
    if not ok:
        assert pat in val


@contextmanager
def with_cephadm_module(module_options=None, store=None):
    """
    :param module_options: Set opts as if they were set before module.__init__ is called
    :param store: Set the store before module.__init__ is called
    """
    with mock.patch("cephadm.module.CephadmOrchestrator.get_ceph_option", get_ceph_option),\
            mock.patch("cephadm.services.osd.RemoveUtil._run_mon_cmd"), \
            mock.patch("cephadm.module.CephadmOrchestrator.get_osdmap"), \
            mock.patch("cephadm.services.osd.OSDService.get_osdspec_affinity", return_value='test_spec'), \
            mock.patch("cephadm.module.CephadmOrchestrator.remote"):

        m = CephadmOrchestrator.__new__(CephadmOrchestrator)
        if module_options is not None:
            for k, v in module_options.items():
                m._ceph_set_module_option('cephadm', k, v)
        if store is None:
            store = {}
        if '_ceph_get/mon_map' not in store:
            m.mock_store_set('_ceph_get', 'mon_map', {
                'modified': datetime_to_str(datetime_now()),
                'fsid': 'foobar',
            })
        for k, v in store.items():
            m._ceph_set_store(k, v)

        m.__init__('cephadm', 0, 0)
        m._cluster_fsid = "fsid"
        yield m


def wait(m, c):
<<<<<<< HEAD
    # type: (CephadmOrchestrator, Completion) -> Any
    m.process([c])

    try:
        # if in debugger
        import pydevd  # noqa: F401
        in_debug = True
    except ImportError:
        in_debug = False

    if in_debug:
        while True:    # don't timeout
            if c.is_finished:
                raise_if_exception(c)
                return c.result
            time.sleep(0.1)
    else:
        for i in range(30):
            if i % 10 == 0:
                m.process([c])
            if c.is_finished:
                raise_if_exception(c)
                return c.result
            time.sleep(0.1)
    assert False, "timeout" + str(c._state)
=======
    # type: (CephadmOrchestrator, OrchResult) -> Any
    return raise_if_exception(c)
>>>>>>> 94a0af28


@contextmanager
def with_host(m: CephadmOrchestrator, name, refresh_hosts=True):
    # type: (CephadmOrchestrator, str) -> None
    wait(m, m.add_host(HostSpec(hostname=name)))
    if refresh_hosts:
        CephadmServe(m)._refresh_hosts_and_daemons()
    yield
    wait(m, m.remove_host(name))


def assert_rm_service(cephadm: CephadmOrchestrator, srv_name):
    mon_or_mgr = cephadm.spec_store[srv_name].spec.service_type in ('mon', 'mgr')
    if mon_or_mgr:
        assert 'Unable' in wait(cephadm, cephadm.remove_service(srv_name))
        return
    assert wait(cephadm, cephadm.remove_service(srv_name)) == f'Removed service {srv_name}'
    assert cephadm.spec_store[srv_name].deleted is not None
    CephadmServe(cephadm)._check_daemons()
    CephadmServe(cephadm)._apply_all_services()
    assert cephadm.spec_store[srv_name].deleted
    unmanaged = cephadm.spec_store[srv_name].spec.unmanaged
    CephadmServe(cephadm)._purge_deleted_services()
    if not unmanaged:  # cause then we're not deleting daemons
        assert srv_name not in cephadm.spec_store, f'{cephadm.spec_store[srv_name]!r}'


@contextmanager
def with_service(cephadm_module: CephadmOrchestrator, spec: ServiceSpec, meth=None, host: str = '') -> Iterator[List[str]]:
    if spec.placement.is_empty() and host:
        spec.placement = PlacementSpec(hosts=[host], count=1)
    if meth is not None:
        c = meth(cephadm_module, spec)
        assert wait(cephadm_module, c) == f'Scheduled {spec.service_name()} update...'
    else:
        c = cephadm_module.apply([spec])
        assert wait(cephadm_module, c) == [f'Scheduled {spec.service_name()} update...']

    specs = [d.spec for d in wait(cephadm_module, cephadm_module.describe_service())]
    assert spec in specs

    CephadmServe(cephadm_module)._apply_all_services()

    dds = wait(cephadm_module, cephadm_module.list_daemons())
    own_dds = [dd for dd in dds if dd.service_name() == spec.service_name()]
    if host:
        assert own_dds

    yield [dd.name() for dd in own_dds]

    assert_rm_service(cephadm_module, spec.service_name())


def _deploy_cephadm_binary(host):
    def foo(*args, **kwargs):
        return True
    return foo<|MERGE_RESOLUTION|>--- conflicted
+++ resolved
@@ -11,11 +11,7 @@
     pass
 
 from cephadm import CephadmOrchestrator
-<<<<<<< HEAD
-from orchestrator import raise_if_exception, Completion, HostSpec
-=======
 from orchestrator import raise_if_exception, OrchResult, HostSpec
->>>>>>> 94a0af28
 from tests import mock
 
 
@@ -67,36 +63,8 @@
 
 
 def wait(m, c):
-<<<<<<< HEAD
-    # type: (CephadmOrchestrator, Completion) -> Any
-    m.process([c])
-
-    try:
-        # if in debugger
-        import pydevd  # noqa: F401
-        in_debug = True
-    except ImportError:
-        in_debug = False
-
-    if in_debug:
-        while True:    # don't timeout
-            if c.is_finished:
-                raise_if_exception(c)
-                return c.result
-            time.sleep(0.1)
-    else:
-        for i in range(30):
-            if i % 10 == 0:
-                m.process([c])
-            if c.is_finished:
-                raise_if_exception(c)
-                return c.result
-            time.sleep(0.1)
-    assert False, "timeout" + str(c._state)
-=======
     # type: (CephadmOrchestrator, OrchResult) -> Any
     return raise_if_exception(c)
->>>>>>> 94a0af28
 
 
 @contextmanager
