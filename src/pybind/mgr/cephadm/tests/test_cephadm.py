--- conflicted
+++ resolved
@@ -106,11 +106,7 @@
             c = cephadm_module.list_daemons(refresh=True)
             assert wait(cephadm_module, c) == []
             with with_service(cephadm_module, ServiceSpec('mds', 'name', unmanaged=True)) as _, \
-<<<<<<< HEAD
-                    with_daemon(cephadm_module, ServiceSpec('mds', 'name'), CephadmOrchestrator.add_mds, 'test') as _:
-=======
                     with_daemon(cephadm_module, ServiceSpec('mds', 'name'), 'test') as _:
->>>>>>> 94a0af28
 
                 c = cephadm_module.list_daemons()
 
@@ -190,11 +186,7 @@
         cephadm_module.service_cache_timeout = 10
         with with_host(cephadm_module, 'test'):
             with with_service(cephadm_module, RGWSpec(service_id='myrgw.foobar', unmanaged=True)) as _, \
-<<<<<<< HEAD
-                    with_daemon(cephadm_module, RGWSpec(service_id='myrgw.foobar'), CephadmOrchestrator.add_rgw, 'test') as daemon_id:
-=======
                     with_daemon(cephadm_module, RGWSpec(service_id='myrgw.foobar'), 'test') as daemon_id:
->>>>>>> 94a0af28
 
                 c = cephadm_module.daemon_action('redeploy', 'rgw.' + daemon_id)
                 assert wait(cephadm_module,
@@ -219,11 +211,7 @@
         cephadm_module.service_cache_timeout = 10
         with with_host(cephadm_module, 'test'):
             with with_service(cephadm_module, RGWSpec(service_id='myrgw.foobar', unmanaged=True)) as _, \
-<<<<<<< HEAD
-                    with_daemon(cephadm_module, RGWSpec(service_id='myrgw.foobar'), CephadmOrchestrator.add_rgw, 'test') as daemon_id:
-=======
                     with_daemon(cephadm_module, RGWSpec(service_id='myrgw.foobar'), 'test') as daemon_id:
->>>>>>> 94a0af28
                 with mock.patch('ceph_module.BaseMgrModule._ceph_send_command') as _ceph_send_command:
 
                     _ceph_send_command.side_effect = Exception("myerror")
@@ -298,13 +286,6 @@
 
                 CephadmServe(cephadm_module)._check_daemons()
 
-<<<<<<< HEAD
-                _run_cephadm.assert_called_with('test', 'mon.test', 'deploy', [
-                                                '--name', 'mon.test', '--reconfig', '--config-json', '-'],
-                                                stdin='{"config": "\\n\\n[mon]\\nk=v\\n[mon.test]\\npublic network = 127.0.0.0/8\\n", '
-                                                + '"keyring": "", "files": {"config": "[mon.test]\\npublic network = 127.0.0.0/8\\n"}}',
-                                                image='')
-=======
                 _run_cephadm.assert_called_with(
                     'test', 'mon.test', 'deploy', [
                         '--name', 'mon.test',
@@ -315,7 +296,6 @@
                     stdin='{"config": "\\n\\n[mon]\\nk=v\\n[mon.test]\\npublic network = 127.0.0.0/8\\n", '
                     + '"keyring": "", "files": {"config": "[mon.test]\\npublic network = 127.0.0.0/8\\n"}}',
                     image='')
->>>>>>> 94a0af28
 
     @mock.patch("cephadm.serve.CephadmServe._run_cephadm", _run_cephadm('{}'))
     def test_daemon_check_post(self, cephadm_module: CephadmOrchestrator):
@@ -343,20 +323,12 @@
         with with_host(cephadm_module, 'test'):
             with with_service(cephadm_module, ServiceSpec(service_type='mon', unmanaged=True)):
                 ps = PlacementSpec(hosts=['test:0.0.0.0=a'], count=1)
-<<<<<<< HEAD
-                c = cephadm_module.add_mon(ServiceSpec('mon', placement=ps))
-=======
                 c = cephadm_module.add_daemon(ServiceSpec('mon', placement=ps))
->>>>>>> 94a0af28
                 assert wait(cephadm_module, c) == ["Deployed mon.a on host 'test'"]
 
                 with pytest.raises(OrchestratorError, match="Must set public_network config option or specify a CIDR network,"):
                     ps = PlacementSpec(hosts=['test'], count=1)
-<<<<<<< HEAD
-                    c = cephadm_module.add_mon(ServiceSpec('mon', placement=ps))
-=======
                     c = cephadm_module.add_daemon(ServiceSpec('mon', placement=ps))
->>>>>>> 94a0af28
                     wait(cephadm_module, c)
 
     @mock.patch("cephadm.serve.CephadmServe._run_cephadm", _run_cephadm('[]'))
@@ -726,22 +698,6 @@
     def test_rgw_update(self, cephadm_module):
         with with_host(cephadm_module, 'host1'):
             with with_host(cephadm_module, 'host2'):
-<<<<<<< HEAD
-                with with_service(cephadm_module, RGWSpec(rgw_realm='realm', rgw_zone='zone1', unmanaged=True)):
-                    ps = PlacementSpec(hosts=['host1'], count=1)
-                    c = cephadm_module.add_rgw(
-                        RGWSpec(rgw_realm='realm', rgw_zone='zone1', placement=ps))
-                    [out] = wait(cephadm_module, c)
-                    match_glob(out, "Deployed rgw.realm.zone1.host1.* on host 'host1'")
-
-                    ps = PlacementSpec(hosts=['host1', 'host2'], count=2)
-                    r = CephadmServe(cephadm_module)._apply_service(
-                        RGWSpec(rgw_realm='realm', rgw_zone='zone1', placement=ps))
-                    assert r
-
-                    assert_rm_daemon(cephadm_module, 'rgw.realm.zone1', 'host1')
-                    assert_rm_daemon(cephadm_module, 'rgw.realm.zone1', 'host2')
-=======
                 with with_service(cephadm_module, RGWSpec(service_id="foo", unmanaged=True)):
                     ps = PlacementSpec(hosts=['host1'], count=1)
                     c = cephadm_module.add_daemon(
@@ -756,7 +712,6 @@
 
                     assert_rm_daemon(cephadm_module, 'rgw.foo', 'host1')
                     assert_rm_daemon(cephadm_module, 'rgw.foo', 'host2')
->>>>>>> 94a0af28
 
     @mock.patch("cephadm.serve.CephadmServe._run_cephadm", _run_cephadm(
         json.dumps([
@@ -797,21 +752,12 @@
     )
     @mock.patch("cephadm.serve.CephadmServe._deploy_cephadm_binary", _deploy_cephadm_binary('test'))
     @mock.patch("cephadm.serve.CephadmServe._run_cephadm", _run_cephadm('{}'))
-<<<<<<< HEAD
-    @mock.patch("cephadm.services.cephadmservice.RgwService.create_realm_zonegroup_zone", lambda _, __, ___: None)
-    def test_daemon_add(self, spec: ServiceSpec, meth, cephadm_module):
-=======
     def test_daemon_add(self, spec: ServiceSpec, cephadm_module):
->>>>>>> 94a0af28
         unmanaged_spec = ServiceSpec.from_json(spec.to_json())
         unmanaged_spec.unmanaged = True
         with with_host(cephadm_module, 'test'):
             with with_service(cephadm_module, unmanaged_spec):
-<<<<<<< HEAD
-                with with_daemon(cephadm_module, spec, meth, 'test'):
-=======
                 with with_daemon(cephadm_module, spec, 'test'):
->>>>>>> 94a0af28
                     pass
 
     @mock.patch("cephadm.serve.CephadmServe._run_cephadm")
@@ -826,11 +772,7 @@
             with with_service(cephadm_module, spec):
                 _run_cephadm.side_effect = OrchestratorError('fail')
                 with pytest.raises(OrchestratorError):
-<<<<<<< HEAD
-                    wait(cephadm_module, cephadm_module.add_mgr(spec))
-=======
                     wait(cephadm_module, cephadm_module.add_daemon(spec))
->>>>>>> 94a0af28
                 cephadm_module.assert_issued_mon_command({
                     'prefix': 'auth rm',
                     'entity': 'mgr.x',
@@ -849,11 +791,7 @@
             unmanaged_spec = ServiceSpec.from_json(spec.to_json())
             unmanaged_spec.unmanaged = True
             with with_service(cephadm_module, unmanaged_spec):
-<<<<<<< HEAD
-                c = cephadm_module.add_nfs(spec)
-=======
                 c = cephadm_module.add_daemon(spec)
->>>>>>> 94a0af28
                 [out] = wait(cephadm_module, c)
                 match_glob(out, "Deployed nfs.name.* on host 'test'")
 
@@ -874,11 +812,7 @@
             unmanaged_spec.unmanaged = True
             with with_service(cephadm_module, unmanaged_spec):
 
-<<<<<<< HEAD
-                c = cephadm_module.add_iscsi(spec)
-=======
                 c = cephadm_module.add_daemon(spec)
->>>>>>> 94a0af28
                 [out] = wait(cephadm_module, c)
                 match_glob(out, "Deployed iscsi.name.* on host 'test'")
 
