import pytest

from unittest.mock import MagicMock, call, patch

from cephadm.services.cephadmservice import MonService, MgrService, MdsService, RgwService, \
<<<<<<< HEAD
    RbdMirrorService, CrashService, CephadmExporter, CephadmDaemonDeploySpec
=======
    RbdMirrorService, CrashService, CephadmDaemonDeploySpec
>>>>>>> 94a0af28
from cephadm.services.iscsi import IscsiService
from cephadm.services.nfs import NFSService
from cephadm.services.osd import OSDService
from cephadm.services.monitoring import GrafanaService, AlertmanagerService, PrometheusService, \
    NodeExporterService
from cephadm.services.exporter import CephadmExporter
from ceph.deployment.service_spec import IscsiServiceSpec

from orchestrator import OrchestratorError
from orchestrator._interface import DaemonDescription


class FakeMgr:
    def __init__(self):
        self.config = ''
        self.check_mon_command = MagicMock(side_effect=self._check_mon_command)
        self.mon_command = MagicMock(side_effect=self._check_mon_command)
        self.template = MagicMock()
        self.log = MagicMock()

    def _check_mon_command(self, cmd_dict, inbuf=None):
        prefix = cmd_dict.get('prefix')
        if prefix == 'get-cmd':
            return 0, self.config, ''
        if prefix == 'set-cmd':
            self.config = cmd_dict.get('value')
            return 0, 'value set', ''
        return -1, '', 'error'

    def get_minimal_ceph_conf(self) -> str:
        return ''


class TestCephadmService:
    def test_set_service_url_on_dashboard(self):
        # pylint: disable=protected-access
        mgr = FakeMgr()
        service_url = 'http://svc:1000'
        service = GrafanaService(mgr)
        service._set_service_url_on_dashboard('svc', 'get-cmd', 'set-cmd', service_url)
        assert mgr.config == service_url

        # set-cmd should not be called if value doesn't change
        mgr.check_mon_command.reset_mock()
        service._set_service_url_on_dashboard('svc', 'get-cmd', 'set-cmd', service_url)
        mgr.check_mon_command.assert_called_once_with({'prefix': 'get-cmd'})

    def _get_services(self, mgr):
        # services:
        osd_service = OSDService(mgr)
        nfs_service = NFSService(mgr)
        mon_service = MonService(mgr)
        mgr_service = MgrService(mgr)
        mds_service = MdsService(mgr)
        rgw_service = RgwService(mgr)
        rbd_mirror_service = RbdMirrorService(mgr)
        grafana_service = GrafanaService(mgr)
        alertmanager_service = AlertmanagerService(mgr)
        prometheus_service = PrometheusService(mgr)
        node_exporter_service = NodeExporterService(mgr)
        crash_service = CrashService(mgr)
        iscsi_service = IscsiService(mgr)
        cephadm_exporter_service = CephadmExporter(mgr)
        cephadm_services = {
            'mon': mon_service,
            'mgr': mgr_service,
            'osd': osd_service,
            'mds': mds_service,
            'rgw': rgw_service,
            'rbd-mirror': rbd_mirror_service,
            'nfs': nfs_service,
            'grafana': grafana_service,
            'alertmanager': alertmanager_service,
            'prometheus': prometheus_service,
            'node-exporter': node_exporter_service,
            'crash': crash_service,
            'iscsi': iscsi_service,
            'cephadm-exporter': cephadm_exporter_service,
        }
        return cephadm_services

<<<<<<< HEAD
    def test_iscsi_client_caps(self):
        mgr = FakeMgr()
        iscsi_service = self._get_services(mgr)['iscsi']

        iscsi_spec = IscsiServiceSpec(service_type='iscsi', service_id="a")
        iscsi_spec.daemon_type = "iscsi"
        iscsi_spec.daemon_id = "a"
        iscsi_spec.spec = MagicMock()
        iscsi_spec.spec.daemon_type = "iscsi"
        iscsi_spec.spec.ssl_cert = ''

        mgr.spec_store = MagicMock()
        mgr.spec_store.__getitem__.return_value = iscsi_spec

        iscsi_daemon_spec = CephadmDaemonDeploySpec(
            host='host', daemon_id='a', service_name=iscsi_spec.service_name())

        iscsi_service.prepare_create(iscsi_daemon_spec)

        expected_caps = ['mon',
                         'profile rbd, allow command "osd blocklist", allow command "config-key get" with "key" prefix "iscsi/"',
                         'mgr', 'allow command "service status"',
                         'osd', 'allow rwx']

        expected_call = call({'prefix': 'auth get-or-create',
                              'entity': 'client.iscsi.a',
                              'caps': expected_caps})

        assert expected_call in mgr.check_mon_command.mock_calls

=======
>>>>>>> 94a0af28
    def test_get_auth_entity(self):
        mgr = FakeMgr()
        cephadm_services = self._get_services(mgr)

        for daemon_type in ['rgw', 'rbd-mirror', 'nfs', "iscsi"]:
            assert "client.%s.id1" % (daemon_type) == \
                cephadm_services[daemon_type].get_auth_entity("id1", "host")
            assert "client.%s.id1" % (daemon_type) == \
                cephadm_services[daemon_type].get_auth_entity("id1", "")
            assert "client.%s.id1" % (daemon_type) == \
                cephadm_services[daemon_type].get_auth_entity("id1")

        assert "client.crash.host" == \
            cephadm_services["crash"].get_auth_entity("id1", "host")
        with pytest.raises(OrchestratorError):
            cephadm_services["crash"].get_auth_entity("id1", "")
            cephadm_services["crash"].get_auth_entity("id1")

        assert "mon." == cephadm_services["mon"].get_auth_entity("id1", "host")
        assert "mon." == cephadm_services["mon"].get_auth_entity("id1", "")
        assert "mon." == cephadm_services["mon"].get_auth_entity("id1")

        assert "mgr.id1" == cephadm_services["mgr"].get_auth_entity("id1", "host")
        assert "mgr.id1" == cephadm_services["mgr"].get_auth_entity("id1", "")
        assert "mgr.id1" == cephadm_services["mgr"].get_auth_entity("id1")

        for daemon_type in ["osd", "mds"]:
            assert "%s.id1" % daemon_type == \
                cephadm_services[daemon_type].get_auth_entity("id1", "host")
            assert "%s.id1" % daemon_type == \
                cephadm_services[daemon_type].get_auth_entity("id1", "")
            assert "%s.id1" % daemon_type == \
                cephadm_services[daemon_type].get_auth_entity("id1")

        # services based on CephadmService shouldn't have get_auth_entity
        with pytest.raises(AttributeError):
            for daemon_type in ['grafana', 'alertmanager', 'prometheus', 'node-exporter', 'cephadm-exporter']:
                cephadm_services[daemon_type].get_auth_entity("id1", "host")
                cephadm_services[daemon_type].get_auth_entity("id1", "")
                cephadm_services[daemon_type].get_auth_entity("id1")


class TestISCSIService:

    mgr = FakeMgr()
    iscsi_service = IscsiService(mgr)

    iscsi_spec = IscsiServiceSpec(service_type='iscsi', service_id="a")
    iscsi_spec.daemon_type = "iscsi"
    iscsi_spec.daemon_id = "a"
    iscsi_spec.spec = MagicMock()
    iscsi_spec.spec.daemon_type = "iscsi"
    iscsi_spec.spec.ssl_cert = ''
    iscsi_spec.api_user = "user"
    iscsi_spec.api_password = "password"
    iscsi_spec.api_port = 5000
    iscsi_spec.api_secure = False
    iscsi_spec.ssl_cert = "cert"
    iscsi_spec.ssl_key = "key"

    mgr.spec_store = MagicMock()
    mgr.spec_store.all_specs.get.return_value = iscsi_spec

    def test_iscsi_client_caps(self):

        iscsi_daemon_spec = CephadmDaemonDeploySpec(
            host='host', daemon_id='a', service_name=self.iscsi_spec.service_name())

        self.iscsi_service.prepare_create(iscsi_daemon_spec)

        expected_caps = ['mon',
                         'profile rbd, allow command "osd blocklist", allow command "config-key get" with "key" prefix "iscsi/"',
                         'mgr', 'allow command "service status"',
                         'osd', 'allow rwx']

        expected_call = call({'prefix': 'auth get-or-create',
                              'entity': 'client.iscsi.a',
                              'caps': expected_caps})
        expected_call2 = call({'prefix': 'auth caps',
                               'entity': 'client.iscsi.a',
                               'caps': expected_caps})

        assert expected_call in self.mgr.mon_command.mock_calls
        assert expected_call2 in self.mgr.mon_command.mock_calls

    @patch('cephadm.utils.resolve_ip')
    def test_iscsi_dashboard_config(self, mock_resolve_ip):

        self.mgr.check_mon_command = MagicMock()
        self.mgr.check_mon_command.return_value = ('', '{"gateways": {}}', '')

        # Case 1: use IPV4 address
        id1 = DaemonDescription(daemon_type='iscsi', hostname="testhost1",
                                daemon_id="a", ip='192.168.1.1')
        daemon_list = [id1]
        mock_resolve_ip.return_value = '192.168.1.1'

        self.iscsi_service.config_dashboard(daemon_list)

        dashboard_expected_call = call({'prefix': 'dashboard iscsi-gateway-add',
                                        'name': 'testhost1'},
                                       'http://user:password@192.168.1.1:5000')

        assert dashboard_expected_call in self.mgr.check_mon_command.mock_calls

        # Case 2: use IPV6 address
        self.mgr.check_mon_command.reset_mock()

        id1 = DaemonDescription(daemon_type='iscsi', hostname="testhost1",
                                daemon_id="a", ip='FEDC:BA98:7654:3210:FEDC:BA98:7654:3210')
        mock_resolve_ip.return_value = 'FEDC:BA98:7654:3210:FEDC:BA98:7654:3210'

        self.iscsi_service.config_dashboard(daemon_list)

        dashboard_expected_call = call({'prefix': 'dashboard iscsi-gateway-add',
                                        'name': 'testhost1'},
                                       'http://user:password@[FEDC:BA98:7654:3210:FEDC:BA98:7654:3210]:5000')

        assert dashboard_expected_call in self.mgr.check_mon_command.mock_calls

        # Case 3: IPV6 Address . Secure protocol
        self.mgr.check_mon_command.reset_mock()

        self.iscsi_spec.api_secure = True

        self.iscsi_service.config_dashboard(daemon_list)

        dashboard_expected_call = call({'prefix': 'dashboard iscsi-gateway-add',
                                        'name': 'testhost1'},
                                       'https://user:password@[FEDC:BA98:7654:3210:FEDC:BA98:7654:3210]:5000')

        assert dashboard_expected_call in self.mgr.check_mon_command.mock_calls<|MERGE_RESOLUTION|>--- conflicted
+++ resolved
@@ -3,11 +3,7 @@
 from unittest.mock import MagicMock, call, patch
 
 from cephadm.services.cephadmservice import MonService, MgrService, MdsService, RgwService, \
-<<<<<<< HEAD
-    RbdMirrorService, CrashService, CephadmExporter, CephadmDaemonDeploySpec
-=======
     RbdMirrorService, CrashService, CephadmDaemonDeploySpec
->>>>>>> 94a0af28
 from cephadm.services.iscsi import IscsiService
 from cephadm.services.nfs import NFSService
 from cephadm.services.osd import OSDService
@@ -89,39 +85,6 @@
         }
         return cephadm_services
 
-<<<<<<< HEAD
-    def test_iscsi_client_caps(self):
-        mgr = FakeMgr()
-        iscsi_service = self._get_services(mgr)['iscsi']
-
-        iscsi_spec = IscsiServiceSpec(service_type='iscsi', service_id="a")
-        iscsi_spec.daemon_type = "iscsi"
-        iscsi_spec.daemon_id = "a"
-        iscsi_spec.spec = MagicMock()
-        iscsi_spec.spec.daemon_type = "iscsi"
-        iscsi_spec.spec.ssl_cert = ''
-
-        mgr.spec_store = MagicMock()
-        mgr.spec_store.__getitem__.return_value = iscsi_spec
-
-        iscsi_daemon_spec = CephadmDaemonDeploySpec(
-            host='host', daemon_id='a', service_name=iscsi_spec.service_name())
-
-        iscsi_service.prepare_create(iscsi_daemon_spec)
-
-        expected_caps = ['mon',
-                         'profile rbd, allow command "osd blocklist", allow command "config-key get" with "key" prefix "iscsi/"',
-                         'mgr', 'allow command "service status"',
-                         'osd', 'allow rwx']
-
-        expected_call = call({'prefix': 'auth get-or-create',
-                              'entity': 'client.iscsi.a',
-                              'caps': expected_caps})
-
-        assert expected_call in mgr.check_mon_command.mock_calls
-
-=======
->>>>>>> 94a0af28
     def test_get_auth_entity(self):
         mgr = FakeMgr()
         cephadm_services = self._get_services(mgr)
