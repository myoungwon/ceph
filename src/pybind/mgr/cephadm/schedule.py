--- conflicted
+++ resolved
@@ -3,11 +3,7 @@
 from typing import List, Optional, Callable, TypeVar, Tuple, NamedTuple, Dict
 
 import orchestrator
-<<<<<<< HEAD
-from ceph.deployment.service_spec import HostPlacementSpec, ServiceSpec
-=======
 from ceph.deployment.service_spec import ServiceSpec
->>>>>>> 94a0af28
 from orchestrator._interface import DaemonDescription
 from orchestrator import OrchestratorValidationError
 
@@ -189,121 +185,6 @@
         # If we don't have <count> the list of candidates is definitive.
         if count is None:
             logger.debug('Provided hosts: %s' % candidates)
-<<<<<<< HEAD
-            # if asked to place even number of mons, deploy 1 less
-            if self.spec.service_type == 'mon' and (len(candidates) % 2) == 0:
-                count = len(candidates) - 1
-                logger.info("Deploying %s monitor(s) instead of %s so monitors may achieve consensus" % (
-                    count, len(candidates)))
-                return candidates[0:count]
-
-            # do not deploy ha-rgw on hosts that don't support virtual ips
-            if self.spec.service_type == 'ha-rgw' and self.filter_new_host:
-                old = candidates
-                candidates = [h for h in candidates if self.filter_new_host(h.hostname)]
-                for h in list(set(old) - set(candidates)):
-                    logger.info(
-                        f"Filtered out host {h.hostname} for ha-rgw. Could not verify host allowed virtual ips")
-                logger.info('filtered %s down to %s' % (old, candidates))
-            return candidates
-
-        # if asked to place even number of mons, deploy 1 less
-        if self.spec.service_type == 'mon':
-            # if count >= number of candidates then number of candidates
-            # is determining factor in how many mons will be placed
-            if count >= len(candidates):
-                if (len(candidates) % 2) == 0:
-                    logger.info("Deploying %s monitor(s) instead of %s so monitors may achieve consensus" % (
-                        len(candidates) - 1, len(candidates)))
-                    count = len(candidates) - 1
-            # if count < number of candidates then count is determining
-            # factor in how many mons will get placed
-            else:
-                if (count % 2) == 0:
-                    logger.info(
-                        "Deploying %s monitor(s) instead of %s so monitors may achieve consensus" % (count - 1, count))
-                    count = count - 1
-
-        # prefer hosts that already have services.
-        # this avoids re-assigning to _new_ hosts
-        # and constant re-distribution of hosts when new nodes are
-        # added to the cluster
-        hosts_with_daemons = self.hosts_with_daemons(candidates)
-
-        # The amount of hosts that need to be selected in order to fulfill count.
-        need = count - len(hosts_with_daemons)
-
-        # hostspecs that are do not have daemons on them but are still candidates.
-        others = difference_hostspecs(candidates, hosts_with_daemons)
-
-        # we don't need any additional hosts
-        if need < 0:
-            final_candidates = self.prefer_hosts_with_active_daemons(hosts_with_daemons, count)
-        else:
-            # exclusive to daemons from 'mon' and 'ha-rgw' services.
-            # Filter out hosts that don't have a public network assigned
-            # or don't allow virtual ips respectively
-            if self.filter_new_host:
-                old = others
-                others = [h for h in others if self.filter_new_host(h.hostname)]
-                for h in list(set(old) - set(others)):
-                    if self.spec.service_type == 'ha-rgw':
-                        logger.info(
-                            f"Filtered out host {h.hostname} for ha-rgw. Could not verify host allowed virtual ips")
-                logger.debug('filtered %s down to %s' % (old, others))
-
-            # ask the scheduler to return a set of hosts with a up to the value of <count>
-            others = self.scheduler.place(others, need)
-            logger.debug('Combine hosts with existing daemons %s + new hosts %s' % (
-                hosts_with_daemons, others))
-            # if a host already has the anticipated daemon, merge it with the candidates
-            # to get a list of HostPlacementSpec that can be deployed on.
-            final_candidates = list(merge_hostspecs(hosts_with_daemons, others))
-
-        return final_candidates
-
-    def get_hosts_with_active_daemon(self, hosts: List[HostPlacementSpec]) -> List[HostPlacementSpec]:
-        active_hosts: List['HostPlacementSpec'] = []
-        for daemon in self.daemons:
-            if daemon.is_active:
-                for h in hosts:
-                    if h.hostname == daemon.hostname:
-                        active_hosts.append(h)
-        # remove duplicates before returning
-        return list(dict.fromkeys(active_hosts))
-
-    def prefer_hosts_with_active_daemons(self, hosts: List[HostPlacementSpec], count: int) -> List[HostPlacementSpec]:
-        # try to prefer host with active daemon if possible
-        active_hosts = self.get_hosts_with_active_daemon(hosts)
-        if len(active_hosts) != 0 and count > 0:
-            for host in active_hosts:
-                hosts.remove(host)
-            if len(active_hosts) >= count:
-                return self.scheduler.place(active_hosts, count)
-            else:
-                return list(merge_hostspecs(self.scheduler.place(active_hosts, count),
-                                            self.scheduler.place(hosts, count - len(active_hosts))))
-        # ask the scheduler to return a set of hosts with a up to the value of <count>
-        return self.scheduler.place(hosts, count)
-
-    def add_daemon_hosts(self, host_pool: List[HostPlacementSpec]) -> Set[HostPlacementSpec]:
-        hosts_with_daemons = {d.hostname for d in self.daemons}
-        _add_daemon_hosts = set()
-        for host in host_pool:
-            if host.hostname not in hosts_with_daemons:
-                _add_daemon_hosts.add(host)
-        return _add_daemon_hosts
-
-    def remove_daemon_hosts(self, host_pool: List[HostPlacementSpec]) -> Set[DaemonDescription]:
-        target_hosts = [h.hostname for h in host_pool]
-        _remove_daemon_hosts = set()
-        for d in self.daemons:
-            if d.hostname not in target_hosts:
-                _remove_daemon_hosts.add(d)
-        return _remove_daemon_hosts
-
-    def get_candidates(self) -> List[HostPlacementSpec]:
-=======
             return candidates, others, to_remove
 
         # The number of new slots that need to be selected in order to fulfill count
@@ -329,7 +210,6 @@
         return None
 
     def get_candidates(self) -> List[DaemonPlacement]:
->>>>>>> 94a0af28
         if self.spec.placement.hosts:
             ls = [
                 DaemonPlacement(hostname=h.hostname, network=h.network, name=h.name,
@@ -385,33 +265,4 @@
         seed = hash(self.spec.service_name())
         random.Random(seed).shuffle(ls)
 
-<<<<<<< HEAD
-def merge_hostspecs(lh: List[HostPlacementSpec], rh: List[HostPlacementSpec]) -> Iterable[HostPlacementSpec]:
-    """
-    Merge two lists of HostPlacementSpec by hostname. always returns `lh` first.
-
-    >>> list(merge_hostspecs([HostPlacementSpec(hostname='h', name='x', network='')],
-    ...                      [HostPlacementSpec(hostname='h', name='y', network='')]))
-    [HostPlacementSpec(hostname='h', network='', name='x')]
-
-    """
-    lh_names = {h.hostname for h in lh}
-    yield from lh
-    yield from (h for h in rh if h.hostname not in lh_names)
-
-
-def difference_hostspecs(lh: List[HostPlacementSpec], rh: List[HostPlacementSpec]) -> List[HostPlacementSpec]:
-    """
-    returns lh "minus" rh by hostname.
-
-    >>> list(difference_hostspecs([HostPlacementSpec(hostname='h1', name='x', network=''),
-    ...                           HostPlacementSpec(hostname='h2', name='y', network='')],
-    ...                           [HostPlacementSpec(hostname='h2', name='', network='')]))
-    [HostPlacementSpec(hostname='h1', network='', name='x')]
-
-    """
-    rh_names = {h.hostname for h in rh}
-    return [h for h in lh if h.hostname not in rh_names]
-=======
-        return ls
->>>>>>> 94a0af28
+        return ls