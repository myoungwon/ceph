basePath: /
components:
  securitySchemes:
    jwt:
      bearerFormat: JWT
      scheme: bearer
      type: http
host: example.com
info:
  description: This is the official Ceph REST API
  title: Ceph REST API
  version: v1
openapi: 3.0.0
paths:
  /api/auth:
    post:
      parameters: []
      requestBody:
        content:
          application/json:
            schema:
              properties:
                password:
                  type: string
                username:
                  type: string
              required:
              - username
              - password
              type: object
      responses:
        '201':
          content:
            application/vnd.ceph.api.v1.0+json:
              type: object
          description: Resource created.
        '202':
          content:
            application/vnd.ceph.api.v1.0+json:
              type: object
          description: Operation is still executing. Please check the task queue.
        '400':
          description: Operation exception. Please check the response body for details.
        '401':
          description: Unauthenticated access. Please login first.
        '403':
          description: Unauthorized access. Please check your permissions.
        '500':
          description: Unexpected error. Please check the response body for the stack
            trace.
      tags:
      - Auth
  /api/auth/check:
    post:
      parameters:
      - description: Authentication Token
        in: query
        name: token
        required: true
        schema:
          type: string
      requestBody:
        content:
          application/json:
            schema:
              properties:
                token:
                  description: Authentication Token
                  type: string
              required:
              - token
              type: object
      responses:
        '201':
          content:
            application/vnd.ceph.api.v1.0+json:
              schema:
                properties:
                  permissions:
                    description: List of permissions acquired
                    properties:
                      cephfs:
                        description: ''
                        items:
                          type: string
                        type: array
                    required:
                    - cephfs
                    type: object
                  pwdUpdateRequired:
                    description: Is password update required?
                    type: boolean
                  sso:
                    description: Uses single sign on?
                    type: boolean
                  username:
                    description: Username
                    type: string
                required:
                - username
                - permissions
                - sso
                - pwdUpdateRequired
                type: object
          description: Resource created.
        '202':
          content:
            application/vnd.ceph.api.v1.0+json:
              type: object
          description: Operation is still executing. Please check the task queue.
        '400':
          description: Operation exception. Please check the response body for details.
        '401':
          description: Unauthenticated access. Please login first.
        '403':
          description: Unauthorized access. Please check your permissions.
        '500':
          description: Unexpected error. Please check the response body for the stack
            trace.
      summary: Check token Authentication
      tags:
      - Auth
  /api/auth/logout:
    post:
      parameters: []
      responses:
        '201':
          content:
            application/vnd.ceph.api.v1.0+json:
              type: object
          description: Resource created.
        '202':
          content:
            application/vnd.ceph.api.v1.0+json:
              type: object
          description: Operation is still executing. Please check the task queue.
        '400':
          description: Operation exception. Please check the response body for details.
        '401':
          description: Unauthenticated access. Please login first.
        '403':
          description: Unauthorized access. Please check your permissions.
        '500':
          description: Unexpected error. Please check the response body for the stack
            trace.
      tags:
      - Auth
  /api/block/image:
    get:
      parameters:
      - allowEmptyValue: true
        description: Pool Name
        in: query
        name: pool_name
        schema:
          type: string
      responses:
        '200':
          content:
            application/vnd.ceph.api.v1.0+json:
              schema:
                items:
                  properties:
                    pool_name:
                      description: pool name
                      type: string
                    status:
                      description: Status of the image
                      type: integer
                    value:
                      description: ''
                      items:
                        type: string
                      type: array
                  type: object
                required:
                - status
                - value
                - pool_name
                type: array
          description: OK
        '400':
          description: Operation exception. Please check the response body for details.
        '401':
          description: Unauthenticated access. Please login first.
        '403':
          description: Unauthorized access. Please check your permissions.
        '500':
          description: Unexpected error. Please check the response body for the stack
            trace.
      security:
      - jwt: []
      summary: Display Rbd Images
      tags:
      - Rbd
    post:
      parameters: []
      requestBody:
        content:
          application/json:
            schema:
              properties:
                configuration:
                  type: string
                data_pool:
                  type: string
                features:
                  type: string
                name:
                  type: string
                namespace:
                  type: string
                obj_size:
                  type: integer
                pool_name:
                  type: string
                size:
                  type: integer
                stripe_count:
                  type: integer
                stripe_unit:
                  type: string
              required:
              - name
              - pool_name
              - size
              type: object
      responses:
        '201':
          content:
            application/vnd.ceph.api.v1.0+json:
              type: object
          description: Resource created.
        '202':
          content:
            application/vnd.ceph.api.v1.0+json:
              type: object
          description: Operation is still executing. Please check the task queue.
        '400':
          description: Operation exception. Please check the response body for details.
        '401':
          description: Unauthenticated access. Please login first.
        '403':
          description: Unauthorized access. Please check your permissions.
        '500':
          description: Unexpected error. Please check the response body for the stack
            trace.
      security:
      - jwt: []
      tags:
      - Rbd
  /api/block/image/clone_format_version:
    get:
      description: "Return the RBD clone format version.\n        "
      parameters: []
      responses:
        '200':
          content:
            application/vnd.ceph.api.v1.0+json:
              type: object
          description: OK
        '400':
          description: Operation exception. Please check the response body for details.
        '401':
          description: Unauthenticated access. Please login first.
        '403':
          description: Unauthorized access. Please check your permissions.
        '500':
          description: Unexpected error. Please check the response body for the stack
            trace.
      security:
      - jwt: []
      tags:
      - Rbd
  /api/block/image/default_features:
    get:
      parameters: []
      responses:
        '200':
          content:
            application/vnd.ceph.api.v1.0+json:
              type: object
          description: OK
        '400':
          description: Operation exception. Please check the response body for details.
        '401':
          description: Unauthenticated access. Please login first.
        '403':
          description: Unauthorized access. Please check your permissions.
        '500':
          description: Unexpected error. Please check the response body for the stack
            trace.
      security:
      - jwt: []
      tags:
      - Rbd
  /api/block/image/trash:
    get:
      description: List all entries from trash.
      parameters:
      - allowEmptyValue: true
        description: Name of the pool
        in: query
        name: pool_name
        schema:
          type: string
      responses:
        '200':
          content:
            application/vnd.ceph.api.v1.0+json:
              schema:
                items:
                  properties:
                    pool_name:
                      description: pool name
                      type: string
                    status:
                      description: ''
                      type: integer
                    value:
                      description: ''
                      items:
                        type: string
                      type: array
                  type: object
                required:
                - status
                - value
                - pool_name
                type: array
          description: OK
        '400':
          description: Operation exception. Please check the response body for details.
        '401':
          description: Unauthenticated access. Please login first.
        '403':
          description: Unauthorized access. Please check your permissions.
        '500':
          description: Unexpected error. Please check the response body for the stack
            trace.
      security:
      - jwt: []
      summary: Get RBD Trash Details by pool name
      tags:
      - RbdTrash
  /api/block/image/trash/purge:
    post:
      description: Remove all expired images from trash.
      parameters:
      - allowEmptyValue: true
        in: query
        name: pool_name
        schema:
          type: string
      requestBody:
        content:
          application/json:
            schema:
              properties:
                pool_name:
                  type: string
              type: object
      responses:
        '201':
          content:
            application/vnd.ceph.api.v1.0+json:
              type: object
          description: Resource created.
        '202':
          content:
            application/vnd.ceph.api.v1.0+json:
              type: object
          description: Operation is still executing. Please check the task queue.
        '400':
          description: Operation exception. Please check the response body for details.
        '401':
          description: Unauthenticated access. Please login first.
        '403':
          description: Unauthorized access. Please check your permissions.
        '500':
          description: Unexpected error. Please check the response body for the stack
            trace.
      security:
      - jwt: []
      tags:
      - RbdTrash
  /api/block/image/trash/{image_id_spec}:
    delete:
      description: "Delete an image from trash.\n        If image deferment time has\
        \ not expired you can not removed it unless use force.\n        But an actively\
        \ in-use by clones or has snapshots can not be removed.\n        "
      parameters:
      - in: path
        name: image_id_spec
        required: true
        schema:
          type: string
      - default: false
        in: query
        name: force
        schema:
          type: boolean
      responses:
        '202':
          content:
            application/vnd.ceph.api.v1.0+json:
              type: object
          description: Operation is still executing. Please check the task queue.
        '204':
          content:
            application/vnd.ceph.api.v1.0+json:
              type: object
          description: Resource deleted.
        '400':
          description: Operation exception. Please check the response body for details.
        '401':
          description: Unauthenticated access. Please login first.
        '403':
          description: Unauthorized access. Please check your permissions.
        '500':
          description: Unexpected error. Please check the response body for the stack
            trace.
      security:
      - jwt: []
      tags:
      - RbdTrash
  /api/block/image/trash/{image_id_spec}/restore:
    post:
      description: Restore an image from trash.
      parameters:
      - in: path
        name: image_id_spec
        required: true
        schema:
          type: string
      requestBody:
        content:
          application/json:
            schema:
              properties:
                new_image_name:
                  type: string
              required:
              - new_image_name
              type: object
      responses:
        '201':
          content:
            application/vnd.ceph.api.v1.0+json:
              type: object
          description: Resource created.
        '202':
          content:
            application/vnd.ceph.api.v1.0+json:
              type: object
          description: Operation is still executing. Please check the task queue.
        '400':
          description: Operation exception. Please check the response body for details.
        '401':
          description: Unauthenticated access. Please login first.
        '403':
          description: Unauthorized access. Please check your permissions.
        '500':
          description: Unexpected error. Please check the response body for the stack
            trace.
      security:
      - jwt: []
      tags:
      - RbdTrash
  /api/block/image/{image_spec}:
    delete:
      parameters:
      - in: path
        name: image_spec
        required: true
        schema:
          type: string
      responses:
        '202':
          content:
            application/vnd.ceph.api.v1.0+json:
              type: object
          description: Operation is still executing. Please check the task queue.
        '204':
          content:
            application/vnd.ceph.api.v1.0+json:
              type: object
          description: Resource deleted.
        '400':
          description: Operation exception. Please check the response body for details.
        '401':
          description: Unauthenticated access. Please login first.
        '403':
          description: Unauthorized access. Please check your permissions.
        '500':
          description: Unexpected error. Please check the response body for the stack
            trace.
      security:
      - jwt: []
      tags:
      - Rbd
    get:
      parameters:
      - in: path
        name: image_spec
        required: true
        schema:
          type: string
      responses:
        '200':
          content:
            application/vnd.ceph.api.v1.0+json:
              type: object
          description: OK
        '400':
          description: Operation exception. Please check the response body for details.
        '401':
          description: Unauthenticated access. Please login first.
        '403':
          description: Unauthorized access. Please check your permissions.
        '500':
          description: Unexpected error. Please check the response body for the stack
            trace.
      security:
      - jwt: []
      tags:
      - Rbd
    put:
      parameters:
      - in: path
        name: image_spec
        required: true
        schema:
          type: string
      requestBody:
        content:
          application/json:
            schema:
              properties:
                configuration:
                  type: string
                features:
                  type: string
                name:
                  type: string
                size:
                  type: integer
              type: object
      responses:
        '200':
          content:
            application/vnd.ceph.api.v1.0+json:
              type: object
          description: Resource updated.
        '202':
          content:
            application/vnd.ceph.api.v1.0+json:
              type: object
          description: Operation is still executing. Please check the task queue.
        '400':
          description: Operation exception. Please check the response body for details.
        '401':
          description: Unauthenticated access. Please login first.
        '403':
          description: Unauthorized access. Please check your permissions.
        '500':
          description: Unexpected error. Please check the response body for the stack
            trace.
      security:
      - jwt: []
      tags:
      - Rbd
  /api/block/image/{image_spec}/copy:
    post:
      parameters:
      - in: path
        name: image_spec
        required: true
        schema:
          type: string
      requestBody:
        content:
          application/json:
            schema:
              properties:
                configuration:
                  type: string
                data_pool:
                  type: string
                dest_image_name:
                  type: string
                dest_namespace:
                  type: string
                dest_pool_name:
                  type: string
                features:
                  type: string
                obj_size:
                  type: integer
                snapshot_name:
                  type: string
                stripe_count:
                  type: integer
                stripe_unit:
                  type: string
              required:
              - dest_pool_name
              - dest_namespace
              - dest_image_name
              type: object
      responses:
        '201':
          content:
            application/vnd.ceph.api.v1.0+json:
              type: object
          description: Resource created.
        '202':
          content:
            application/vnd.ceph.api.v1.0+json:
              type: object
          description: Operation is still executing. Please check the task queue.
        '400':
          description: Operation exception. Please check the response body for details.
        '401':
          description: Unauthenticated access. Please login first.
        '403':
          description: Unauthorized access. Please check your permissions.
        '500':
          description: Unexpected error. Please check the response body for the stack
            trace.
      security:
      - jwt: []
      tags:
      - Rbd
  /api/block/image/{image_spec}/flatten:
    post:
      parameters:
      - in: path
        name: image_spec
        required: true
        schema:
          type: string
      responses:
        '201':
          content:
            application/vnd.ceph.api.v1.0+json:
              type: object
          description: Resource created.
        '202':
          content:
            application/vnd.ceph.api.v1.0+json:
              type: object
          description: Operation is still executing. Please check the task queue.
        '400':
          description: Operation exception. Please check the response body for details.
        '401':
          description: Unauthenticated access. Please login first.
        '403':
          description: Unauthorized access. Please check your permissions.
        '500':
          description: Unexpected error. Please check the response body for the stack
            trace.
      security:
      - jwt: []
      tags:
      - Rbd
  /api/block/image/{image_spec}/move_trash:
    post:
      description: "Move an image to the trash.\n        Images, even ones actively\
        \ in-use by clones,\n        can be moved to the trash and deleted at a later\
        \ time.\n        "
      parameters:
      - in: path
        name: image_spec
        required: true
        schema:
          type: string
      requestBody:
        content:
          application/json:
            schema:
              properties:
                delay:
                  default: 0
                  type: integer
              type: object
      responses:
        '201':
          content:
            application/vnd.ceph.api.v1.0+json:
              type: object
          description: Resource created.
        '202':
          content:
            application/vnd.ceph.api.v1.0+json:
              type: object
          description: Operation is still executing. Please check the task queue.
        '400':
          description: Operation exception. Please check the response body for details.
        '401':
          description: Unauthenticated access. Please login first.
        '403':
          description: Unauthorized access. Please check your permissions.
        '500':
          description: Unexpected error. Please check the response body for the stack
            trace.
      security:
      - jwt: []
      tags:
      - Rbd
  /api/block/image/{image_spec}/snap:
    post:
      parameters:
      - in: path
        name: image_spec
        required: true
        schema:
          type: string
      requestBody:
        content:
          application/json:
            schema:
              properties:
                snapshot_name:
                  type: string
              required:
              - snapshot_name
              type: object
      responses:
        '201':
          content:
            application/vnd.ceph.api.v1.0+json:
              type: object
          description: Resource created.
        '202':
          content:
            application/vnd.ceph.api.v1.0+json:
              type: object
          description: Operation is still executing. Please check the task queue.
        '400':
          description: Operation exception. Please check the response body for details.
        '401':
          description: Unauthenticated access. Please login first.
        '403':
          description: Unauthorized access. Please check your permissions.
        '500':
          description: Unexpected error. Please check the response body for the stack
            trace.
      security:
      - jwt: []
      tags:
      - RbdSnapshot
  /api/block/image/{image_spec}/snap/{snapshot_name}:
    delete:
      parameters:
      - in: path
        name: image_spec
        required: true
        schema:
          type: string
      - in: path
        name: snapshot_name
        required: true
        schema:
          type: string
      responses:
        '202':
          content:
            application/vnd.ceph.api.v1.0+json:
              type: object
          description: Operation is still executing. Please check the task queue.
        '204':
          content:
            application/vnd.ceph.api.v1.0+json:
              type: object
          description: Resource deleted.
        '400':
          description: Operation exception. Please check the response body for details.
        '401':
          description: Unauthenticated access. Please login first.
        '403':
          description: Unauthorized access. Please check your permissions.
        '500':
          description: Unexpected error. Please check the response body for the stack
            trace.
      security:
      - jwt: []
      tags:
      - RbdSnapshot
    put:
      parameters:
      - in: path
        name: image_spec
        required: true
        schema:
          type: string
      - in: path
        name: snapshot_name
        required: true
        schema:
          type: string
      requestBody:
        content:
          application/json:
            schema:
              properties:
                is_protected:
                  type: boolean
                new_snap_name:
                  type: string
              type: object
      responses:
        '200':
          content:
            application/vnd.ceph.api.v1.0+json:
              type: object
          description: Resource updated.
        '202':
          content:
            application/vnd.ceph.api.v1.0+json:
              type: object
          description: Operation is still executing. Please check the task queue.
        '400':
          description: Operation exception. Please check the response body for details.
        '401':
          description: Unauthenticated access. Please login first.
        '403':
          description: Unauthorized access. Please check your permissions.
        '500':
          description: Unexpected error. Please check the response body for the stack
            trace.
      security:
      - jwt: []
      tags:
      - RbdSnapshot
  /api/block/image/{image_spec}/snap/{snapshot_name}/clone:
    post:
      description: "\n        Clones a snapshot to an image\n        "
      parameters:
      - in: path
        name: image_spec
        required: true
        schema:
          type: string
      - in: path
        name: snapshot_name
        required: true
        schema:
          type: string
      requestBody:
        content:
          application/json:
            schema:
              properties:
                child_image_name:
                  type: string
                child_namespace:
                  type: string
                child_pool_name:
                  type: string
                configuration:
                  type: string
                data_pool:
                  type: string
                features:
                  type: string
                obj_size:
                  type: integer
                stripe_count:
                  type: integer
                stripe_unit:
                  type: string
              required:
              - child_pool_name
              - child_image_name
              type: object
      responses:
        '201':
          content:
            application/vnd.ceph.api.v1.0+json:
              type: object
          description: Resource created.
        '202':
          content:
            application/vnd.ceph.api.v1.0+json:
              type: object
          description: Operation is still executing. Please check the task queue.
        '400':
          description: Operation exception. Please check the response body for details.
        '401':
          description: Unauthenticated access. Please login first.
        '403':
          description: Unauthorized access. Please check your permissions.
        '500':
          description: Unexpected error. Please check the response body for the stack
            trace.
      security:
      - jwt: []
      tags:
      - RbdSnapshot
  /api/block/image/{image_spec}/snap/{snapshot_name}/rollback:
    post:
      parameters:
      - in: path
        name: image_spec
        required: true
        schema:
          type: string
      - in: path
        name: snapshot_name
        required: true
        schema:
          type: string
      responses:
        '201':
          content:
            application/vnd.ceph.api.v1.0+json:
              type: object
          description: Resource created.
        '202':
          content:
            application/vnd.ceph.api.v1.0+json:
              type: object
          description: Operation is still executing. Please check the task queue.
        '400':
          description: Operation exception. Please check the response body for details.
        '401':
          description: Unauthenticated access. Please login first.
        '403':
          description: Unauthorized access. Please check your permissions.
        '500':
          description: Unexpected error. Please check the response body for the stack
            trace.
      security:
      - jwt: []
      tags:
      - RbdSnapshot
  /api/block/mirroring/pool/{pool_name}:
    get:
      parameters:
      - description: Pool Name
        in: path
        name: pool_name
        required: true
        schema:
          type: string
      responses:
        '200':
          content:
            application/vnd.ceph.api.v1.0+json:
              schema:
                properties:
                  mirror_mode:
                    description: Mirror Mode
                    type: string
                required:
                - mirror_mode
                type: object
          description: OK
        '400':
          description: Operation exception. Please check the response body for details.
        '401':
          description: Unauthenticated access. Please login first.
        '403':
          description: Unauthorized access. Please check your permissions.
        '500':
          description: Unexpected error. Please check the response body for the stack
            trace.
      security:
      - jwt: []
      summary: Display Rbd Mirroring Summary
      tags:
      - RbdMirroringPoolMode
    put:
      parameters:
      - in: path
        name: pool_name
        required: true
        schema:
          type: string
      requestBody:
        content:
          application/json:
            schema:
              properties:
                mirror_mode:
                  type: string
              type: object
      responses:
        '200':
          content:
            application/vnd.ceph.api.v1.0+json:
              type: object
          description: Resource updated.
        '202':
          content:
            application/vnd.ceph.api.v1.0+json:
              type: object
          description: Operation is still executing. Please check the task queue.
        '400':
          description: Operation exception. Please check the response body for details.
        '401':
          description: Unauthenticated access. Please login first.
        '403':
          description: Unauthorized access. Please check your permissions.
        '500':
          description: Unexpected error. Please check the response body for the stack
            trace.
      security:
      - jwt: []
      tags:
      - RbdMirroringPoolMode
  /api/block/mirroring/pool/{pool_name}/bootstrap/peer:
    post:
      parameters:
      - in: path
        name: pool_name
        required: true
        schema:
          type: string
      requestBody:
        content:
          application/json:
            schema:
              properties:
                direction:
                  type: string
                token:
                  type: string
              required:
              - direction
              - token
              type: object
      responses:
        '201':
          content:
            application/vnd.ceph.api.v1.0+json:
              type: object
          description: Resource created.
        '202':
          content:
            application/vnd.ceph.api.v1.0+json:
              type: object
          description: Operation is still executing. Please check the task queue.
        '400':
          description: Operation exception. Please check the response body for details.
        '401':
          description: Unauthenticated access. Please login first.
        '403':
          description: Unauthorized access. Please check your permissions.
        '500':
          description: Unexpected error. Please check the response body for the stack
            trace.
      security:
      - jwt: []
      tags:
      - RbdMirroringPoolBootstrap
  /api/block/mirroring/pool/{pool_name}/bootstrap/token:
    post:
      parameters:
      - in: path
        name: pool_name
        required: true
        schema:
          type: string
      responses:
        '201':
          content:
            application/vnd.ceph.api.v1.0+json:
              type: object
          description: Resource created.
        '202':
          content:
            application/vnd.ceph.api.v1.0+json:
              type: object
          description: Operation is still executing. Please check the task queue.
        '400':
          description: Operation exception. Please check the response body for details.
        '401':
          description: Unauthenticated access. Please login first.
        '403':
          description: Unauthorized access. Please check your permissions.
        '500':
          description: Unexpected error. Please check the response body for the stack
            trace.
      security:
      - jwt: []
      tags:
      - RbdMirroringPoolBootstrap
  /api/block/mirroring/pool/{pool_name}/peer:
    get:
      parameters:
      - in: path
        name: pool_name
        required: true
        schema:
          type: string
      responses:
        '200':
          content:
            application/vnd.ceph.api.v1.0+json:
              type: object
          description: OK
        '400':
          description: Operation exception. Please check the response body for details.
        '401':
          description: Unauthenticated access. Please login first.
        '403':
          description: Unauthorized access. Please check your permissions.
        '500':
          description: Unexpected error. Please check the response body for the stack
            trace.
      security:
      - jwt: []
      tags:
      - RbdMirroringPoolPeer
    post:
      parameters:
      - in: path
        name: pool_name
        required: true
        schema:
          type: string
      requestBody:
        content:
          application/json:
            schema:
              properties:
                client_id:
                  type: string
                cluster_name:
                  type: string
                key:
                  type: string
                mon_host:
                  type: string
              required:
              - cluster_name
              - client_id
              type: object
      responses:
        '201':
          content:
            application/vnd.ceph.api.v1.0+json:
              type: object
          description: Resource created.
        '202':
          content:
            application/vnd.ceph.api.v1.0+json:
              type: object
          description: Operation is still executing. Please check the task queue.
        '400':
          description: Operation exception. Please check the response body for details.
        '401':
          description: Unauthenticated access. Please login first.
        '403':
          description: Unauthorized access. Please check your permissions.
        '500':
          description: Unexpected error. Please check the response body for the stack
            trace.
      security:
      - jwt: []
      tags:
      - RbdMirroringPoolPeer
  /api/block/mirroring/pool/{pool_name}/peer/{peer_uuid}:
    delete:
      parameters:
      - in: path
        name: pool_name
        required: true
        schema:
          type: string
      - in: path
        name: peer_uuid
        required: true
        schema:
          type: string
      responses:
        '202':
          content:
            application/vnd.ceph.api.v1.0+json:
              type: object
          description: Operation is still executing. Please check the task queue.
        '204':
          content:
            application/vnd.ceph.api.v1.0+json:
              type: object
          description: Resource deleted.
        '400':
          description: Operation exception. Please check the response body for details.
        '401':
          description: Unauthenticated access. Please login first.
        '403':
          description: Unauthorized access. Please check your permissions.
        '500':
          description: Unexpected error. Please check the response body for the stack
            trace.
      security:
      - jwt: []
      tags:
      - RbdMirroringPoolPeer
    get:
      parameters:
      - in: path
        name: pool_name
        required: true
        schema:
          type: string
      - in: path
        name: peer_uuid
        required: true
        schema:
          type: string
      responses:
        '200':
          content:
            application/vnd.ceph.api.v1.0+json:
              type: object
          description: OK
        '400':
          description: Operation exception. Please check the response body for details.
        '401':
          description: Unauthenticated access. Please login first.
        '403':
          description: Unauthorized access. Please check your permissions.
        '500':
          description: Unexpected error. Please check the response body for the stack
            trace.
      security:
      - jwt: []
      tags:
      - RbdMirroringPoolPeer
    put:
      parameters:
      - in: path
        name: pool_name
        required: true
        schema:
          type: string
      - in: path
        name: peer_uuid
        required: true
        schema:
          type: string
      requestBody:
        content:
          application/json:
            schema:
              properties:
                client_id:
                  type: string
                cluster_name:
                  type: string
                key:
                  type: string
                mon_host:
                  type: string
              type: object
      responses:
        '200':
          content:
            application/vnd.ceph.api.v1.0+json:
              type: object
          description: Resource updated.
        '202':
          content:
            application/vnd.ceph.api.v1.0+json:
              type: object
          description: Operation is still executing. Please check the task queue.
        '400':
          description: Operation exception. Please check the response body for details.
        '401':
          description: Unauthenticated access. Please login first.
        '403':
          description: Unauthorized access. Please check your permissions.
        '500':
          description: Unexpected error. Please check the response body for the stack
            trace.
      security:
      - jwt: []
      tags:
      - RbdMirroringPoolPeer
  /api/block/mirroring/site_name:
    get:
      parameters: []
      responses:
        '200':
          content:
            application/vnd.ceph.api.v1.0+json:
              schema:
                properties:
                  site_name:
                    description: Site Name
                    type: string
                required:
                - site_name
                type: object
          description: OK
        '400':
          description: Operation exception. Please check the response body for details.
        '401':
          description: Unauthenticated access. Please login first.
        '403':
          description: Unauthorized access. Please check your permissions.
        '500':
          description: Unexpected error. Please check the response body for the stack
            trace.
      security:
      - jwt: []
      summary: Display Rbd Mirroring sitename
      tags:
      - RbdMirroring
    put:
      parameters: []
      requestBody:
        content:
          application/json:
            schema:
              properties:
                site_name:
                  type: string
              required:
              - site_name
              type: object
      responses:
        '200':
          content:
            application/vnd.ceph.api.v1.0+json:
              type: object
          description: Resource updated.
        '202':
          content:
            application/vnd.ceph.api.v1.0+json:
              type: object
          description: Operation is still executing. Please check the task queue.
        '400':
          description: Operation exception. Please check the response body for details.
        '401':
          description: Unauthenticated access. Please login first.
        '403':
          description: Unauthorized access. Please check your permissions.
        '500':
          description: Unexpected error. Please check the response body for the stack
            trace.
      security:
      - jwt: []
      tags:
      - RbdMirroring
  /api/block/mirroring/summary:
    get:
      parameters: []
      responses:
        '200':
          content:
            application/vnd.ceph.api.v1.0+json:
              schema:
                properties:
                  content_data:
                    description: ''
                    properties:
                      daemons:
                        description: ''
                        items:
                          type: string
                        type: array
                      image_error:
                        description: ''
                        items:
                          type: string
                        type: array
                      image_ready:
                        description: ''
                        items:
                          type: string
                        type: array
                      image_syncing:
                        description: ''
                        items:
                          type: string
                        type: array
                      pools:
                        description: Pools
                        items:
                          properties:
                            health:
                              description: pool health
                              type: string
                            health_color:
                              description: ''
                              type: string
                            mirror_mode:
                              description: status
                              type: string
                            name:
                              description: Pool name
                              type: string
                            peer_uuids:
                              description: ''
                              items:
                                type: string
                              type: array
                          required:
                          - name
                          - health_color
                          - health
                          - mirror_mode
                          - peer_uuids
                          type: object
                        type: array
                    required:
                    - daemons
                    - pools
                    - image_error
                    - image_syncing
                    - image_ready
                    type: object
                  site_name:
                    description: site name
                    type: string
                  status:
                    description: ''
                    type: integer
                required:
                - site_name
                - status
                - content_data
                type: object
          description: OK
        '400':
          description: Operation exception. Please check the response body for details.
        '401':
          description: Unauthenticated access. Please login first.
        '403':
          description: Unauthorized access. Please check your permissions.
        '500':
          description: Unexpected error. Please check the response body for the stack
            trace.
      security:
      - jwt: []
      summary: Display Rbd Mirroring Summary
      tags:
      - RbdMirroringSummary
  /api/block/pool/{pool_name}/namespace:
    get:
      parameters:
      - in: path
        name: pool_name
        required: true
        schema:
          type: string
      responses:
        '200':
          content:
            application/vnd.ceph.api.v1.0+json:
              type: object
          description: OK
        '400':
          description: Operation exception. Please check the response body for details.
        '401':
          description: Unauthenticated access. Please login first.
        '403':
          description: Unauthorized access. Please check your permissions.
        '500':
          description: Unexpected error. Please check the response body for the stack
            trace.
      security:
      - jwt: []
      tags:
      - RbdNamespace
    post:
      parameters:
      - in: path
        name: pool_name
        required: true
        schema:
          type: string
      requestBody:
        content:
          application/json:
            schema:
              properties:
                namespace:
                  type: string
              required:
              - namespace
              type: object
      responses:
        '201':
          content:
            application/vnd.ceph.api.v1.0+json:
              type: object
          description: Resource created.
        '202':
          content:
            application/vnd.ceph.api.v1.0+json:
              type: object
          description: Operation is still executing. Please check the task queue.
        '400':
          description: Operation exception. Please check the response body for details.
        '401':
          description: Unauthenticated access. Please login first.
        '403':
          description: Unauthorized access. Please check your permissions.
        '500':
          description: Unexpected error. Please check the response body for the stack
            trace.
      security:
      - jwt: []
      tags:
      - RbdNamespace
  /api/block/pool/{pool_name}/namespace/{namespace}:
    delete:
      parameters:
      - in: path
        name: pool_name
        required: true
        schema:
          type: string
      - in: path
        name: namespace
        required: true
        schema:
          type: string
      responses:
        '202':
          content:
            application/vnd.ceph.api.v1.0+json:
              type: object
          description: Operation is still executing. Please check the task queue.
        '204':
          content:
            application/vnd.ceph.api.v1.0+json:
              type: object
          description: Resource deleted.
        '400':
          description: Operation exception. Please check the response body for details.
        '401':
          description: Unauthenticated access. Please login first.
        '403':
          description: Unauthorized access. Please check your permissions.
        '500':
          description: Unexpected error. Please check the response body for the stack
            trace.
      security:
      - jwt: []
      tags:
      - RbdNamespace
  /api/cephfs:
    get:
      parameters: []
      responses:
        '200':
          content:
            application/vnd.ceph.api.v1.0+json:
              type: object
          description: OK
        '400':
          description: Operation exception. Please check the response body for details.
        '401':
          description: Unauthenticated access. Please login first.
        '403':
          description: Unauthorized access. Please check your permissions.
        '500':
          description: Unexpected error. Please check the response body for the stack
            trace.
      security:
      - jwt: []
      tags:
      - Cephfs
  /api/cephfs/{fs_id}:
    get:
      parameters:
      - in: path
        name: fs_id
        required: true
        schema:
          type: string
      responses:
        '200':
          content:
            application/vnd.ceph.api.v1.0+json:
              type: object
          description: OK
        '400':
          description: Operation exception. Please check the response body for details.
        '401':
          description: Unauthenticated access. Please login first.
        '403':
          description: Unauthorized access. Please check your permissions.
        '500':
          description: Unexpected error. Please check the response body for the stack
            trace.
      security:
      - jwt: []
      tags:
      - Cephfs
  /api/cephfs/{fs_id}/client/{client_id}:
    delete:
      parameters:
      - in: path
        name: fs_id
        required: true
        schema:
          type: string
      - in: path
        name: client_id
        required: true
        schema:
          type: string
      responses:
        '202':
          content:
            application/vnd.ceph.api.v1.0+json:
              type: object
          description: Operation is still executing. Please check the task queue.
        '204':
          content:
            application/vnd.ceph.api.v1.0+json:
              type: object
          description: Resource deleted.
        '400':
          description: Operation exception. Please check the response body for details.
        '401':
          description: Unauthenticated access. Please login first.
        '403':
          description: Unauthorized access. Please check your permissions.
        '500':
          description: Unexpected error. Please check the response body for the stack
            trace.
      security:
      - jwt: []
      tags:
      - Cephfs
  /api/cephfs/{fs_id}/clients:
    get:
      parameters:
      - in: path
        name: fs_id
        required: true
        schema:
          type: string
      responses:
        '200':
          content:
            application/vnd.ceph.api.v1.0+json:
              type: object
          description: OK
        '400':
          description: Operation exception. Please check the response body for details.
        '401':
          description: Unauthenticated access. Please login first.
        '403':
          description: Unauthorized access. Please check your permissions.
        '500':
          description: Unexpected error. Please check the response body for the stack
            trace.
      security:
      - jwt: []
      tags:
      - Cephfs
  /api/cephfs/{fs_id}/get_root_directory:
    get:
      description: "\n        The root directory that can't be fetched using ls_dir\
        \ (api).\n        :param fs_id: The filesystem identifier.\n        :return:\
        \ The root directory\n        :rtype: dict\n        "
      parameters:
      - in: path
        name: fs_id
        required: true
        schema:
          type: string
      responses:
        '200':
          content:
            application/vnd.ceph.api.v1.0+json:
              type: object
          description: OK
        '400':
          description: Operation exception. Please check the response body for details.
        '401':
          description: Unauthenticated access. Please login first.
        '403':
          description: Unauthorized access. Please check your permissions.
        '500':
          description: Unexpected error. Please check the response body for the stack
            trace.
      security:
      - jwt: []
      tags:
      - Cephfs
  /api/cephfs/{fs_id}/ls_dir:
    get:
      description: "\n        List directories of specified path.\n        :param\
        \ fs_id: The filesystem identifier.\n        :param path: The path where to\
        \ start listing the directory content.\n        Defaults to '/' if not set.\n\
        \        :type path: str | bytes\n        :param depth: The number of steps\
        \ to go down the directory tree.\n        :type depth: int | str\n       \
        \ :return: The names of the directories below the specified path.\n      \
        \  :rtype: list\n        "
      parameters:
      - in: path
        name: fs_id
        required: true
        schema:
          type: string
      - allowEmptyValue: true
        in: query
        name: path
        schema:
          type: string
      - default: 1
        in: query
        name: depth
        schema:
          type: integer
      responses:
        '200':
          content:
            application/vnd.ceph.api.v1.0+json:
              type: object
          description: OK
        '400':
          description: Operation exception. Please check the response body for details.
        '401':
          description: Unauthenticated access. Please login first.
        '403':
          description: Unauthorized access. Please check your permissions.
        '500':
          description: Unexpected error. Please check the response body for the stack
            trace.
      security:
      - jwt: []
      tags:
      - Cephfs
  /api/cephfs/{fs_id}/mds_counters:
    get:
      parameters:
      - in: path
        name: fs_id
        required: true
        schema:
          type: string
      - allowEmptyValue: true
        in: query
        name: counters
        schema:
          type: integer
      responses:
        '200':
          content:
            application/vnd.ceph.api.v1.0+json:
              type: object
          description: OK
        '400':
          description: Operation exception. Please check the response body for details.
        '401':
          description: Unauthenticated access. Please login first.
        '403':
          description: Unauthorized access. Please check your permissions.
        '500':
          description: Unexpected error. Please check the response body for the stack
            trace.
      security:
      - jwt: []
      tags:
      - Cephfs
  /api/cephfs/{fs_id}/quota:
    get:
      description: "\n        Get the quotas of the specified path.\n        :param\
        \ fs_id: The filesystem identifier.\n        :param path: The path of the\
        \ directory/file.\n        :return: Returns a dictionary containing 'max_bytes'\n\
        \        and 'max_files'.\n        :rtype: dict\n        "
      parameters:
      - description: File System Identifier
        in: path
        name: fs_id
        required: true
        schema:
          type: string
      - description: File System Path
        in: query
        name: path
        required: true
        schema:
          type: string
      responses:
        '200':
          content:
            application/vnd.ceph.api.v1.0+json:
              schema:
                properties:
                  max_bytes:
                    description: ''
                    type: integer
                  max_files:
                    description: ''
                    type: integer
                required:
                - max_bytes
                - max_files
                type: object
          description: OK
        '400':
          description: Operation exception. Please check the response body for details.
        '401':
          description: Unauthenticated access. Please login first.
        '403':
          description: Unauthorized access. Please check your permissions.
        '500':
          description: Unexpected error. Please check the response body for the stack
            trace.
      security:
      - jwt: []
      summary: Get Cephfs Quotas of the specified path
      tags:
      - Cephfs
    put:
      description: "\n        Set the quotas of the specified path.\n        :param\
        \ fs_id: The filesystem identifier.\n        :param path: The path of the\
        \ directory/file.\n        :param max_bytes: The byte limit.\n        :param\
        \ max_files: The file limit.\n        "
      parameters:
      - in: path
        name: fs_id
        required: true
        schema:
          type: string
      requestBody:
        content:
          application/json:
            schema:
              properties:
                max_bytes:
                  type: string
                max_files:
                  type: string
                path:
                  type: string
              required:
              - path
              type: object
      responses:
        '200':
          content:
            application/vnd.ceph.api.v1.0+json:
              type: object
          description: Resource updated.
        '202':
          content:
            application/vnd.ceph.api.v1.0+json:
              type: object
          description: Operation is still executing. Please check the task queue.
        '400':
          description: Operation exception. Please check the response body for details.
        '401':
          description: Unauthenticated access. Please login first.
        '403':
          description: Unauthorized access. Please check your permissions.
        '500':
          description: Unexpected error. Please check the response body for the stack
            trace.
      security:
      - jwt: []
      tags:
      - Cephfs
  /api/cephfs/{fs_id}/snapshot:
    delete:
      description: "\n        Remove a snapshot.\n        :param fs_id: The filesystem\
        \ identifier.\n        :param path: The path of the directory.\n        :param\
        \ name: The name of the snapshot.\n        "
      parameters:
      - in: path
        name: fs_id
        required: true
        schema:
          type: string
      - in: query
        name: path
        required: true
        schema:
          type: string
      - in: query
        name: name
        required: true
        schema:
          type: string
      responses:
        '202':
          content:
            application/vnd.ceph.api.v1.0+json:
              type: object
          description: Operation is still executing. Please check the task queue.
        '204':
          content:
            application/vnd.ceph.api.v1.0+json:
              type: object
          description: Resource deleted.
        '400':
          description: Operation exception. Please check the response body for details.
        '401':
          description: Unauthenticated access. Please login first.
        '403':
          description: Unauthorized access. Please check your permissions.
        '500':
          description: Unexpected error. Please check the response body for the stack
            trace.
      security:
      - jwt: []
      tags:
      - Cephfs
    post:
      description: "\n        Create a snapshot.\n        :param fs_id: The filesystem\
        \ identifier.\n        :param path: The path of the directory.\n        :param\
        \ name: The name of the snapshot. If not specified, a name using the\n   \
        \     current time in RFC3339 UTC format will be generated.\n        :return:\
        \ The name of the snapshot.\n        :rtype: str\n        "
      parameters:
      - in: path
        name: fs_id
        required: true
        schema:
          type: string
      requestBody:
        content:
          application/json:
            schema:
              properties:
                name:
                  type: string
                path:
                  type: string
              required:
              - path
              type: object
      responses:
        '201':
          content:
            application/vnd.ceph.api.v1.0+json:
              type: object
          description: Resource created.
        '202':
          content:
            application/vnd.ceph.api.v1.0+json:
              type: object
          description: Operation is still executing. Please check the task queue.
        '400':
          description: Operation exception. Please check the response body for details.
        '401':
          description: Unauthenticated access. Please login first.
        '403':
          description: Unauthorized access. Please check your permissions.
        '500':
          description: Unexpected error. Please check the response body for the stack
            trace.
      security:
      - jwt: []
      tags:
      - Cephfs
  /api/cephfs/{fs_id}/tree:
    delete:
      description: "\n        Remove a directory.\n        :param fs_id: The filesystem\
        \ identifier.\n        :param path: The path of the directory.\n        "
      parameters:
      - in: path
        name: fs_id
        required: true
        schema:
          type: string
      - in: query
        name: path
        required: true
        schema:
          type: string
      responses:
        '202':
          content:
            application/vnd.ceph.api.v1.0+json:
              type: object
          description: Operation is still executing. Please check the task queue.
        '204':
          content:
            application/vnd.ceph.api.v1.0+json:
              type: object
          description: Resource deleted.
        '400':
          description: Operation exception. Please check the response body for details.
        '401':
          description: Unauthenticated access. Please login first.
        '403':
          description: Unauthorized access. Please check your permissions.
        '500':
          description: Unexpected error. Please check the response body for the stack
            trace.
      security:
      - jwt: []
      tags:
      - Cephfs
    post:
      description: "\n        Create a directory.\n        :param fs_id: The filesystem\
        \ identifier.\n        :param path: The path of the directory.\n        "
      parameters:
      - in: path
        name: fs_id
        required: true
        schema:
          type: string
      requestBody:
        content:
          application/json:
            schema:
              properties:
                path:
                  type: string
              required:
              - path
              type: object
      responses:
        '201':
          content:
            application/vnd.ceph.api.v1.0+json:
              type: object
          description: Resource created.
        '202':
          content:
            application/vnd.ceph.api.v1.0+json:
              type: object
          description: Operation is still executing. Please check the task queue.
        '400':
          description: Operation exception. Please check the response body for details.
        '401':
          description: Unauthenticated access. Please login first.
        '403':
          description: Unauthorized access. Please check your permissions.
        '500':
          description: Unexpected error. Please check the response body for the stack
            trace.
      security:
      - jwt: []
      tags:
      - Cephfs
  /api/cluster_conf:
    get:
      parameters: []
      responses:
        '200':
          content:
            application/vnd.ceph.api.v1.0+json:
              type: object
          description: OK
        '400':
          description: Operation exception. Please check the response body for details.
        '401':
          description: Unauthenticated access. Please login first.
        '403':
          description: Unauthorized access. Please check your permissions.
        '500':
          description: Unexpected error. Please check the response body for the stack
            trace.
      security:
      - jwt: []
      tags:
      - ClusterConfiguration
    post:
      parameters: []
      requestBody:
        content:
          application/json:
            schema:
              properties:
                name:
                  type: string
                value:
                  type: string
              required:
              - name
              - value
              type: object
      responses:
        '201':
          content:
            application/vnd.ceph.api.v1.0+json:
              type: object
          description: Resource created.
        '202':
          content:
            application/vnd.ceph.api.v1.0+json:
              type: object
          description: Operation is still executing. Please check the task queue.
        '400':
          description: Operation exception. Please check the response body for details.
        '401':
          description: Unauthenticated access. Please login first.
        '403':
          description: Unauthorized access. Please check your permissions.
        '500':
          description: Unexpected error. Please check the response body for the stack
            trace.
      security:
      - jwt: []
      tags:
      - ClusterConfiguration
    put:
      parameters: []
      requestBody:
        content:
          application/json:
            schema:
              properties:
                options:
                  type: string
              required:
              - options
              type: object
      responses:
        '200':
          content:
            application/vnd.ceph.api.v1.0+json:
              type: object
          description: Resource updated.
        '202':
          content:
            application/vnd.ceph.api.v1.0+json:
              type: object
          description: Operation is still executing. Please check the task queue.
        '400':
          description: Operation exception. Please check the response body for details.
        '401':
          description: Unauthenticated access. Please login first.
        '403':
          description: Unauthorized access. Please check your permissions.
        '500':
          description: Unexpected error. Please check the response body for the stack
            trace.
      security:
      - jwt: []
      tags:
      - ClusterConfiguration
  /api/cluster_conf/filter:
    get:
      parameters:
      - allowEmptyValue: true
        description: Config option names
        in: query
        name: names
        schema:
          type: string
      responses:
        '200':
          content:
            application/vnd.ceph.api.v1.0+json:
              schema:
                items:
                  properties:
                    can_update_at_runtime:
                      description: Check if can update at runtime
                      type: boolean
                    daemon_default:
                      description: Daemon specific default value
                      type: string
                    default:
                      description: Default value for the config option
                      type: string
                    desc:
                      description: Description of the configuration
                      type: string
                    enum_values:
                      description: List of enums allowed
                      items:
                        type: string
                      type: array
                    flags:
                      description: List of flags associated
                      items:
                        type: string
                      type: array
                    level:
                      description: Config option level
                      type: string
                    long_desc:
                      description: Elaborated description
                      type: string
                    max:
                      description: Maximum value
                      type: string
                    min:
                      description: Minimum value
                      type: string
                    name:
                      description: Name of the config option
                      type: string
                    see_also:
                      description: Related config options
                      items:
                        type: string
                      type: array
                    services:
                      description: Services associated with the config option
                      items:
                        type: string
                      type: array
                    tags:
                      description: Tags associated with the cluster
                      items:
                        type: string
                      type: array
                    type:
                      description: Config option type
                      type: string
                  type: object
                required:
                - name
                - type
                - level
                - desc
                - long_desc
                - default
                - daemon_default
                - tags
                - services
                - see_also
                - enum_values
                - min
                - max
                - can_update_at_runtime
                - flags
                type: array
          description: OK
        '400':
          description: Operation exception. Please check the response body for details.
        '401':
          description: Unauthenticated access. Please login first.
        '403':
          description: Unauthorized access. Please check your permissions.
        '500':
          description: Unexpected error. Please check the response body for the stack
            trace.
      security:
      - jwt: []
      summary: Get Cluster Configuration by name
      tags:
      - ClusterConfiguration
  /api/cluster_conf/{name}:
    delete:
      parameters:
      - in: path
        name: name
        required: true
        schema:
          type: string
      - in: query
        name: section
        required: true
        schema:
          type: string
      responses:
        '202':
          content:
            application/vnd.ceph.api.v1.0+json:
              type: object
          description: Operation is still executing. Please check the task queue.
        '204':
          content:
            application/vnd.ceph.api.v1.0+json:
              type: object
          description: Resource deleted.
        '400':
          description: Operation exception. Please check the response body for details.
        '401':
          description: Unauthenticated access. Please login first.
        '403':
          description: Unauthorized access. Please check your permissions.
        '500':
          description: Unexpected error. Please check the response body for the stack
            trace.
      security:
      - jwt: []
      tags:
      - ClusterConfiguration
    get:
      parameters:
      - in: path
        name: name
        required: true
        schema:
          type: string
      responses:
        '200':
          content:
            application/vnd.ceph.api.v1.0+json:
              type: object
          description: OK
        '400':
          description: Operation exception. Please check the response body for details.
        '401':
          description: Unauthenticated access. Please login first.
        '403':
          description: Unauthorized access. Please check your permissions.
        '500':
          description: Unexpected error. Please check the response body for the stack
            trace.
      security:
      - jwt: []
      tags:
      - ClusterConfiguration
  /api/crush_rule:
    get:
      parameters: []
      responses:
        '200':
          content:
            application/vnd.ceph.api.v1.0+json:
              schema:
                properties:
                  max_size:
                    description: Maximum size of Rule
                    type: integer
                  min_size:
                    description: Minimum size of Rule
                    type: integer
                  rule_id:
                    description: Rule ID
                    type: integer
                  rule_name:
                    description: Rule Name
                    type: string
                  ruleset:
                    description: RuleSet related to the rule
                    type: integer
                  steps:
                    description: Steps included in the rule
                    items:
                      type: object
                    type: array
                  type:
                    description: Type of Rule
                    type: integer
                required:
                - rule_id
                - rule_name
                - ruleset
                - type
                - min_size
                - max_size
                - steps
                type: object
          description: OK
        '400':
          description: Operation exception. Please check the response body for details.
        '401':
          description: Unauthenticated access. Please login first.
        '403':
          description: Unauthorized access. Please check your permissions.
        '500':
          description: Unexpected error. Please check the response body for the stack
            trace.
      security:
      - jwt: []
      summary: List Crush Rule Configuration
      tags:
      - CrushRule
    post:
      parameters: []
      requestBody:
        content:
          application/json:
            schema:
              properties:
                device_class:
                  type: string
                failure_domain:
                  type: string
                name:
                  type: string
                root:
                  type: string
              required:
              - name
              - root
              - failure_domain
              type: object
      responses:
        '201':
          content:
            application/vnd.ceph.api.v1.0+json:
              type: object
          description: Resource created.
        '202':
          content:
            application/vnd.ceph.api.v1.0+json:
              type: object
          description: Operation is still executing. Please check the task queue.
        '400':
          description: Operation exception. Please check the response body for details.
        '401':
          description: Unauthenticated access. Please login first.
        '403':
          description: Unauthorized access. Please check your permissions.
        '500':
          description: Unexpected error. Please check the response body for the stack
            trace.
      security:
      - jwt: []
      tags:
      - CrushRule
  /api/crush_rule/{name}:
    delete:
      parameters:
      - in: path
        name: name
        required: true
        schema:
          type: string
      responses:
        '202':
          content:
            application/vnd.ceph.api.v1.0+json:
              type: object
          description: Operation is still executing. Please check the task queue.
        '204':
          content:
            application/vnd.ceph.api.v1.0+json:
              type: object
          description: Resource deleted.
        '400':
          description: Operation exception. Please check the response body for details.
        '401':
          description: Unauthenticated access. Please login first.
        '403':
          description: Unauthorized access. Please check your permissions.
        '500':
          description: Unexpected error. Please check the response body for the stack
            trace.
      security:
      - jwt: []
      tags:
      - CrushRule
    get:
      parameters:
      - in: path
        name: name
        required: true
        schema:
          type: string
      responses:
        '200':
          content:
            application/vnd.ceph.api.v1.0+json:
              type: object
          description: OK
        '400':
          description: Operation exception. Please check the response body for details.
        '401':
          description: Unauthenticated access. Please login first.
        '403':
          description: Unauthorized access. Please check your permissions.
        '500':
          description: Unexpected error. Please check the response body for the stack
            trace.
      security:
      - jwt: []
      tags:
      - CrushRule
  /api/erasure_code_profile:
    get:
      parameters: []
      responses:
        '200':
          content:
            application/vnd.ceph.api.v1.0+json:
              schema:
                items:
                  properties:
                    crush-failure-domain:
                      description: ''
                      type: string
                    k:
                      description: Number of data chunks
                      type: integer
                    m:
                      description: Number of coding chunks
                      type: integer
                    name:
                      description: Name of the profile
                      type: string
                    plugin:
                      description: Plugin Info
                      type: string
                    technique:
                      description: ''
                      type: string
                  type: object
                required:
                - crush-failure-domain
                - k
                - m
                - plugin
                - technique
                - name
                type: array
          description: OK
        '400':
          description: Operation exception. Please check the response body for details.
        '401':
          description: Unauthenticated access. Please login first.
        '403':
          description: Unauthorized access. Please check your permissions.
        '500':
          description: Unexpected error. Please check the response body for the stack
            trace.
      security:
      - jwt: []
      summary: List Erasure Code Profile Information
      tags:
      - ErasureCodeProfile
    post:
      parameters: []
      requestBody:
        content:
          application/json:
            schema:
              properties:
                name:
                  type: string
              required:
              - name
              type: object
      responses:
        '201':
          content:
            application/vnd.ceph.api.v1.0+json:
              type: object
          description: Resource created.
        '202':
          content:
            application/vnd.ceph.api.v1.0+json:
              type: object
          description: Operation is still executing. Please check the task queue.
        '400':
          description: Operation exception. Please check the response body for details.
        '401':
          description: Unauthenticated access. Please login first.
        '403':
          description: Unauthorized access. Please check your permissions.
        '500':
          description: Unexpected error. Please check the response body for the stack
            trace.
      security:
      - jwt: []
      tags:
      - ErasureCodeProfile
  /api/erasure_code_profile/{name}:
    delete:
      parameters:
      - in: path
        name: name
        required: true
        schema:
          type: string
      responses:
        '202':
          content:
            application/vnd.ceph.api.v1.0+json:
              type: object
          description: Operation is still executing. Please check the task queue.
        '204':
          content:
            application/vnd.ceph.api.v1.0+json:
              type: object
          description: Resource deleted.
        '400':
          description: Operation exception. Please check the response body for details.
        '401':
          description: Unauthenticated access. Please login first.
        '403':
          description: Unauthorized access. Please check your permissions.
        '500':
          description: Unexpected error. Please check the response body for the stack
            trace.
      security:
      - jwt: []
      tags:
      - ErasureCodeProfile
    get:
      parameters:
      - in: path
        name: name
        required: true
        schema:
          type: string
      responses:
        '200':
          content:
            application/vnd.ceph.api.v1.0+json:
              type: object
          description: OK
        '400':
          description: Operation exception. Please check the response body for details.
        '401':
          description: Unauthenticated access. Please login first.
        '403':
          description: Unauthorized access. Please check your permissions.
        '500':
          description: Unexpected error. Please check the response body for the stack
            trace.
      security:
      - jwt: []
      tags:
      - ErasureCodeProfile
  /api/feature_toggles:
    get:
      parameters: []
      responses:
        '200':
          content:
            application/vnd.ceph.api.v1.0+json:
              schema:
                properties:
                  cephfs:
                    description: ''
                    type: boolean
                  iscsi:
                    description: ''
                    type: boolean
                  mirroring:
                    description: ''
                    type: boolean
                  nfs:
                    description: ''
                    type: boolean
                  rbd:
                    description: ''
                    type: boolean
                  rgw:
                    description: ''
                    type: boolean
                required:
                - rbd
                - mirroring
                - iscsi
                - cephfs
                - rgw
                - nfs
                type: object
          description: OK
        '400':
          description: Operation exception. Please check the response body for details.
        '401':
          description: Unauthenticated access. Please login first.
        '403':
          description: Unauthorized access. Please check your permissions.
        '500':
          description: Unexpected error. Please check the response body for the stack
            trace.
      security:
      - jwt: []
      summary: Get List Of Features
      tags:
      - FeatureTogglesEndpoint
  /api/grafana/dashboards:
    post:
      parameters: []
      responses:
        '201':
          content:
            application/vnd.ceph.api.v1.0+json:
              type: object
          description: Resource created.
        '202':
          content:
            application/vnd.ceph.api.v1.0+json:
              type: object
          description: Operation is still executing. Please check the task queue.
        '400':
          description: Operation exception. Please check the response body for details.
        '401':
          description: Unauthenticated access. Please login first.
        '403':
          description: Unauthorized access. Please check your permissions.
        '500':
          description: Unexpected error. Please check the response body for the stack
            trace.
      security:
      - jwt: []
      tags:
      - Grafana
  /api/grafana/url:
    get:
      parameters: []
      responses:
        '200':
          content:
            application/vnd.ceph.api.v1.0+json:
              schema:
                properties:
                  instance:
                    description: grafana instance
                    type: string
                required:
                - instance
                type: object
          description: OK
        '400':
          description: Operation exception. Please check the response body for details.
        '401':
          description: Unauthenticated access. Please login first.
        '403':
          description: Unauthorized access. Please check your permissions.
        '500':
          description: Unexpected error. Please check the response body for the stack
            trace.
      security:
      - jwt: []
      summary: List Grafana URL Instance
      tags:
      - Grafana
  /api/grafana/validation/{params}:
    get:
      parameters:
      - in: path
        name: params
        required: true
        schema:
          type: string
      responses:
        '200':
          content:
            application/vnd.ceph.api.v1.0+json:
              type: object
          description: OK
        '400':
          description: Operation exception. Please check the response body for details.
        '401':
          description: Unauthenticated access. Please login first.
        '403':
          description: Unauthorized access. Please check your permissions.
        '500':
          description: Unexpected error. Please check the response body for the stack
            trace.
      security:
      - jwt: []
      tags:
      - Grafana
  /api/health/full:
    get:
      parameters: []
      responses:
        '200':
          content:
            application/vnd.ceph.api.v1.0+json:
              type: object
          description: OK
        '400':
          description: Operation exception. Please check the response body for details.
        '401':
          description: Unauthenticated access. Please login first.
        '403':
          description: Unauthorized access. Please check your permissions.
        '500':
          description: Unexpected error. Please check the response body for the stack
            trace.
      security:
      - jwt: []
      tags:
      - Health
  /api/health/minimal:
    get:
      parameters: []
      responses:
        '200':
          content:
            application/vnd.ceph.api.v1.0+json:
              schema:
                properties:
                  client_perf:
                    description: ''
                    properties:
                      read_bytes_sec:
                        description: ''
                        type: integer
                      read_op_per_sec:
                        description: ''
                        type: integer
                      recovering_bytes_per_sec:
                        description: ''
                        type: integer
                      write_bytes_sec:
                        description: ''
                        type: integer
                      write_op_per_sec:
                        description: ''
                        type: integer
                    required:
                    - read_bytes_sec
                    - read_op_per_sec
                    - recovering_bytes_per_sec
                    - write_bytes_sec
                    - write_op_per_sec
                    type: object
                  df:
                    description: ''
                    properties:
                      stats:
                        description: ''
                        properties:
                          total_avail_bytes:
                            description: ''
                            type: integer
                          total_bytes:
                            description: ''
                            type: integer
                          total_used_raw_bytes:
                            description: ''
                            type: integer
                        required:
                        - total_avail_bytes
                        - total_bytes
                        - total_used_raw_bytes
                        type: object
                    required:
                    - stats
                    type: object
                  fs_map:
                    description: ''
                    properties:
                      filesystems:
                        description: ''
                        items:
                          properties:
                            mdsmap:
                              description: ''
                              properties:
                                balancer:
                                  description: ''
                                  type: string
                                compat:
                                  description: ''
                                  properties:
                                    compat:
                                      description: ''
                                      type: string
                                    incompat:
                                      description: ''
                                      type: string
                                    ro_compat:
                                      description: ''
                                      type: string
                                  required:
                                  - compat
                                  - ro_compat
                                  - incompat
                                  type: object
                                created:
                                  description: ''
                                  type: string
                                damaged:
                                  description: ''
                                  items:
                                    type: integer
                                  type: array
                                data_pools:
                                  description: ''
                                  items:
                                    type: integer
                                  type: array
                                enabled:
                                  description: ''
                                  type: boolean
                                epoch:
                                  description: ''
                                  type: integer
                                ever_allowed_features:
                                  description: ''
                                  type: integer
                                explicitly_allowed_features:
                                  description: ''
                                  type: integer
                                failed:
                                  description: ''
                                  items:
                                    type: integer
                                  type: array
                                flags:
                                  description: ''
                                  type: integer
                                fs_name:
                                  description: ''
                                  type: string
                                in:
                                  description: ''
                                  items:
                                    type: integer
                                  type: array
                                info:
                                  description: ''
                                  type: string
                                last_failure:
                                  description: ''
                                  type: integer
                                last_failure_osd_epoch:
                                  description: ''
                                  type: integer
                                max_file_size:
                                  description: ''
                                  type: integer
                                max_mds:
                                  description: ''
                                  type: integer
                                metadata_pool:
                                  description: ''
                                  type: integer
                                modified:
                                  description: ''
                                  type: string
                                required_client_features:
                                  description: ''
                                  type: string
                                root:
                                  description: ''
                                  type: integer
                                session_autoclose:
                                  description: ''
                                  type: integer
                                session_timeout:
                                  description: ''
                                  type: integer
                                standby_count_wanted:
                                  description: ''
                                  type: integer
                                stopped:
                                  description: ''
                                  items:
                                    type: integer
                                  type: array
                                tableserver:
                                  description: ''
                                  type: integer
                                up:
                                  description: ''
                                  type: string
                              required:
                              - session_autoclose
                              - balancer
                              - up
                              - last_failure_osd_epoch
                              - in
                              - last_failure
                              - max_file_size
                              - explicitly_allowed_features
                              - damaged
                              - tableserver
                              - failed
                              - metadata_pool
                              - epoch
                              - stopped
                              - max_mds
                              - compat
                              - required_client_features
                              - data_pools
                              - info
                              - fs_name
                              - created
                              - standby_count_wanted
                              - enabled
                              - modified
                              - session_timeout
                              - flags
                              - ever_allowed_features
                              - root
                              type: object
                            standbys:
                              description: ''
                              type: string
                          required:
                          - mdsmap
                          - standbys
                          type: object
                        type: array
                    required:
                    - filesystems
                    type: object
                  health:
                    description: ''
                    properties:
                      checks:
                        description: ''
                        type: string
                      mutes:
                        description: ''
                        type: string
                      status:
                        description: ''
                        type: string
                    required:
                    - checks
                    - mutes
                    - status
                    type: object
                  hosts:
                    description: ''
                    type: integer
                  iscsi_daemons:
                    description: ''
                    properties:
                      down:
                        description: ''
                        type: integer
                      up:
                        description: ''
                        type: integer
                    required:
                    - up
                    - down
                    type: object
                  mgr_map:
                    description: ''
                    properties:
                      active_name:
                        description: ''
                        type: string
                      standbys:
                        description: ''
                        type: string
                    required:
                    - active_name
                    - standbys
                    type: object
                  mon_status:
                    description: ''
                    properties:
                      monmap:
                        description: ''
                        properties:
                          mons:
                            description: ''
                            type: string
                        required:
                        - mons
                        type: object
                      quorum:
                        description: ''
                        items:
                          type: integer
                        type: array
                    required:
                    - monmap
                    - quorum
                    type: object
                  osd_map:
                    description: ''
                    properties:
                      osds:
                        description: ''
                        items:
                          properties:
                            in:
                              description: ''
                              type: integer
                            up:
                              description: ''
                              type: integer
                          required:
                          - in
                          - up
                          type: object
                        type: array
                    required:
                    - osds
                    type: object
                  pg_info:
                    description: ''
                    properties:
                      object_stats:
                        description: ''
                        properties:
                          num_object_copies:
                            description: ''
                            type: integer
                          num_objects:
                            description: ''
                            type: integer
                          num_objects_degraded:
                            description: ''
                            type: integer
                          num_objects_misplaced:
                            description: ''
                            type: integer
                          num_objects_unfound:
                            description: ''
                            type: integer
                        required:
                        - num_objects
                        - num_object_copies
                        - num_objects_degraded
                        - num_objects_misplaced
                        - num_objects_unfound
                        type: object
                      pgs_per_osd:
                        description: ''
                        type: integer
                      statuses:
                        description: ''
                        type: string
                    required:
                    - object_stats
                    - pgs_per_osd
                    - statuses
                    type: object
                  pools:
                    description: ''
                    type: string
                  rgw:
                    description: ''
                    type: integer
                  scrub_status:
                    description: ''
                    type: string
                required:
                - client_perf
                - df
                - fs_map
                - health
                - hosts
                - iscsi_daemons
                - mgr_map
                - mon_status
                - osd_map
                - pg_info
                - pools
                - rgw
                - scrub_status
                type: object
          description: OK
        '400':
          description: Operation exception. Please check the response body for details.
        '401':
          description: Unauthenticated access. Please login first.
        '403':
          description: Unauthorized access. Please check your permissions.
        '500':
          description: Unexpected error. Please check the response body for the stack
            trace.
      security:
      - jwt: []
      summary: Get Cluster's minimal health report
      tags:
      - Health
  /api/host:
    get:
      parameters:
      - allowEmptyValue: true
        description: Host Sources
        in: query
        name: sources
        schema:
          type: string
      responses:
        '200':
          content:
            application/vnd.ceph.api.v1.0+json:
              schema:
                properties:
                  addr:
                    description: Host address
                    type: string
                  ceph_version:
                    description: Ceph version
                    type: string
                  hostname:
                    description: Hostname
                    type: string
                  labels:
                    description: Labels related to the host
                    items:
                      type: string
                    type: array
                  service_type:
                    description: ''
                    type: string
                  services:
                    description: Services related to the host
                    items:
                      properties:
                        id:
                          description: Service Id
                          type: string
                        type:
                          description: type of service
                          type: string
                      required:
                      - type
                      - id
                      type: object
                    type: array
                  sources:
                    description: Host Sources
                    properties:
                      ceph:
                        description: ''
                        type: boolean
                      orchestrator:
                        description: ''
                        type: boolean
                    required:
                    - ceph
                    - orchestrator
                    type: object
                  status:
                    description: ''
                    type: string
                required:
                - hostname
                - services
                - ceph_version
                - addr
                - labels
                - service_type
                - sources
                - status
                type: object
          description: OK
        '400':
          description: Operation exception. Please check the response body for details.
        '401':
          description: Unauthenticated access. Please login first.
        '403':
          description: Unauthorized access. Please check your permissions.
        '500':
          description: Unexpected error. Please check the response body for the stack
            trace.
      security:
      - jwt: []
      summary: List Host Specifications
      tags:
      - Host
    post:
      parameters: []
      requestBody:
        content:
          application/json:
            schema:
              properties:
                hostname:
                  type: string
              required:
              - hostname
              type: object
      responses:
        '201':
          content:
            application/vnd.ceph.api.v1.0+json:
              type: object
          description: Resource created.
        '202':
          content:
            application/vnd.ceph.api.v1.0+json:
              type: object
          description: Operation is still executing. Please check the task queue.
        '400':
          description: Operation exception. Please check the response body for details.
        '401':
          description: Unauthenticated access. Please login first.
        '403':
          description: Unauthorized access. Please check your permissions.
        '500':
          description: Unexpected error. Please check the response body for the stack
            trace.
      security:
      - jwt: []
      tags:
      - Host
  /api/host/{hostname}:
    delete:
      parameters:
      - in: path
        name: hostname
        required: true
        schema:
          type: string
      responses:
        '202':
          content:
            application/vnd.ceph.api.v1.0+json:
              type: object
          description: Operation is still executing. Please check the task queue.
        '204':
          content:
            application/vnd.ceph.api.v1.0+json:
              type: object
          description: Resource deleted.
        '400':
          description: Operation exception. Please check the response body for details.
        '401':
          description: Unauthenticated access. Please login first.
        '403':
          description: Unauthorized access. Please check your permissions.
        '500':
          description: Unexpected error. Please check the response body for the stack
            trace.
      security:
      - jwt: []
      tags:
      - Host
    get:
      description: "\n        Get the specified host.\n        :raises: cherrypy.HTTPError:\
        \ If host not found.\n        "
      parameters:
      - in: path
        name: hostname
        required: true
        schema:
          type: string
      responses:
        '200':
          content:
            application/vnd.ceph.api.v1.0+json:
              type: object
          description: OK
        '400':
          description: Operation exception. Please check the response body for details.
        '401':
          description: Unauthenticated access. Please login first.
        '403':
          description: Unauthorized access. Please check your permissions.
        '500':
          description: Unexpected error. Please check the response body for the stack
            trace.
      security:
      - jwt: []
      tags:
      - Host
    put:
      description: "\n        Update the specified host.\n        Note, this is only\
        \ supported when Ceph Orchestrator is enabled.\n        :param hostname: The\
        \ name of the host to be processed.\n        :param update_labels: To update\
        \ the labels.\n        :param labels: List of labels.\n        :param maintenance:\
        \ Enter/Exit maintenance mode.\n        :param force: Force enter maintenance\
        \ mode.\n        "
      parameters:
      - description: Hostname
        in: path
        name: hostname
        required: true
        schema:
          type: string
      requestBody:
        content:
          application/json:
            schema:
              properties:
                force:
                  default: false
                  description: Force Enter Maintenance
                  type: boolean
                labels:
                  description: Host Labels
                  items:
                    type: string
                  type: array
                maintenance:
                  default: false
                  description: Enter/Exit Maintenance
                  type: boolean
                update_labels:
                  default: false
                  description: Update Labels
                  type: boolean
              type: object
      responses:
        '200':
          content:
            application/vnd.ceph.api.v1.0+json:
              schema:
                properties: {}
                type: object
          description: Resource updated.
        '202':
          content:
            application/vnd.ceph.api.v1.0+json:
              type: object
          description: Operation is still executing. Please check the task queue.
        '400':
          description: Operation exception. Please check the response body for details.
        '401':
          description: Unauthenticated access. Please login first.
        '403':
          description: Unauthorized access. Please check your permissions.
        '500':
          description: Unexpected error. Please check the response body for the stack
            trace.
      security:
      - jwt: []
      tags:
      - Host
  /api/host/{hostname}/daemons:
    get:
      parameters:
      - in: path
        name: hostname
        required: true
        schema:
          type: string
      responses:
        '200':
          content:
            application/vnd.ceph.api.v1.0+json:
              type: object
          description: OK
        '400':
          description: Operation exception. Please check the response body for details.
        '401':
          description: Unauthenticated access. Please login first.
        '403':
          description: Unauthorized access. Please check your permissions.
        '500':
          description: Unexpected error. Please check the response body for the stack
            trace.
      security:
      - jwt: []
      tags:
      - Host
  /api/host/{hostname}/devices:
    get:
      parameters:
      - in: path
        name: hostname
        required: true
        schema:
          type: string
      responses:
        '200':
          content:
            application/vnd.ceph.api.v1.0+json:
              type: object
          description: OK
        '400':
          description: Operation exception. Please check the response body for details.
        '401':
          description: Unauthenticated access. Please login first.
        '403':
          description: Unauthorized access. Please check your permissions.
        '500':
          description: Unexpected error. Please check the response body for the stack
            trace.
      security:
      - jwt: []
      tags:
      - Host
  /api/host/{hostname}/identify_device:
    post:
      description: "\n        Identify a device by switching on the device light for\
        \ N seconds.\n        :param hostname: The hostname of the device to process.\n\
        \        :param device: The device identifier to process, e.g. ``/dev/dm-0``\
        \ or\n        ``ABC1234DEF567-1R1234_ABC8DE0Q``.\n        :param duration:\
        \ The duration in seconds how long the LED should flash.\n        "
      parameters:
      - in: path
        name: hostname
        required: true
        schema:
          type: string
      requestBody:
        content:
          application/json:
            schema:
              properties:
                device:
                  type: string
                duration:
                  type: string
              required:
              - device
              - duration
              type: object
      responses:
        '201':
          content:
            application/vnd.ceph.api.v1.0+json:
              type: object
          description: Resource created.
        '202':
          content:
            application/vnd.ceph.api.v1.0+json:
              type: object
          description: Operation is still executing. Please check the task queue.
        '400':
          description: Operation exception. Please check the response body for details.
        '401':
          description: Unauthenticated access. Please login first.
        '403':
          description: Unauthorized access. Please check your permissions.
        '500':
          description: Unexpected error. Please check the response body for the stack
            trace.
      security:
      - jwt: []
      tags:
      - Host
  /api/host/{hostname}/inventory:
    get:
      parameters:
      - description: Hostname
        in: path
        name: hostname
        required: true
        schema:
          type: string
      - allowEmptyValue: true
        description: Trigger asynchronous refresh
        in: query
        name: refresh
        schema:
          type: string
      responses:
        '200':
          content:
            application/vnd.ceph.api.v1.0+json:
              schema:
                properties:
                  addr:
                    description: Host address
                    type: string
                  devices:
                    description: Host devices
                    items:
                      properties:
                        available:
                          description: If the device can be provisioned to an OSD
                          type: boolean
                        device_id:
                          description: Device's udev ID
                          type: string
                        human_readable_type:
                          description: Device type. ssd or hdd
                          type: string
                        lsm_data:
                          description: ''
                          properties:
                            errors:
                              description: ''
                              items:
                                type: string
                              type: array
                            health:
                              description: ''
                              type: string
                            ledSupport:
                              description: ''
                              properties:
                                FAILstatus:
                                  description: ''
                                  type: string
                                FAILsupport:
                                  description: ''
                                  type: string
                                IDENTstatus:
                                  description: ''
                                  type: string
                                IDENTsupport:
                                  description: ''
                                  type: string
                              required:
                              - IDENTsupport
                              - IDENTstatus
                              - FAILsupport
                              - FAILstatus
                              type: object
                            linkSpeed:
                              description: ''
                              type: string
                            mediaType:
                              description: ''
                              type: string
                            rpm:
                              description: ''
                              type: string
                            serialNum:
                              description: ''
                              type: string
                            transport:
                              description: ''
                              type: string
                          required:
                          - serialNum
                          - transport
                          - mediaType
                          - rpm
                          - linkSpeed
                          - health
                          - ledSupport
                          - errors
                          type: object
                        lvs:
                          description: ''
                          items:
                            properties:
                              block_uuid:
                                description: ''
                                type: string
                              cluster_fsid:
                                description: ''
                                type: string
                              cluster_name:
                                description: ''
                                type: string
                              name:
                                description: ''
                                type: string
                              osd_fsid:
                                description: ''
                                type: string
                              osd_id:
                                description: ''
                                type: string
                              osdspec_affinity:
                                description: ''
                                type: string
                              type:
                                description: ''
                                type: string
                            required:
                            - name
                            - osd_id
                            - cluster_name
                            - type
                            - osd_fsid
                            - cluster_fsid
                            - osdspec_affinity
                            - block_uuid
                            type: object
                          type: array
                        osd_ids:
                          description: Device OSD IDs
                          items:
                            type: integer
                          type: array
                        path:
                          description: Device path
                          type: string
                        rejected_reasons:
                          description: ''
                          items:
                            type: string
                          type: array
                        sys_api:
                          description: ''
                          properties:
                            human_readable_size:
                              description: ''
                              type: string
                            locked:
                              description: ''
                              type: integer
                            model:
                              description: ''
                              type: string
                            nr_requests:
                              description: ''
                              type: string
                            partitions:
                              description: ''
                              properties:
                                partition_name:
                                  description: ''
                                  properties:
                                    holders:
                                      description: ''
                                      items:
                                        type: string
                                      type: array
                                    human_readable_size:
                                      description: ''
                                      type: string
                                    sectors:
                                      description: ''
                                      type: string
                                    sectorsize:
                                      description: ''
                                      type: integer
                                    size:
                                      description: ''
                                      type: integer
                                    start:
                                      description: ''
                                      type: string
                                  required:
                                  - start
                                  - sectors
                                  - sectorsize
                                  - size
                                  - human_readable_size
                                  - holders
                                  type: object
                              required:
                              - partition_name
                              type: object
                            path:
                              description: ''
                              type: string
                            removable:
                              description: ''
                              type: string
                            rev:
                              description: ''
                              type: string
                            ro:
                              description: ''
                              type: string
                            rotational:
                              description: ''
                              type: string
                            sas_address:
                              description: ''
                              type: string
                            sas_device_handle:
                              description: ''
                              type: string
                            scheduler_mode:
                              description: ''
                              type: string
                            sectors:
                              description: ''
                              type: integer
                            sectorsize:
                              description: ''
                              type: string
                            size:
                              description: ''
                              type: integer
                            support_discard:
                              description: ''
                              type: string
                            vendor:
                              description: ''
                              type: string
                          required:
                          - removable
                          - ro
                          - vendor
                          - model
                          - rev
                          - sas_address
                          - sas_device_handle
                          - support_discard
                          - rotational
                          - nr_requests
                          - scheduler_mode
                          - partitions
                          - sectors
                          - sectorsize
                          - size
                          - human_readable_size
                          - path
                          - locked
                          type: object
                      required:
                      - rejected_reasons
                      - available
                      - path
                      - sys_api
                      - lvs
                      - human_readable_type
                      - device_id
                      - lsm_data
                      - osd_ids
                      type: object
                    type: array
                  labels:
                    description: Host labels
                    items:
                      type: string
                    type: array
                  name:
                    description: Hostname
                    type: string
                required:
                - name
                - addr
                - devices
                - labels
                type: object
          description: OK
        '400':
          description: Operation exception. Please check the response body for details.
        '401':
          description: Unauthenticated access. Please login first.
        '403':
          description: Unauthorized access. Please check your permissions.
        '500':
          description: Unexpected error. Please check the response body for the stack
            trace.
      security:
      - jwt: []
      summary: Get inventory of a host
      tags:
      - Host
  /api/host/{hostname}/smart:
    get:
      parameters:
      - in: path
        name: hostname
        required: true
        schema:
          type: string
      responses:
        '200':
          content:
            application/vnd.ceph.api.v1.0+json:
              type: object
          description: OK
        '400':
          description: Operation exception. Please check the response body for details.
        '401':
          description: Unauthenticated access. Please login first.
        '403':
          description: Unauthorized access. Please check your permissions.
        '500':
          description: Unexpected error. Please check the response body for the stack
            trace.
      security:
      - jwt: []
      tags:
      - Host
  /api/iscsi/discoveryauth:
    get:
      parameters: []
      responses:
        '200':
          content:
            application/vnd.ceph.api.v1.0+json:
              schema:
                items:
                  properties:
                    mutual_password:
                      description: ''
                      type: string
                    mutual_user:
                      description: ''
                      type: string
                    password:
                      description: password
                      type: string
                    user:
                      description: username
                      type: string
                  type: object
                required:
                - user
                - password
                - mutual_user
                - mutual_password
                type: array
          description: OK
        '400':
          description: Operation exception. Please check the response body for details.
        '401':
          description: Unauthenticated access. Please login first.
        '403':
          description: Unauthorized access. Please check your permissions.
        '500':
          description: Unexpected error. Please check the response body for the stack
            trace.
      security:
      - jwt: []
      summary: Get Iscsi discoveryauth Details
      tags:
      - Iscsi
    put:
      parameters:
      - description: Username
        in: query
        name: user
        required: true
        schema:
          type: string
      - description: Password
        in: query
        name: password
        required: true
        schema:
          type: string
      - description: Mutual UserName
        in: query
        name: mutual_user
        required: true
        schema:
          type: string
      - description: Mutual Password
        in: query
        name: mutual_password
        required: true
        schema:
          type: string
      requestBody:
        content:
          application/json:
            schema:
              properties:
                mutual_password:
                  description: Mutual Password
                  type: string
                mutual_user:
                  description: Mutual UserName
                  type: string
                password:
                  description: Password
                  type: string
                user:
                  description: Username
                  type: string
              required:
              - user
              - password
              - mutual_user
              - mutual_password
              type: object
      responses:
        '200':
          content:
            application/vnd.ceph.api.v1.0+json:
              type: object
          description: Resource updated.
        '202':
          content:
            application/vnd.ceph.api.v1.0+json:
              type: object
          description: Operation is still executing. Please check the task queue.
        '400':
          description: Operation exception. Please check the response body for details.
        '401':
          description: Unauthenticated access. Please login first.
        '403':
          description: Unauthorized access. Please check your permissions.
        '500':
          description: Unexpected error. Please check the response body for the stack
            trace.
      security:
      - jwt: []
      summary: Set Iscsi discoveryauth
      tags:
      - Iscsi
  /api/iscsi/target:
    get:
      parameters: []
      responses:
        '200':
          content:
            application/vnd.ceph.api.v1.0+json:
              type: object
          description: OK
        '400':
          description: Operation exception. Please check the response body for details.
        '401':
          description: Unauthenticated access. Please login first.
        '403':
          description: Unauthorized access. Please check your permissions.
        '500':
          description: Unexpected error. Please check the response body for the stack
            trace.
      security:
      - jwt: []
      tags:
      - IscsiTarget
    post:
      parameters: []
      requestBody:
        content:
          application/json:
            schema:
              properties:
                acl_enabled:
                  type: string
                auth:
                  type: string
                clients:
                  type: string
                disks:
                  type: string
                groups:
                  type: string
                portals:
                  type: string
                target_controls:
                  type: string
                target_iqn:
                  type: string
              type: object
      responses:
        '201':
          content:
            application/vnd.ceph.api.v1.0+json:
              type: object
          description: Resource created.
        '202':
          content:
            application/vnd.ceph.api.v1.0+json:
              type: object
          description: Operation is still executing. Please check the task queue.
        '400':
          description: Operation exception. Please check the response body for details.
        '401':
          description: Unauthenticated access. Please login first.
        '403':
          description: Unauthorized access. Please check your permissions.
        '500':
          description: Unexpected error. Please check the response body for the stack
            trace.
      security:
      - jwt: []
      tags:
      - IscsiTarget
  /api/iscsi/target/{target_iqn}:
    delete:
      parameters:
      - in: path
        name: target_iqn
        required: true
        schema:
          type: string
      responses:
        '202':
          content:
            application/vnd.ceph.api.v1.0+json:
              type: object
          description: Operation is still executing. Please check the task queue.
        '204':
          content:
            application/vnd.ceph.api.v1.0+json:
              type: object
          description: Resource deleted.
        '400':
          description: Operation exception. Please check the response body for details.
        '401':
          description: Unauthenticated access. Please login first.
        '403':
          description: Unauthorized access. Please check your permissions.
        '500':
          description: Unexpected error. Please check the response body for the stack
            trace.
      security:
      - jwt: []
      tags:
      - IscsiTarget
    get:
      parameters:
      - in: path
        name: target_iqn
        required: true
        schema:
          type: string
      responses:
        '200':
          content:
            application/vnd.ceph.api.v1.0+json:
              type: object
          description: OK
        '400':
          description: Operation exception. Please check the response body for details.
        '401':
          description: Unauthenticated access. Please login first.
        '403':
          description: Unauthorized access. Please check your permissions.
        '500':
          description: Unexpected error. Please check the response body for the stack
            trace.
      security:
      - jwt: []
      tags:
      - IscsiTarget
    put:
      parameters:
      - in: path
        name: target_iqn
        required: true
        schema:
          type: string
      requestBody:
        content:
          application/json:
            schema:
              properties:
                acl_enabled:
                  type: string
                auth:
                  type: string
                clients:
                  type: string
                disks:
                  type: string
                groups:
                  type: string
                new_target_iqn:
                  type: string
                portals:
                  type: string
                target_controls:
                  type: string
              type: object
      responses:
        '200':
          content:
            application/vnd.ceph.api.v1.0+json:
              type: object
          description: Resource updated.
        '202':
          content:
            application/vnd.ceph.api.v1.0+json:
              type: object
          description: Operation is still executing. Please check the task queue.
        '400':
          description: Operation exception. Please check the response body for details.
        '401':
          description: Unauthenticated access. Please login first.
        '403':
          description: Unauthorized access. Please check your permissions.
        '500':
          description: Unexpected error. Please check the response body for the stack
            trace.
      security:
      - jwt: []
      tags:
      - IscsiTarget
  /api/logs/all:
    get:
      parameters: []
      responses:
        '200':
          content:
            application/vnd.ceph.api.v1.0+json:
              schema:
                properties:
                  audit_log:
                    description: Audit log
                    items:
                      properties:
                        addrs:
                          description: ''
                          properties:
                            addrvec:
                              description: ''
                              items:
                                properties:
                                  addr:
                                    description: IP Address
                                    type: string
                                  nonce:
                                    description: ''
                                    type: integer
                                  type:
                                    description: ''
                                    type: string
                                required:
                                - type
                                - addr
                                - nonce
                                type: object
                              type: array
                          required:
                          - addrvec
                          type: object
                        channel:
                          description: ''
                          type: string
                        message:
                          description: ''
                          type: string
                        name:
                          description: ''
                          type: string
                        priority:
                          description: ''
                          type: string
                        rank:
                          description: ''
                          type: string
                        seq:
                          description: ''
                          type: integer
                        stamp:
                          description: ''
                          type: string
                      required:
                      - name
                      - rank
                      - addrs
                      - stamp
                      - seq
                      - channel
                      - priority
                      - message
                      type: object
                    type: array
                  clog:
                    description: ''
                    items:
                      type: string
                    type: array
                required:
                - clog
                - audit_log
                type: object
          description: OK
        '400':
          description: Operation exception. Please check the response body for details.
        '401':
          description: Unauthenticated access. Please login first.
        '403':
          description: Unauthorized access. Please check your permissions.
        '500':
          description: Unexpected error. Please check the response body for the stack
            trace.
      security:
      - jwt: []
      summary: Display Logs Configuration
      tags:
      - Logs
  /api/mgr/module:
    get:
      description: "\n        Get the list of managed modules.\n        :return: A\
        \ list of objects with the fields 'enabled', 'name' and 'options'.\n     \
        \   :rtype: list\n        "
      parameters: []
      responses:
        '200':
          content:
            application/vnd.ceph.api.v1.0+json:
              schema:
                items:
                  properties:
                    always_on:
                      description: Is it an always on module?
                      type: boolean
                    enabled:
                      description: Is Module Enabled
                      type: boolean
                    name:
                      description: Module Name
                      type: string
                    options:
                      description: Module Options
                      properties:
                        Option_name:
                          description: Options
                          properties:
                            default_value:
                              description: Default value for the option
                              type: integer
                            desc:
                              description: Description of the option
                              type: string
                            enum_allowed:
                              description: ''
                              items:
                                type: string
                              type: array
                            flags:
                              description: List of flags associated
                              type: integer
                            level:
                              description: Option level
                              type: string
                            long_desc:
                              description: Elaborated description
                              type: string
                            max:
                              description: Maximum value
                              type: string
                            min:
                              description: Minimum value
                              type: string
                            name:
                              description: Name of the option
                              type: string
                            see_also:
                              description: Related options
                              items:
                                type: string
                              type: array
                            tags:
                              description: Tags associated with the option
                              items:
                                type: string
                              type: array
                            type:
                              description: Type of the option
                              type: string
                          required:
                          - name
                          - type
                          - level
                          - flags
                          - default_value
                          - min
                          - max
                          - enum_allowed
                          - desc
                          - long_desc
                          - tags
                          - see_also
                          type: object
                      required:
                      - Option_name
                      type: object
                  type: object
                required:
                - name
                - enabled
                - always_on
                - options
                type: array
          description: OK
        '400':
          description: Operation exception. Please check the response body for details.
        '401':
          description: Unauthenticated access. Please login first.
        '403':
          description: Unauthorized access. Please check your permissions.
        '500':
          description: Unexpected error. Please check the response body for the stack
            trace.
      security:
      - jwt: []
      summary: List Mgr modules
      tags:
      - MgrModule
  /api/mgr/module/{module_name}:
    get:
      description: "\n        Retrieve the values of the persistent configuration\
        \ settings.\n        :param module_name: The name of the Ceph Mgr module.\n\
        \        :type module_name: str\n        :return: The values of the module\
        \ options.\n        :rtype: dict\n        "
      parameters:
      - in: path
        name: module_name
        required: true
        schema:
          type: string
      responses:
        '200':
          content:
            application/vnd.ceph.api.v1.0+json:
              type: object
          description: OK
        '400':
          description: Operation exception. Please check the response body for details.
        '401':
          description: Unauthenticated access. Please login first.
        '403':
          description: Unauthorized access. Please check your permissions.
        '500':
          description: Unexpected error. Please check the response body for the stack
            trace.
      security:
      - jwt: []
      tags:
      - MgrModule
    put:
      description: "\n        Set the values of the persistent configuration settings.\n\
        \        :param module_name: The name of the Ceph Mgr module.\n        :type\
        \ module_name: str\n        :param config: The values of the module options\
        \ to be stored.\n        :type config: dict\n        "
      parameters:
      - in: path
        name: module_name
        required: true
        schema:
          type: string
      requestBody:
        content:
          application/json:
            schema:
              properties:
                config:
                  type: string
              required:
              - config
              type: object
      responses:
        '200':
          content:
            application/vnd.ceph.api.v1.0+json:
              type: object
          description: Resource updated.
        '202':
          content:
            application/vnd.ceph.api.v1.0+json:
              type: object
          description: Operation is still executing. Please check the task queue.
        '400':
          description: Operation exception. Please check the response body for details.
        '401':
          description: Unauthenticated access. Please login first.
        '403':
          description: Unauthorized access. Please check your permissions.
        '500':
          description: Unexpected error. Please check the response body for the stack
            trace.
      security:
      - jwt: []
      tags:
      - MgrModule
  /api/mgr/module/{module_name}/disable:
    post:
      description: "\n        Disable the specified Ceph Mgr module.\n        :param\
        \ module_name: The name of the Ceph Mgr module.\n        :type module_name:\
        \ str\n        "
      parameters:
      - in: path
        name: module_name
        required: true
        schema:
          type: string
      responses:
        '201':
          content:
            application/vnd.ceph.api.v1.0+json:
              type: object
          description: Resource created.
        '202':
          content:
            application/vnd.ceph.api.v1.0+json:
              type: object
          description: Operation is still executing. Please check the task queue.
        '400':
          description: Operation exception. Please check the response body for details.
        '401':
          description: Unauthenticated access. Please login first.
        '403':
          description: Unauthorized access. Please check your permissions.
        '500':
          description: Unexpected error. Please check the response body for the stack
            trace.
      security:
      - jwt: []
      tags:
      - MgrModule
  /api/mgr/module/{module_name}/enable:
    post:
      description: "\n        Enable the specified Ceph Mgr module.\n        :param\
        \ module_name: The name of the Ceph Mgr module.\n        :type module_name:\
        \ str\n        "
      parameters:
      - in: path
        name: module_name
        required: true
        schema:
          type: string
      responses:
        '201':
          content:
            application/vnd.ceph.api.v1.0+json:
              type: object
          description: Resource created.
        '202':
          content:
            application/vnd.ceph.api.v1.0+json:
              type: object
          description: Operation is still executing. Please check the task queue.
        '400':
          description: Operation exception. Please check the response body for details.
        '401':
          description: Unauthenticated access. Please login first.
        '403':
          description: Unauthorized access. Please check your permissions.
        '500':
          description: Unexpected error. Please check the response body for the stack
            trace.
      security:
      - jwt: []
      tags:
      - MgrModule
  /api/mgr/module/{module_name}/options:
    get:
      description: "\n        Get the module options of the specified Ceph Mgr module.\n\
        \        :param module_name: The name of the Ceph Mgr module.\n        :type\
        \ module_name: str\n        :return: The module options as list of dicts.\n\
        \        :rtype: list\n        "
      parameters:
      - in: path
        name: module_name
        required: true
        schema:
          type: string
      responses:
        '200':
          content:
            application/vnd.ceph.api.v1.0+json:
              type: object
          description: OK
        '400':
          description: Operation exception. Please check the response body for details.
        '401':
          description: Unauthenticated access. Please login first.
        '403':
          description: Unauthorized access. Please check your permissions.
        '500':
          description: Unexpected error. Please check the response body for the stack
            trace.
      security:
      - jwt: []
      tags:
      - MgrModule
  /api/monitor:
    get:
      parameters: []
      responses:
        '200':
          content:
            application/vnd.ceph.api.v1.0+json:
              schema:
                properties:
                  in_quorum:
                    description: ''
                    items:
                      properties:
                        addr:
                          description: ''
                          type: string
                        name:
                          description: ''
                          type: string
                        priority:
                          description: ''
                          type: integer
                        public_addr:
                          description: ''
                          type: string
                        public_addrs:
                          description: ''
                          properties:
                            addrvec:
                              description: ''
                              items:
                                properties:
                                  addr:
                                    description: ''
                                    type: string
                                  nonce:
                                    description: ''
                                    type: integer
                                  type:
                                    description: ''
                                    type: string
                                required:
                                - type
                                - addr
                                - nonce
                                type: object
                              type: array
                          required:
                          - addrvec
                          type: object
                        rank:
                          description: ''
                          type: integer
                        stats:
                          description: ''
                          properties:
                            num_sessions:
                              description: ''
                              items:
                                type: integer
                              type: array
                          required:
                          - num_sessions
                          type: object
                        weight:
                          description: ''
                          type: integer
                      required:
                      - rank
                      - name
                      - public_addrs
                      - addr
                      - public_addr
                      - priority
                      - weight
                      - stats
                      type: object
                    type: array
                  mon_status:
                    description: ''
                    properties:
                      election_epoch:
                        description: ''
                        type: integer
                      extra_probe_peers:
                        description: ''
                        items:
                          type: string
                        type: array
                      feature_map:
                        description: ''
                        properties:
                          client:
                            description: ''
                            items:
                              properties:
                                features:
                                  description: ''
                                  type: string
                                num:
                                  description: ''
                                  type: integer
                                release:
                                  description: ''
                                  type: string
                              required:
                              - features
                              - release
                              - num
                              type: object
                            type: array
                          mds:
                            description: ''
                            items:
                              properties:
                                features:
                                  description: ''
                                  type: string
                                num:
                                  description: ''
                                  type: integer
                                release:
                                  description: ''
                                  type: string
                              required:
                              - features
                              - release
                              - num
                              type: object
                            type: array
                          mgr:
                            description: ''
                            items:
                              properties:
                                features:
                                  description: ''
                                  type: string
                                num:
                                  description: ''
                                  type: integer
                                release:
                                  description: ''
                                  type: string
                              required:
                              - features
                              - release
                              - num
                              type: object
                            type: array
                          mon:
                            description: ''
                            items:
                              properties:
                                features:
                                  description: ''
                                  type: string
                                num:
                                  description: ''
                                  type: integer
                                release:
                                  description: ''
                                  type: string
                              required:
                              - features
                              - release
                              - num
                              type: object
                            type: array
                        required:
                        - mon
                        - mds
                        - client
                        - mgr
                        type: object
                      features:
                        description: ''
                        properties:
                          quorum_con:
                            description: ''
                            type: string
                          quorum_mon:
                            description: ''
                            items:
                              type: string
                            type: array
                          required_con:
                            description: ''
                            type: string
                          required_mon:
                            description: ''
                            items:
                              type: integer
                            type: array
                        required:
                        - required_con
                        - required_mon
                        - quorum_con
                        - quorum_mon
                        type: object
                      monmap:
                        description: ''
                        properties:
                          created:
                            description: ''
                            type: string
                          epoch:
                            description: ''
                            type: integer
                          features:
                            description: ''
                            properties:
                              optional:
                                description: ''
                                items:
                                  type: string
                                type: array
                              persistent:
                                description: ''
                                items:
                                  type: string
                                type: array
                            required:
                            - persistent
                            - optional
                            type: object
                          fsid:
                            description: ''
                            type: string
                          min_mon_release:
                            description: ''
                            type: integer
                          min_mon_release_name:
                            description: ''
                            type: string
                          modified:
                            description: ''
                            type: string
                          mons:
                            description: ''
                            items:
                              properties:
                                addr:
                                  description: ''
                                  type: string
                                name:
                                  description: ''
                                  type: string
                                priority:
                                  description: ''
                                  type: integer
                                public_addr:
                                  description: ''
                                  type: string
                                public_addrs:
                                  description: ''
                                  properties:
                                    addrvec:
                                      description: ''
                                      items:
                                        properties:
                                          addr:
                                            description: ''
                                            type: string
                                          nonce:
                                            description: ''
                                            type: integer
                                          type:
                                            description: ''
                                            type: string
                                        required:
                                        - type
                                        - addr
                                        - nonce
                                        type: object
                                      type: array
                                  required:
                                  - addrvec
                                  type: object
                                rank:
                                  description: ''
                                  type: integer
                                stats:
                                  description: ''
                                  properties:
                                    num_sessions:
                                      description: ''
                                      items:
                                        type: integer
                                      type: array
                                  required:
                                  - num_sessions
                                  type: object
                                weight:
                                  description: ''
                                  type: integer
                              required:
                              - rank
                              - name
                              - public_addrs
                              - addr
                              - public_addr
                              - priority
                              - weight
                              - stats
                              type: object
                            type: array
                        required:
                        - epoch
                        - fsid
                        - modified
                        - created
                        - min_mon_release
                        - min_mon_release_name
                        - features
                        - mons
                        type: object
                      name:
                        description: ''
                        type: string
                      outside_quorum:
                        description: ''
                        items:
                          type: string
                        type: array
                      quorum:
                        description: ''
                        items:
                          type: integer
                        type: array
                      quorum_age:
                        description: ''
                        type: integer
                      rank:
                        description: ''
                        type: integer
                      state:
                        description: ''
                        type: string
                      sync_provider:
                        description: ''
                        items:
                          type: string
                        type: array
                    required:
                    - name
                    - rank
                    - state
                    - election_epoch
                    - quorum
                    - quorum_age
                    - features
                    - outside_quorum
                    - extra_probe_peers
                    - sync_provider
                    - monmap
                    - feature_map
                    type: object
                  out_quorum:
                    description: ''
                    items:
                      type: integer
                    type: array
                required:
                - mon_status
                - in_quorum
                - out_quorum
                type: object
          description: OK
        '400':
          description: Operation exception. Please check the response body for details.
        '401':
          description: Unauthenticated access. Please login first.
        '403':
          description: Unauthorized access. Please check your permissions.
        '500':
          description: Unexpected error. Please check the response body for the stack
            trace.
      security:
      - jwt: []
      summary: Get Monitor Details
      tags:
      - Monitor
  /api/nfs-ganesha/daemon:
    get:
      parameters: []
      responses:
        '200':
          content:
            application/vnd.ceph.api.v1.0+json:
              schema:
                items:
                  properties:
                    cluster_id:
                      description: Cluster identifier
                      type: string
                    cluster_type:
                      description: Cluster type
                      type: string
                    daemon_id:
                      description: Daemon identifier
                      type: string
                    desc:
                      description: Status description
                      type: string
                    status:
                      description: Status of daemon
                      type: integer
                  type: object
                required:
                - daemon_id
                - cluster_id
                - cluster_type
                type: array
          description: OK
        '400':
          description: Operation exception. Please check the response body for details.
        '401':
          description: Unauthenticated access. Please login first.
        '403':
          description: Unauthorized access. Please check your permissions.
        '500':
          description: Unexpected error. Please check the response body for the stack
            trace.
      security:
      - jwt: []
      summary: List NFS-Ganesha daemons information
      tags:
      - NFS-Ganesha
  /api/nfs-ganesha/export:
    get:
      parameters: []
      responses:
        '200':
          content:
            application/vnd.ceph.api.v1.0+json:
              schema:
                items:
                  properties:
                    access_type:
                      description: Export access type
                      type: string
                    clients:
                      description: List of client configurations
                      items:
                        properties:
                          access_type:
                            description: Client access type
                            type: string
                          addresses:
                            description: list of IP addresses
                            items:
                              type: string
                            type: array
                          squash:
                            description: Client squash policy
                            type: string
                        required:
                        - addresses
                        - access_type
                        - squash
                        type: object
                      type: array
                    cluster_id:
                      description: Cluster identifier
                      type: string
                    daemons:
                      description: List of NFS Ganesha daemons identifiers
                      items:
                        type: string
                      type: array
                    export_id:
                      description: Export ID
                      type: integer
                    fsal:
                      description: FSAL configuration
                      properties:
                        filesystem:
                          description: CephFS filesystem ID
                          type: string
                        name:
                          description: name of FSAL
                          type: string
                        rgw_user_id:
                          description: RGW user id
                          type: string
                        sec_label_xattr:
                          description: Name of xattr for security label
                          type: string
                        user_id:
                          description: CephX user id
                          type: string
                      required:
                      - name
                      type: object
                    path:
                      description: Export path
                      type: string
                    protocols:
                      description: List of protocol types
                      items:
                        type: integer
                      type: array
                    pseudo:
                      description: Pseudo FS path
                      type: string
                    security_label:
                      description: Security label
                      type: string
                    squash:
                      description: Export squash policy
                      type: string
                    tag:
                      description: NFSv3 export tag
                      type: string
                    transports:
                      description: List of transport types
                      items:
                        type: string
                      type: array
                  type: object
                required:
                - export_id
                - path
                - cluster_id
                - daemons
                - pseudo
                - tag
                - access_type
                - squash
                - security_label
                - protocols
                - transports
                - fsal
                - clients
                type: array
          description: OK
        '400':
          description: Operation exception. Please check the response body for details.
        '401':
          description: Unauthenticated access. Please login first.
        '403':
          description: Unauthorized access. Please check your permissions.
        '500':
          description: Unexpected error. Please check the response body for the stack
            trace.
      security:
      - jwt: []
      summary: List all NFS-Ganesha exports
      tags:
      - NFS-Ganesha
    post:
      parameters: []
      requestBody:
        content:
          application/json:
            schema:
              properties:
                access_type:
                  description: Export access type
                  type: string
                clients:
                  description: List of client configurations
                  items:
                    properties:
                      access_type:
                        description: Client access type
                        type: string
                      addresses:
                        description: list of IP addresses
                        items:
                          type: string
                        type: array
                      squash:
                        description: Client squash policy
                        type: string
                    required:
                    - addresses
                    - access_type
                    - squash
                    type: object
                  type: array
                cluster_id:
                  description: Cluster identifier
                  type: string
                daemons:
                  description: List of NFS Ganesha daemons identifiers
                  items:
                    type: string
                  type: array
                fsal:
                  description: FSAL configuration
                  properties:
                    filesystem:
                      description: CephFS filesystem ID
                      type: string
                    name:
                      description: name of FSAL
                      type: string
                    rgw_user_id:
                      description: RGW user id
                      type: string
                    sec_label_xattr:
                      description: Name of xattr for security label
                      type: string
                    user_id:
                      description: CephX user id
                      type: string
                  required:
                  - name
                  type: object
                path:
                  description: Export path
                  type: string
                protocols:
                  description: List of protocol types
                  items:
                    type: integer
                  type: array
                pseudo:
                  description: Pseudo FS path
                  type: string
                reload_daemons:
                  default: true
                  description: Trigger reload of NFS-Ganesha daemons configuration
                  type: boolean
                security_label:
                  description: Security label
                  type: string
                squash:
                  description: Export squash policy
                  type: string
                tag:
                  description: NFSv3 export tag
                  type: string
                transports:
                  description: List of transport types
                  items:
                    type: string
                  type: array
              required:
              - path
              - cluster_id
              - daemons
              - pseudo
              - tag
              - access_type
              - squash
              - security_label
              - protocols
              - transports
              - fsal
              - clients
              type: object
      responses:
        '201':
          content:
            application/vnd.ceph.api.v1.0+json:
              schema:
                properties:
                  access_type:
                    description: Export access type
                    type: string
                  clients:
                    description: List of client configurations
                    items:
                      properties:
                        access_type:
                          description: Client access type
                          type: string
                        addresses:
                          description: list of IP addresses
                          items:
                            type: string
                          type: array
                        squash:
                          description: Client squash policy
                          type: string
                      required:
                      - addresses
                      - access_type
                      - squash
                      type: object
                    type: array
                  cluster_id:
                    description: Cluster identifier
                    type: string
                  daemons:
                    description: List of NFS Ganesha daemons identifiers
                    items:
                      type: string
                    type: array
                  export_id:
                    description: Export ID
                    type: integer
                  fsal:
                    description: FSAL configuration
                    properties:
                      filesystem:
                        description: CephFS filesystem ID
                        type: string
                      name:
                        description: name of FSAL
                        type: string
                      rgw_user_id:
                        description: RGW user id
                        type: string
                      sec_label_xattr:
                        description: Name of xattr for security label
                        type: string
                      user_id:
                        description: CephX user id
                        type: string
                    required:
                    - name
                    type: object
                  path:
                    description: Export path
                    type: string
                  protocols:
                    description: List of protocol types
                    items:
                      type: integer
                    type: array
                  pseudo:
                    description: Pseudo FS path
                    type: string
                  security_label:
                    description: Security label
                    type: string
                  squash:
                    description: Export squash policy
                    type: string
                  tag:
                    description: NFSv3 export tag
                    type: string
                  transports:
                    description: List of transport types
                    items:
                      type: string
                    type: array
                required:
                - export_id
                - path
                - cluster_id
                - daemons
                - pseudo
                - tag
                - access_type
                - squash
                - security_label
                - protocols
                - transports
                - fsal
                - clients
                type: object
          description: Resource created.
        '202':
          content:
            application/vnd.ceph.api.v1.0+json:
              type: object
          description: Operation is still executing. Please check the task queue.
        '400':
          description: Operation exception. Please check the response body for details.
        '401':
          description: Unauthenticated access. Please login first.
        '403':
          description: Unauthorized access. Please check your permissions.
        '500':
          description: Unexpected error. Please check the response body for the stack
            trace.
      security:
      - jwt: []
      summary: Creates a new NFS-Ganesha export
      tags:
      - NFS-Ganesha
  /api/nfs-ganesha/export/{cluster_id}/{export_id}:
    delete:
      parameters:
      - description: Cluster identifier
        in: path
        name: cluster_id
        required: true
        schema:
          type: string
      - description: Export ID
        in: path
        name: export_id
        required: true
        schema:
          type: integer
      - default: true
        description: Trigger reload of NFS-Ganesha daemons configuration
        in: query
        name: reload_daemons
        schema:
          type: boolean
      responses:
        '202':
          content:
            application/vnd.ceph.api.v1.0+json:
              type: object
          description: Operation is still executing. Please check the task queue.
        '204':
          content:
            application/vnd.ceph.api.v1.0+json:
              type: object
          description: Resource deleted.
        '400':
          description: Operation exception. Please check the response body for details.
        '401':
          description: Unauthenticated access. Please login first.
        '403':
          description: Unauthorized access. Please check your permissions.
        '500':
          description: Unexpected error. Please check the response body for the stack
            trace.
      security:
      - jwt: []
      summary: Deletes an NFS-Ganesha export
      tags:
      - NFS-Ganesha
    get:
      parameters:
      - description: Cluster identifier
        in: path
        name: cluster_id
        required: true
        schema:
          type: string
      - description: Export ID
        in: path
        name: export_id
        required: true
        schema:
          type: integer
      responses:
        '200':
          content:
            application/vnd.ceph.api.v1.0+json:
              schema:
                properties:
                  access_type:
                    description: Export access type
                    type: string
                  clients:
                    description: List of client configurations
                    items:
                      properties:
                        access_type:
                          description: Client access type
                          type: string
                        addresses:
                          description: list of IP addresses
                          items:
                            type: string
                          type: array
                        squash:
                          description: Client squash policy
                          type: string
                      required:
                      - addresses
                      - access_type
                      - squash
                      type: object
                    type: array
                  cluster_id:
                    description: Cluster identifier
                    type: string
                  daemons:
                    description: List of NFS Ganesha daemons identifiers
                    items:
                      type: string
                    type: array
                  export_id:
                    description: Export ID
                    type: integer
                  fsal:
                    description: FSAL configuration
                    properties:
                      filesystem:
                        description: CephFS filesystem ID
                        type: string
                      name:
                        description: name of FSAL
                        type: string
                      rgw_user_id:
                        description: RGW user id
                        type: string
                      sec_label_xattr:
                        description: Name of xattr for security label
                        type: string
                      user_id:
                        description: CephX user id
                        type: string
                    required:
                    - name
                    type: object
                  path:
                    description: Export path
                    type: string
                  protocols:
                    description: List of protocol types
                    items:
                      type: integer
                    type: array
                  pseudo:
                    description: Pseudo FS path
                    type: string
                  security_label:
                    description: Security label
                    type: string
                  squash:
                    description: Export squash policy
                    type: string
                  tag:
                    description: NFSv3 export tag
                    type: string
                  transports:
                    description: List of transport types
                    items:
                      type: string
                    type: array
                required:
                - export_id
                - path
                - cluster_id
                - daemons
                - pseudo
                - tag
                - access_type
                - squash
                - security_label
                - protocols
                - transports
                - fsal
                - clients
                type: object
          description: OK
        '400':
          description: Operation exception. Please check the response body for details.
        '401':
          description: Unauthenticated access. Please login first.
        '403':
          description: Unauthorized access. Please check your permissions.
        '500':
          description: Unexpected error. Please check the response body for the stack
            trace.
      security:
      - jwt: []
      summary: Get an NFS-Ganesha export
      tags:
      - NFS-Ganesha
    put:
      parameters:
      - description: Cluster identifier
        in: path
        name: cluster_id
        required: true
        schema:
          type: string
      - description: Export ID
        in: path
        name: export_id
        required: true
        schema:
          type: integer
      requestBody:
        content:
          application/json:
            schema:
              properties:
                access_type:
                  description: Export access type
                  type: string
                clients:
                  description: List of client configurations
                  items:
                    properties:
                      access_type:
                        description: Client access type
                        type: string
                      addresses:
                        description: list of IP addresses
                        items:
                          type: string
                        type: array
                      squash:
                        description: Client squash policy
                        type: string
                    required:
                    - addresses
                    - access_type
                    - squash
                    type: object
                  type: array
                daemons:
                  description: List of NFS Ganesha daemons identifiers
                  items:
                    type: string
                  type: array
                fsal:
                  description: FSAL configuration
                  properties:
                    filesystem:
                      description: CephFS filesystem ID
                      type: string
                    name:
                      description: name of FSAL
                      type: string
                    rgw_user_id:
                      description: RGW user id
                      type: string
                    sec_label_xattr:
                      description: Name of xattr for security label
                      type: string
                    user_id:
                      description: CephX user id
                      type: string
                  required:
                  - name
                  type: object
                path:
                  description: Export path
                  type: string
                protocols:
                  description: List of protocol types
                  items:
                    type: integer
                  type: array
                pseudo:
                  description: Pseudo FS path
                  type: string
                reload_daemons:
                  default: true
                  description: Trigger reload of NFS-Ganesha daemons configuration
                  type: boolean
                security_label:
                  description: Security label
                  type: string
                squash:
                  description: Export squash policy
                  type: string
                tag:
                  description: NFSv3 export tag
                  type: string
                transports:
                  description: List of transport types
                  items:
                    type: string
                  type: array
              required:
              - path
              - daemons
              - pseudo
              - tag
              - access_type
              - squash
              - security_label
              - protocols
              - transports
              - fsal
              - clients
              type: object
      responses:
        '200':
          content:
            application/vnd.ceph.api.v1.0+json:
              schema:
                properties:
                  access_type:
                    description: Export access type
                    type: string
                  clients:
                    description: List of client configurations
                    items:
                      properties:
                        access_type:
                          description: Client access type
                          type: string
                        addresses:
                          description: list of IP addresses
                          items:
                            type: string
                          type: array
                        squash:
                          description: Client squash policy
                          type: string
                      required:
                      - addresses
                      - access_type
                      - squash
                      type: object
                    type: array
                  cluster_id:
                    description: Cluster identifier
                    type: string
                  daemons:
                    description: List of NFS Ganesha daemons identifiers
                    items:
                      type: string
                    type: array
                  export_id:
                    description: Export ID
                    type: integer
                  fsal:
                    description: FSAL configuration
                    properties:
                      filesystem:
                        description: CephFS filesystem ID
                        type: string
                      name:
                        description: name of FSAL
                        type: string
                      rgw_user_id:
                        description: RGW user id
                        type: string
                      sec_label_xattr:
                        description: Name of xattr for security label
                        type: string
                      user_id:
                        description: CephX user id
                        type: string
                    required:
                    - name
                    type: object
                  path:
                    description: Export path
                    type: string
                  protocols:
                    description: List of protocol types
                    items:
                      type: integer
                    type: array
                  pseudo:
                    description: Pseudo FS path
                    type: string
                  security_label:
                    description: Security label
                    type: string
                  squash:
                    description: Export squash policy
                    type: string
                  tag:
                    description: NFSv3 export tag
                    type: string
                  transports:
                    description: List of transport types
                    items:
                      type: string
                    type: array
                required:
                - export_id
                - path
                - cluster_id
                - daemons
                - pseudo
                - tag
                - access_type
                - squash
                - security_label
                - protocols
                - transports
                - fsal
                - clients
                type: object
          description: Resource updated.
        '202':
          content:
            application/vnd.ceph.api.v1.0+json:
              type: object
          description: Operation is still executing. Please check the task queue.
        '400':
          description: Operation exception. Please check the response body for details.
        '401':
          description: Unauthenticated access. Please login first.
        '403':
          description: Unauthorized access. Please check your permissions.
        '500':
          description: Unexpected error. Please check the response body for the stack
            trace.
      security:
      - jwt: []
      summary: Updates an NFS-Ganesha export
      tags:
      - NFS-Ganesha
  /api/nfs-ganesha/status:
    get:
      parameters: []
      responses:
        '200':
          content:
            application/vnd.ceph.api.v1.0+json:
              schema:
                properties:
                  available:
                    description: Is API available?
                    type: boolean
                  message:
                    description: Error message
                    type: string
                required:
                - available
                - message
                type: object
          description: OK
        '400':
          description: Operation exception. Please check the response body for details.
        '401':
          description: Unauthenticated access. Please login first.
        '403':
          description: Unauthorized access. Please check your permissions.
        '500':
          description: Unexpected error. Please check the response body for the stack
            trace.
      security:
      - jwt: []
      summary: Status of NFS-Ganesha management feature
      tags:
      - NFS-Ganesha
  /api/orchestrator/status:
    get:
      parameters: []
      responses:
        '200':
          content:
            application/vnd.ceph.api.v1.0+json:
              schema:
                properties:
                  available:
                    description: Orchestrator status
                    type: boolean
                  message:
                    description: Error message
                    type: string
                required:
                - available
                - message
                type: object
          description: OK
        '400':
          description: Operation exception. Please check the response body for details.
        '401':
          description: Unauthenticated access. Please login first.
        '403':
          description: Unauthorized access. Please check your permissions.
        '500':
          description: Unexpected error. Please check the response body for the stack
            trace.
      security:
      - jwt: []
      summary: Display Orchestrator Status
      tags:
      - Orchestrator
  /api/osd:
    get:
      parameters: []
      responses:
        '200':
          content:
            application/vnd.ceph.api.v1.0+json:
              type: object
          description: OK
        '400':
          description: Operation exception. Please check the response body for details.
        '401':
          description: Unauthenticated access. Please login first.
        '403':
          description: Unauthorized access. Please check your permissions.
        '500':
          description: Unexpected error. Please check the response body for the stack
            trace.
      security:
      - jwt: []
      tags:
      - OSD
    post:
      parameters: []
      requestBody:
        content:
          application/json:
            schema:
              properties:
                data:
                  type: string
                method:
                  type: string
                tracking_id:
                  type: string
              required:
              - method
              - data
              - tracking_id
              type: object
      responses:
        '201':
          content:
            application/vnd.ceph.api.v1.0+json:
              type: object
          description: Resource created.
        '202':
          content:
            application/vnd.ceph.api.v1.0+json:
              type: object
          description: Operation is still executing. Please check the task queue.
        '400':
          description: Operation exception. Please check the response body for details.
        '401':
          description: Unauthenticated access. Please login first.
        '403':
          description: Unauthorized access. Please check your permissions.
        '500':
          description: Unexpected error. Please check the response body for the stack
            trace.
      security:
      - jwt: []
      tags:
      - OSD
  /api/osd/flags:
    get:
      parameters: []
      responses:
        '200':
          content:
            application/vnd.ceph.api.v1.0+json:
              schema:
                properties:
                  list_of_flags:
                    description: ''
                    items:
                      type: string
                    type: array
                required:
                - list_of_flags
                type: object
          description: OK
        '400':
          description: Operation exception. Please check the response body for details.
        '401':
          description: Unauthenticated access. Please login first.
        '403':
          description: Unauthorized access. Please check your permissions.
        '500':
          description: Unexpected error. Please check the response body for the stack
            trace.
      security:
      - jwt: []
      summary: Display OSD Flags
      tags:
      - OSD
    put:
      description: "\n        The `recovery_deletes`, `sortbitwise` and `pglog_hardlimit`\
        \ flags cannot be unset.\n        `purged_snapshots` cannot even be set. It\
        \ is therefore required to at\n        least include those four flags for\
        \ a successful operation.\n        "
      parameters: []
      requestBody:
        content:
          application/json:
            schema:
              properties:
                flags:
                  description: List of flags to set. The flags `recovery_deletes`,
                    `sortbitwise` and `pglog_hardlimit` cannot be unset. Additionally
                    `purged_snapshots` cannot even be set.
                  items:
                    type: string
                  type: array
              required:
              - flags
              type: object
      responses:
        '200':
          content:
            application/vnd.ceph.api.v1.0+json:
              schema:
                properties:
                  list_of_flags:
                    description: ''
                    items:
                      type: string
                    type: array
                required:
                - list_of_flags
                type: object
          description: Resource updated.
        '202':
          content:
            application/vnd.ceph.api.v1.0+json:
              type: object
          description: Operation is still executing. Please check the task queue.
        '400':
          description: Operation exception. Please check the response body for details.
        '401':
          description: Unauthenticated access. Please login first.
        '403':
          description: Unauthorized access. Please check your permissions.
        '500':
          description: Unexpected error. Please check the response body for the stack
            trace.
      security:
      - jwt: []
      summary: Sets OSD flags for the entire cluster.
      tags:
      - OSD
  /api/osd/flags/individual:
    get:
      parameters: []
      responses:
        '200':
          content:
            application/vnd.ceph.api.v1.0+json:
              schema:
                properties:
                  flags:
                    description: List of active flags
                    items:
                      type: string
                    type: array
                  osd:
                    description: OSD ID
                    type: integer
                required:
                - osd
                - flags
                type: object
          description: OK
        '400':
          description: Operation exception. Please check the response body for details.
        '401':
          description: Unauthenticated access. Please login first.
        '403':
          description: Unauthorized access. Please check your permissions.
        '500':
          description: Unexpected error. Please check the response body for the stack
            trace.
      security:
      - jwt: []
      summary: Displays individual OSD flags
      tags:
      - OSD
    put:
      description: "\n        Updates flags (`noout`, `noin`, `nodown`, `noup`) for\
        \ an individual\n        subset of OSDs.\n        "
      parameters: []
      requestBody:
        content:
          application/json:
            schema:
              properties:
                flags:
                  description: Directory of flags to set or unset. The flags `noin`,
                    `noout`, `noup` and `nodown` are going to be considered only.
                  properties:
                    nodown:
                      description: Sets/unsets `nodown`
                      type: boolean
                    noin:
                      description: Sets/unsets `noin`
                      type: boolean
                    noout:
                      description: Sets/unsets `noout`
                      type: boolean
                    noup:
                      description: Sets/unsets `noup`
                      type: boolean
                  type: object
                ids:
                  description: List of OSD ids the flags should be applied to.
                  items:
                    type: integer
                  type: array
              required:
              - flags
              - ids
              type: object
      responses:
        '200':
          content:
            application/vnd.ceph.api.v1.0+json:
              schema:
                properties:
                  added:
                    description: List of added flags
                    items:
                      type: string
                    type: array
                  ids:
                    description: List of updated OSDs
                    items:
                      type: integer
                    type: array
                  removed:
                    description: List of removed flags
                    items:
                      type: string
                    type: array
                required:
                - added
                - removed
                - ids
                type: object
          description: Resource updated.
        '202':
          content:
            application/vnd.ceph.api.v1.0+json:
              type: object
          description: Operation is still executing. Please check the task queue.
        '400':
          description: Operation exception. Please check the response body for details.
        '401':
          description: Unauthenticated access. Please login first.
        '403':
          description: Unauthorized access. Please check your permissions.
        '500':
          description: Unexpected error. Please check the response body for the stack
            trace.
      security:
      - jwt: []
      summary: Sets OSD flags for a subset of individual OSDs.
      tags:
      - OSD
  /api/osd/safe_to_delete:
    get:
      description: "\n        :type ids: int|[int]\n        "
      parameters:
      - in: query
        name: svc_ids
        required: true
        schema:
          type: string
      responses:
        '200':
          content:
            application/vnd.ceph.api.v1.0+json:
              type: object
          description: OK
        '400':
          description: Operation exception. Please check the response body for details.
        '401':
          description: Unauthenticated access. Please login first.
        '403':
          description: Unauthorized access. Please check your permissions.
        '500':
          description: Unexpected error. Please check the response body for the stack
            trace.
      security:
      - jwt: []
      tags:
      - OSD
  /api/osd/safe_to_destroy:
    get:
      description: "\n        :type ids: int|[int]\n        "
      parameters:
      - description: OSD Service Identifier
        in: query
        name: ids
        required: true
        schema:
          type: string
      responses:
        '200':
          content:
            application/vnd.ceph.api.v1.0+json:
              schema:
                properties:
                  active:
                    description: ''
                    items:
                      type: integer
                    type: array
                  is_safe_to_destroy:
                    description: Is OSD safe to destroy?
                    type: boolean
                  missing_stats:
                    description: ''
                    items:
                      type: string
                    type: array
                  safe_to_destroy:
                    description: Is OSD safe to destroy?
                    items:
                      type: string
                    type: array
                  stored_pgs:
                    description: Stored Pool groups in Osd
                    items:
                      type: string
                    type: array
                required:
                - safe_to_destroy
                - active
                - missing_stats
                - stored_pgs
                - is_safe_to_destroy
                type: object
          description: OK
        '400':
          description: Operation exception. Please check the response body for details.
        '401':
          description: Unauthenticated access. Please login first.
        '403':
          description: Unauthorized access. Please check your permissions.
        '500':
          description: Unexpected error. Please check the response body for the stack
            trace.
      security:
      - jwt: []
      summary: Check If OSD is Safe to Destroy
      tags:
      - OSD
  /api/osd/{svc_id}:
    delete:
      parameters:
      - in: path
        name: svc_id
        required: true
        schema:
          type: string
      - allowEmptyValue: true
        in: query
        name: preserve_id
        schema:
          type: string
      - allowEmptyValue: true
        in: query
        name: force
        schema:
          type: string
      responses:
        '202':
          content:
            application/vnd.ceph.api.v1.0+json:
              type: object
          description: Operation is still executing. Please check the task queue.
        '204':
          content:
            application/vnd.ceph.api.v1.0+json:
              type: object
          description: Resource deleted.
        '400':
          description: Operation exception. Please check the response body for details.
        '401':
          description: Unauthenticated access. Please login first.
        '403':
          description: Unauthorized access. Please check your permissions.
        '500':
          description: Unexpected error. Please check the response body for the stack
            trace.
      security:
      - jwt: []
      tags:
      - OSD
    get:
      description: "\n        Returns collected data about an OSD.\n\n        :return:\
        \ Returns the requested data.\n        "
      parameters:
      - in: path
        name: svc_id
        required: true
        schema:
          type: string
      responses:
        '200':
          content:
            application/vnd.ceph.api.v1.0+json:
              type: object
          description: OK
        '400':
          description: Operation exception. Please check the response body for details.
        '401':
          description: Unauthenticated access. Please login first.
        '403':
          description: Unauthorized access. Please check your permissions.
        '500':
          description: Unexpected error. Please check the response body for the stack
            trace.
      security:
      - jwt: []
      tags:
      - OSD
    put:
      parameters:
      - in: path
        name: svc_id
        required: true
        schema:
          type: string
      requestBody:
        content:
          application/json:
            schema:
              properties:
                device_class:
                  type: string
              required:
              - device_class
              type: object
      responses:
        '200':
          content:
            application/vnd.ceph.api.v1.0+json:
              type: object
          description: Resource updated.
        '202':
          content:
            application/vnd.ceph.api.v1.0+json:
              type: object
          description: Operation is still executing. Please check the task queue.
        '400':
          description: Operation exception. Please check the response body for details.
        '401':
          description: Unauthenticated access. Please login first.
        '403':
          description: Unauthorized access. Please check your permissions.
        '500':
          description: Unexpected error. Please check the response body for the stack
            trace.
      security:
      - jwt: []
      tags:
      - OSD
  /api/osd/{svc_id}/destroy:
    post:
      description: "\n        Mark osd as being destroyed. Keeps the ID intact (allowing\
        \ reuse), but\n        removes cephx keys, config-key data and lockbox keys,\
        \ rendering data\n        permanently unreadable.\n\n        The osd must\
        \ be marked down before being destroyed.\n        "
      parameters:
      - in: path
        name: svc_id
        required: true
        schema:
          type: string
      responses:
        '201':
          content:
            application/vnd.ceph.api.v1.0+json:
              type: object
          description: Resource created.
        '202':
          content:
            application/vnd.ceph.api.v1.0+json:
              type: object
          description: Operation is still executing. Please check the task queue.
        '400':
          description: Operation exception. Please check the response body for details.
        '401':
          description: Unauthenticated access. Please login first.
        '403':
          description: Unauthorized access. Please check your permissions.
        '500':
          description: Unexpected error. Please check the response body for the stack
            trace.
      security:
      - jwt: []
      tags:
      - OSD
  /api/osd/{svc_id}/devices:
    get:
      parameters:
      - in: path
        name: svc_id
        required: true
        schema:
          type: string
      responses:
        '200':
          content:
            application/vnd.ceph.api.v1.0+json:
              type: object
          description: OK
        '400':
          description: Operation exception. Please check the response body for details.
        '401':
          description: Unauthenticated access. Please login first.
        '403':
          description: Unauthorized access. Please check your permissions.
        '500':
          description: Unexpected error. Please check the response body for the stack
            trace.
      security:
      - jwt: []
      tags:
      - OSD
  /api/osd/{svc_id}/histogram:
    get:
      description: "\n        :return: Returns the histogram data.\n        "
      parameters:
      - in: path
        name: svc_id
        required: true
        schema:
          type: string
      responses:
        '200':
          content:
            application/vnd.ceph.api.v1.0+json:
              type: object
          description: OK
        '400':
          description: Operation exception. Please check the response body for details.
        '401':
          description: Unauthenticated access. Please login first.
        '403':
          description: Unauthorized access. Please check your permissions.
        '500':
          description: Unexpected error. Please check the response body for the stack
            trace.
      security:
      - jwt: []
      tags:
      - OSD
  /api/osd/{svc_id}/mark:
    put:
      description: "\n        Note: osd must be marked `down` before marking lost.\n\
        \        "
      parameters:
      - description: SVC ID
        in: path
        name: svc_id
        required: true
        schema:
          type: string
      requestBody:
        content:
          application/json:
            schema:
              properties:
                action:
                  type: string
              required:
              - action
              type: object
      responses:
        '200':
          content:
            application/vnd.ceph.api.v1.0+json:
              type: object
          description: Resource updated.
        '202':
          content:
            application/vnd.ceph.api.v1.0+json:
              type: object
          description: Operation is still executing. Please check the task queue.
        '400':
          description: Operation exception. Please check the response body for details.
        '401':
          description: Unauthenticated access. Please login first.
        '403':
          description: Unauthorized access. Please check your permissions.
        '500':
          description: Unexpected error. Please check the response body for the stack
            trace.
      security:
      - jwt: []
      summary: Mark OSD flags (out, in, down, lost, ...)
      tags:
      - OSD
  /api/osd/{svc_id}/purge:
    post:
      description: "\n        Note: osd must be marked `down` before removal.\n  \
        \      "
      parameters:
      - in: path
        name: svc_id
        required: true
        schema:
          type: string
      responses:
        '201':
          content:
            application/vnd.ceph.api.v1.0+json:
              type: object
          description: Resource created.
        '202':
          content:
            application/vnd.ceph.api.v1.0+json:
              type: object
          description: Operation is still executing. Please check the task queue.
        '400':
          description: Operation exception. Please check the response body for details.
        '401':
          description: Unauthenticated access. Please login first.
        '403':
          description: Unauthorized access. Please check your permissions.
        '500':
          description: Unexpected error. Please check the response body for the stack
            trace.
      security:
      - jwt: []
      tags:
      - OSD
  /api/osd/{svc_id}/reweight:
    post:
      description: "\n        Reweights the OSD temporarily.\n\n        Note that\
        \ \u2018ceph osd reweight\u2019 is not a persistent setting. When an OSD\n\
        \        gets marked out, the osd weight will be set to 0. When it gets marked\n\
        \        in again, the weight will be changed to 1.\n\n        Because of\
        \ this \u2018ceph osd reweight\u2019 is a temporary solution. You should\n\
        \        only use it to keep your cluster running while you\u2019re ordering\
        \ more\n        hardware.\n\n        - Craig Lewis (http://lists.ceph.com/pipermail/ceph-users-ceph.com/2014-June/040967.html)\n\
        \        "
      parameters:
      - in: path
        name: svc_id
        required: true
        schema:
          type: string
      requestBody:
        content:
          application/json:
            schema:
              properties:
                weight:
                  type: string
              required:
              - weight
              type: object
      responses:
        '201':
          content:
            application/vnd.ceph.api.v1.0+json:
              type: object
          description: Resource created.
        '202':
          content:
            application/vnd.ceph.api.v1.0+json:
              type: object
          description: Operation is still executing. Please check the task queue.
        '400':
          description: Operation exception. Please check the response body for details.
        '401':
          description: Unauthenticated access. Please login first.
        '403':
          description: Unauthorized access. Please check your permissions.
        '500':
          description: Unexpected error. Please check the response body for the stack
            trace.
      security:
      - jwt: []
      tags:
      - OSD
  /api/osd/{svc_id}/scrub:
    post:
      parameters:
      - in: path
        name: svc_id
        required: true
        schema:
          type: string
      - default: false
        in: query
        name: deep
        schema:
          type: boolean
      requestBody:
        content:
          application/json:
            schema:
              properties:
                deep:
                  default: false
                  type: boolean
              type: object
      responses:
        '201':
          content:
            application/vnd.ceph.api.v1.0+json:
              type: object
          description: Resource created.
        '202':
          content:
            application/vnd.ceph.api.v1.0+json:
              type: object
          description: Operation is still executing. Please check the task queue.
        '400':
          description: Operation exception. Please check the response body for details.
        '401':
          description: Unauthenticated access. Please login first.
        '403':
          description: Unauthorized access. Please check your permissions.
        '500':
          description: Unexpected error. Please check the response body for the stack
            trace.
      security:
      - jwt: []
      tags:
      - OSD
  /api/osd/{svc_id}/smart:
    get:
      parameters:
      - in: path
        name: svc_id
        required: true
        schema:
          type: string
      responses:
        '200':
          content:
            application/vnd.ceph.api.v1.0+json:
              type: object
          description: OK
        '400':
          description: Operation exception. Please check the response body for details.
        '401':
          description: Unauthenticated access. Please login first.
        '403':
          description: Unauthorized access. Please check your permissions.
        '500':
          description: Unexpected error. Please check the response body for the stack
            trace.
      security:
      - jwt: []
      tags:
      - OSD
  /api/perf_counters:
    get:
      parameters: []
      responses:
        '200':
          content:
            application/vnd.ceph.api.v1.0+json:
              schema:
                properties:
                  mon.a:
                    description: Service ID
                    properties:
                      .cache_bytes:
                        description: ''
                        properties:
                          description:
                            description: ''
                            type: string
                          nick:
                            description: ''
                            type: string
                          priority:
                            description: ''
                            type: integer
                          type:
                            description: ''
                            type: integer
                          units:
                            description: ''
                            type: integer
                          value:
                            description: ''
                            type: integer
                        required:
                        - description
                        - nick
                        - type
                        - priority
                        - units
                        - value
                        type: object
                    required:
                    - .cache_bytes
                    type: object
                required:
                - mon.a
                type: object
          description: OK
        '400':
          description: Operation exception. Please check the response body for details.
        '401':
          description: Unauthenticated access. Please login first.
        '403':
          description: Unauthorized access. Please check your permissions.
        '500':
          description: Unexpected error. Please check the response body for the stack
            trace.
      security:
      - jwt: []
      summary: Display Perf Counters
      tags:
      - PerfCounters
  /api/perf_counters/mds/{service_id}:
    get:
      parameters:
      - in: path
        name: service_id
        required: true
        schema:
          type: string
      responses:
        '200':
          content:
            application/vnd.ceph.api.v1.0+json:
              type: object
          description: OK
        '400':
          description: Operation exception. Please check the response body for details.
        '401':
          description: Unauthenticated access. Please login first.
        '403':
          description: Unauthorized access. Please check your permissions.
        '500':
          description: Unexpected error. Please check the response body for the stack
            trace.
      security:
      - jwt: []
      tags:
      - MdsPerfCounter
  /api/perf_counters/mgr/{service_id}:
    get:
      parameters:
      - in: path
        name: service_id
        required: true
        schema:
          type: string
      responses:
        '200':
          content:
            application/vnd.ceph.api.v1.0+json:
              type: object
          description: OK
        '400':
          description: Operation exception. Please check the response body for details.
        '401':
          description: Unauthenticated access. Please login first.
        '403':
          description: Unauthorized access. Please check your permissions.
        '500':
          description: Unexpected error. Please check the response body for the stack
            trace.
      security:
      - jwt: []
      tags:
      - MgrPerfCounter
  /api/perf_counters/mon/{service_id}:
    get:
      parameters:
      - in: path
        name: service_id
        required: true
        schema:
          type: string
      responses:
        '200':
          content:
            application/vnd.ceph.api.v1.0+json:
              type: object
          description: OK
        '400':
          description: Operation exception. Please check the response body for details.
        '401':
          description: Unauthenticated access. Please login first.
        '403':
          description: Unauthorized access. Please check your permissions.
        '500':
          description: Unexpected error. Please check the response body for the stack
            trace.
      security:
      - jwt: []
      tags:
      - MonPerfCounter
  /api/perf_counters/osd/{service_id}:
    get:
      parameters:
      - in: path
        name: service_id
        required: true
        schema:
          type: string
      responses:
        '200':
          content:
            application/vnd.ceph.api.v1.0+json:
              type: object
          description: OK
        '400':
          description: Operation exception. Please check the response body for details.
        '401':
          description: Unauthenticated access. Please login first.
        '403':
          description: Unauthorized access. Please check your permissions.
        '500':
          description: Unexpected error. Please check the response body for the stack
            trace.
      security:
      - jwt: []
      tags:
      - OsdPerfCounter
  /api/perf_counters/rbd-mirror/{service_id}:
    get:
      parameters:
      - in: path
        name: service_id
        required: true
        schema:
          type: string
      responses:
        '200':
          content:
            application/vnd.ceph.api.v1.0+json:
              type: object
          description: OK
        '400':
          description: Operation exception. Please check the response body for details.
        '401':
          description: Unauthenticated access. Please login first.
        '403':
          description: Unauthorized access. Please check your permissions.
        '500':
          description: Unexpected error. Please check the response body for the stack
            trace.
      security:
      - jwt: []
      tags:
      - RgwMirrorPerfCounter
  /api/perf_counters/rgw/{service_id}:
    get:
      parameters:
      - in: path
        name: service_id
        required: true
        schema:
          type: string
      responses:
        '200':
          content:
            application/vnd.ceph.api.v1.0+json:
              type: object
          description: OK
        '400':
          description: Operation exception. Please check the response body for details.
        '401':
          description: Unauthenticated access. Please login first.
        '403':
          description: Unauthorized access. Please check your permissions.
        '500':
          description: Unexpected error. Please check the response body for the stack
            trace.
      security:
      - jwt: []
      tags:
      - RgwPerfCounter
  /api/perf_counters/tcmu-runner/{service_id}:
    get:
      parameters:
      - in: path
        name: service_id
        required: true
        schema:
          type: string
      responses:
        '200':
          content:
            application/vnd.ceph.api.v1.0+json:
              type: object
          description: OK
        '400':
          description: Operation exception. Please check the response body for details.
        '401':
          description: Unauthenticated access. Please login first.
        '403':
          description: Unauthorized access. Please check your permissions.
        '500':
          description: Unexpected error. Please check the response body for the stack
            trace.
      security:
      - jwt: []
      tags:
      - TcmuRunnerPerfCounter
  /api/pool:
    get:
      parameters:
      - allowEmptyValue: true
        description: Pool Attributes
        in: query
        name: attrs
        schema:
          type: string
      - default: false
        description: Pool Stats
        in: query
        name: stats
        schema:
          type: boolean
      responses:
        '200':
          content:
            application/vnd.ceph.api.v1.0+json:
              schema:
                items:
                  properties:
                    application_metadata:
                      description: ''
                      items:
                        type: string
                      type: array
                    auid:
                      description: ''
                      type: integer
                    cache_min_evict_age:
                      description: ''
                      type: integer
                    cache_min_flush_age:
                      description: ''
                      type: integer
                    cache_mode:
                      description: ''
                      type: string
                    cache_target_dirty_high_ratio_micro:
                      description: ''
                      type: integer
                    cache_target_dirty_ratio_micro:
                      description: ''
                      type: integer
                    cache_target_full_ratio_micro:
                      description: ''
                      type: integer
                    create_time:
                      description: ''
                      type: string
                    crush_rule:
                      description: ''
                      type: string
                    erasure_code_profile:
                      description: ''
                      type: string
                    expected_num_objects:
                      description: ''
                      type: integer
                    fast_read:
                      description: ''
                      type: boolean
                    flags:
                      description: ''
                      type: integer
                    flags_names:
                      description: flags name
                      type: string
                    grade_table:
                      description: ''
                      items:
                        type: string
                      type: array
                    hit_set_count:
                      description: ''
                      type: integer
                    hit_set_grade_decay_rate:
                      description: ''
                      type: integer
                    hit_set_params:
                      description: ''
                      properties:
                        type:
                          description: ''
                          type: string
                      required:
                      - type
                      type: object
                    hit_set_period:
                      description: ''
                      type: integer
                    hit_set_search_last_n:
                      description: ''
                      type: integer
                    last_change:
                      description: ''
                      type: string
                    last_force_op_resend:
                      description: ''
                      type: string
                    last_force_op_resend_preluminous:
                      description: ''
                      type: string
                    last_force_op_resend_prenautilus:
                      description: ''
                      type: string
                    last_pg_merge_meta:
                      description: ''
                      properties:
                        last_epoch_clean:
                          description: ''
                          type: integer
                        last_epoch_started:
                          description: ''
                          type: integer
                        ready_epoch:
                          description: ''
                          type: integer
                        source_pgid:
                          description: ''
                          type: string
                        source_version:
                          description: ''
                          type: string
                        target_version:
                          description: ''
                          type: string
                      required:
                      - ready_epoch
                      - last_epoch_started
                      - last_epoch_clean
                      - source_pgid
                      - source_version
                      - target_version
                      type: object
                    min_read_recency_for_promote:
                      description: ''
                      type: integer
                    min_size:
                      description: ''
                      type: integer
                    min_write_recency_for_promote:
                      description: ''
                      type: integer
                    object_hash:
                      description: ''
                      type: integer
                    options:
                      description: ''
                      properties:
                        pg_num_min:
                          description: ''
                          type: integer
                      required:
                      - pg_num_min
                      type: object
                    pg_autoscale_mode:
                      description: ''
                      type: string
                    pg_num:
                      description: ''
                      type: integer
                    pg_num_pending:
                      description: ''
                      type: integer
                    pg_num_target:
                      description: ''
                      type: integer
                    pg_placement_num:
                      description: ''
                      type: integer
                    pg_placement_num_target:
                      description: ''
                      type: integer
                    pool:
                      description: pool id
                      type: integer
                    pool_name:
                      description: pool name
                      type: string
                    pool_snaps:
                      description: ''
                      items:
                        type: string
                      type: array
                    quota_max_bytes:
                      description: ''
                      type: integer
                    quota_max_objects:
                      description: ''
                      type: integer
                    read_tier:
                      description: ''
                      type: integer
                    removed_snaps:
                      description: ''
                      items:
                        type: string
                      type: array
                    size:
                      description: pool size
                      type: integer
                    snap_epoch:
                      description: ''
                      type: integer
                    snap_mode:
                      description: ''
                      type: string
                    snap_seq:
                      description: ''
                      type: integer
                    stripe_width:
                      description: ''
                      type: integer
                    target_max_bytes:
                      description: ''
                      type: integer
                    target_max_objects:
                      description: ''
                      type: integer
                    tier_of:
                      description: ''
                      type: integer
                    tiers:
                      description: ''
                      items:
                        type: string
                      type: array
                    type:
                      description: type of pool
                      type: string
                    use_gmt_hitset:
                      description: ''
                      type: boolean
                    write_tier:
                      description: ''
                      type: integer
                  type: object
                required:
                - pool
                - pool_name
                - flags
                - flags_names
                - type
                - size
                - min_size
                - crush_rule
                - object_hash
                - pg_autoscale_mode
                - pg_num
                - pg_placement_num
                - pg_placement_num_target
                - pg_num_target
                - pg_num_pending
                - last_pg_merge_meta
                - auid
                - snap_mode
                - snap_seq
                - snap_epoch
                - pool_snaps
                - quota_max_bytes
                - quota_max_objects
                - tiers
                - tier_of
                - read_tier
                - write_tier
                - cache_mode
                - target_max_bytes
                - target_max_objects
                - cache_target_dirty_ratio_micro
                - cache_target_dirty_high_ratio_micro
                - cache_target_full_ratio_micro
                - cache_min_flush_age
                - cache_min_evict_age
                - erasure_code_profile
                - hit_set_params
                - hit_set_period
                - hit_set_count
                - use_gmt_hitset
                - min_read_recency_for_promote
                - min_write_recency_for_promote
                - hit_set_grade_decay_rate
                - hit_set_search_last_n
                - grade_table
                - stripe_width
                - expected_num_objects
                - fast_read
                - options
                - application_metadata
                - create_time
                - last_change
                - last_force_op_resend
                - last_force_op_resend_prenautilus
                - last_force_op_resend_preluminous
                - removed_snaps
                type: array
          description: OK
        '400':
          description: Operation exception. Please check the response body for details.
        '401':
          description: Unauthenticated access. Please login first.
        '403':
          description: Unauthorized access. Please check your permissions.
        '500':
          description: Unexpected error. Please check the response body for the stack
            trace.
      security:
      - jwt: []
      summary: Display Pool List
      tags:
      - Pool
    post:
      parameters: []
      requestBody:
        content:
          application/json:
            schema:
              properties:
                application_metadata:
                  type: string
                configuration:
                  type: string
                erasure_code_profile:
                  type: string
                flags:
                  type: string
                pg_num:
                  type: integer
                pool:
                  type: string
                pool_type:
                  type: string
                rule_name:
                  type: string
              required:
              - pool
              - pg_num
              - pool_type
              type: object
      responses:
        '201':
          content:
            application/vnd.ceph.api.v1.0+json:
              type: object
          description: Resource created.
        '202':
          content:
            application/vnd.ceph.api.v1.0+json:
              type: object
          description: Operation is still executing. Please check the task queue.
        '400':
          description: Operation exception. Please check the response body for details.
        '401':
          description: Unauthenticated access. Please login first.
        '403':
          description: Unauthorized access. Please check your permissions.
        '500':
          description: Unexpected error. Please check the response body for the stack
            trace.
      security:
      - jwt: []
      tags:
      - Pool
  /api/pool/{pool_name}:
    delete:
      parameters:
      - in: path
        name: pool_name
        required: true
        schema:
          type: string
      responses:
        '202':
          content:
            application/vnd.ceph.api.v1.0+json:
              type: object
          description: Operation is still executing. Please check the task queue.
        '204':
          content:
            application/vnd.ceph.api.v1.0+json:
              type: object
          description: Resource deleted.
        '400':
          description: Operation exception. Please check the response body for details.
        '401':
          description: Unauthenticated access. Please login first.
        '403':
          description: Unauthorized access. Please check your permissions.
        '500':
          description: Unexpected error. Please check the response body for the stack
            trace.
      security:
      - jwt: []
      tags:
      - Pool
    get:
      parameters:
      - in: path
        name: pool_name
        required: true
        schema:
          type: string
      - allowEmptyValue: true
        in: query
        name: attrs
        schema:
          type: string
      - default: false
        in: query
        name: stats
        schema:
          type: boolean
      responses:
        '200':
          content:
            application/vnd.ceph.api.v1.0+json:
              type: object
          description: OK
        '400':
          description: Operation exception. Please check the response body for details.
        '401':
          description: Unauthenticated access. Please login first.
        '403':
          description: Unauthorized access. Please check your permissions.
        '500':
          description: Unexpected error. Please check the response body for the stack
            trace.
      security:
      - jwt: []
      tags:
      - Pool
    put:
      parameters:
      - in: path
        name: pool_name
        required: true
        schema:
          type: string
      requestBody:
        content:
          application/json:
            schema:
              properties:
                application_metadata:
                  type: string
                configuration:
                  type: string
                flags:
                  type: string
              type: object
      responses:
        '200':
          content:
            application/vnd.ceph.api.v1.0+json:
              type: object
          description: Resource updated.
        '202':
          content:
            application/vnd.ceph.api.v1.0+json:
              type: object
          description: Operation is still executing. Please check the task queue.
        '400':
          description: Operation exception. Please check the response body for details.
        '401':
          description: Unauthenticated access. Please login first.
        '403':
          description: Unauthorized access. Please check your permissions.
        '500':
          description: Unexpected error. Please check the response body for the stack
            trace.
      security:
      - jwt: []
      tags:
      - Pool
  /api/pool/{pool_name}/configuration:
    get:
      parameters:
      - in: path
        name: pool_name
        required: true
        schema:
          type: string
      responses:
        '200':
          content:
            application/vnd.ceph.api.v1.0+json:
              type: object
          description: OK
        '400':
          description: Operation exception. Please check the response body for details.
        '401':
          description: Unauthenticated access. Please login first.
        '403':
          description: Unauthorized access. Please check your permissions.
        '500':
          description: Unexpected error. Please check the response body for the stack
            trace.
      security:
      - jwt: []
      tags:
      - Pool
  /api/prometheus:
    get:
      parameters: []
      responses:
        '200':
          content:
            application/vnd.ceph.api.v1.0+json:
              type: object
          description: OK
        '400':
          description: Operation exception. Please check the response body for details.
        '401':
          description: Unauthenticated access. Please login first.
        '403':
          description: Unauthorized access. Please check your permissions.
        '500':
          description: Unexpected error. Please check the response body for the stack
            trace.
      security:
      - jwt: []
      tags:
      - Prometheus
  /api/prometheus/notifications:
    get:
      parameters: []
      responses:
        '200':
          content:
            application/vnd.ceph.api.v1.0+json:
              type: object
          description: OK
        '400':
          description: Operation exception. Please check the response body for details.
        '401':
          description: Unauthenticated access. Please login first.
        '403':
          description: Unauthorized access. Please check your permissions.
        '500':
          description: Unexpected error. Please check the response body for the stack
            trace.
      security:
      - jwt: []
      tags:
      - PrometheusNotifications
  /api/prometheus/rules:
    get:
      parameters: []
      responses:
        '200':
          content:
            application/vnd.ceph.api.v1.0+json:
              type: object
          description: OK
        '400':
          description: Operation exception. Please check the response body for details.
        '401':
          description: Unauthenticated access. Please login first.
        '403':
          description: Unauthorized access. Please check your permissions.
        '500':
          description: Unexpected error. Please check the response body for the stack
            trace.
      security:
      - jwt: []
      tags:
      - Prometheus
  /api/prometheus/silence:
    post:
      parameters: []
      responses:
        '201':
          content:
            application/vnd.ceph.api.v1.0+json:
              type: object
          description: Resource created.
        '202':
          content:
            application/vnd.ceph.api.v1.0+json:
              type: object
          description: Operation is still executing. Please check the task queue.
        '400':
          description: Operation exception. Please check the response body for details.
        '401':
          description: Unauthenticated access. Please login first.
        '403':
          description: Unauthorized access. Please check your permissions.
        '500':
          description: Unexpected error. Please check the response body for the stack
            trace.
      security:
      - jwt: []
      tags:
      - Prometheus
  /api/prometheus/silence/{s_id}:
    delete:
      parameters:
      - in: path
        name: s_id
        required: true
        schema:
          type: string
      responses:
        '202':
          content:
            application/vnd.ceph.api.v1.0+json:
              type: object
          description: Operation is still executing. Please check the task queue.
        '204':
          content:
            application/vnd.ceph.api.v1.0+json:
              type: object
          description: Resource deleted.
        '400':
          description: Operation exception. Please check the response body for details.
        '401':
          description: Unauthenticated access. Please login first.
        '403':
          description: Unauthorized access. Please check your permissions.
        '500':
          description: Unexpected error. Please check the response body for the stack
            trace.
      security:
      - jwt: []
      tags:
      - Prometheus
  /api/prometheus/silences:
    get:
      parameters: []
      responses:
        '200':
          content:
            application/vnd.ceph.api.v1.0+json:
              type: object
          description: OK
        '400':
          description: Operation exception. Please check the response body for details.
        '401':
          description: Unauthenticated access. Please login first.
        '403':
          description: Unauthorized access. Please check your permissions.
        '500':
          description: Unexpected error. Please check the response body for the stack
            trace.
      security:
      - jwt: []
      tags:
      - Prometheus
  /api/rgw/bucket:
    get:
      parameters:
      - default: false
        in: query
        name: stats
        schema:
          type: boolean
      - allowEmptyValue: true
        in: query
        name: daemon_name
        schema:
          type: string
      responses:
        '200':
          content:
            application/vnd.ceph.api.v1.0+json:
              type: object
          description: OK
        '400':
          description: Operation exception. Please check the response body for details.
        '401':
          description: Unauthenticated access. Please login first.
        '403':
          description: Unauthorized access. Please check your permissions.
        '500':
          description: Unexpected error. Please check the response body for the stack
            trace.
      security:
      - jwt: []
      tags:
      - RgwBucket
    post:
      parameters: []
      requestBody:
        content:
          application/json:
            schema:
              properties:
                bucket:
                  type: string
                daemon_name:
                  type: string
                lock_enabled:
                  default: 'false'
                  type: string
                lock_mode:
                  type: string
                lock_retention_period_days:
                  type: string
                lock_retention_period_years:
                  type: string
                placement_target:
                  type: string
                uid:
                  type: string
                zonegroup:
                  type: string
              required:
              - bucket
              - uid
              type: object
      responses:
        '201':
          content:
            application/vnd.ceph.api.v1.0+json:
              type: object
          description: Resource created.
        '202':
          content:
            application/vnd.ceph.api.v1.0+json:
              type: object
          description: Operation is still executing. Please check the task queue.
        '400':
          description: Operation exception. Please check the response body for details.
        '401':
          description: Unauthenticated access. Please login first.
        '403':
          description: Unauthorized access. Please check your permissions.
        '500':
          description: Unexpected error. Please check the response body for the stack
            trace.
      security:
      - jwt: []
      tags:
      - RgwBucket
  /api/rgw/bucket/{bucket}:
    delete:
      parameters:
      - in: path
        name: bucket
        required: true
        schema:
          type: string
      - default: 'true'
        in: query
        name: purge_objects
        schema:
          type: string
      - allowEmptyValue: true
        in: query
        name: daemon_name
        schema:
          type: string
      responses:
        '202':
          content:
            application/vnd.ceph.api.v1.0+json:
              type: object
          description: Operation is still executing. Please check the task queue.
        '204':
          content:
            application/vnd.ceph.api.v1.0+json:
              type: object
          description: Resource deleted.
        '400':
          description: Operation exception. Please check the response body for details.
        '401':
          description: Unauthenticated access. Please login first.
        '403':
          description: Unauthorized access. Please check your permissions.
        '500':
          description: Unexpected error. Please check the response body for the stack
            trace.
      security:
      - jwt: []
      tags:
      - RgwBucket
    get:
      parameters:
      - in: path
        name: bucket
        required: true
        schema:
          type: string
      - allowEmptyValue: true
        in: query
        name: daemon_name
        schema:
          type: string
      responses:
        '200':
          content:
            application/vnd.ceph.api.v1.0+json:
              type: object
          description: OK
        '400':
          description: Operation exception. Please check the response body for details.
        '401':
          description: Unauthenticated access. Please login first.
        '403':
          description: Unauthorized access. Please check your permissions.
        '500':
          description: Unexpected error. Please check the response body for the stack
            trace.
      security:
      - jwt: []
      tags:
      - RgwBucket
    put:
      parameters:
      - in: path
        name: bucket
        required: true
        schema:
          type: string
      requestBody:
        content:
          application/json:
            schema:
              properties:
                bucket_id:
                  type: string
                daemon_name:
                  type: string
                lock_mode:
                  type: string
                lock_retention_period_days:
                  type: string
                lock_retention_period_years:
                  type: string
                mfa_delete:
                  type: string
                mfa_token_pin:
                  type: string
                mfa_token_serial:
                  type: string
                uid:
                  type: string
                versioning_state:
                  type: string
              required:
              - bucket_id
              - uid
              type: object
      responses:
        '200':
          content:
            application/vnd.ceph.api.v1.0+json:
              type: object
          description: Resource updated.
        '202':
          content:
            application/vnd.ceph.api.v1.0+json:
              type: object
          description: Operation is still executing. Please check the task queue.
        '400':
          description: Operation exception. Please check the response body for details.
        '401':
          description: Unauthenticated access. Please login first.
        '403':
          description: Unauthorized access. Please check your permissions.
        '500':
          description: Unexpected error. Please check the response body for the stack
            trace.
      security:
      - jwt: []
      tags:
      - RgwBucket
  /api/rgw/daemon:
    get:
      parameters: []
      responses:
        '200':
          content:
            application/vnd.ceph.api.v1.0+json:
              schema:
                items:
                  properties:
                    id:
                      description: Daemon ID
                      type: string
                    server_hostname:
                      description: ''
                      type: string
                    version:
                      description: Ceph Version
                      type: string
                    zone_name:
                      description: Zone
                      type: string
                    zonegroup_name:
                      description: Zone Group
                      type: string
                  type: object
                required:
                - id
                - version
                - server_hostname
                - zonegroup_name
                - zone_name
                type: array
          description: OK
        '400':
          description: Operation exception. Please check the response body for details.
        '401':
          description: Unauthenticated access. Please login first.
        '403':
          description: Unauthorized access. Please check your permissions.
        '500':
          description: Unexpected error. Please check the response body for the stack
            trace.
      security:
      - jwt: []
      summary: Display RGW Daemons
      tags:
      - RgwDaemon
  /api/rgw/daemon/{svc_id}:
    get:
      parameters:
      - in: path
        name: svc_id
        required: true
        schema:
          type: string
      responses:
        '200':
          content:
            application/vnd.ceph.api.v1.0+json:
              type: object
          description: OK
        '400':
          description: Operation exception. Please check the response body for details.
        '401':
          description: Unauthenticated access. Please login first.
        '403':
          description: Unauthorized access. Please check your permissions.
        '500':
          description: Unexpected error. Please check the response body for the stack
            trace.
      security:
      - jwt: []
      tags:
      - RgwDaemon
  /api/rgw/site:
    get:
      parameters:
      - allowEmptyValue: true
        in: query
        name: query
        schema:
          type: string
      - allowEmptyValue: true
        in: query
        name: daemon_name
        schema:
          type: string
      responses:
        '200':
          content:
            application/vnd.ceph.api.v1.0+json:
              type: object
          description: OK
        '400':
          description: Operation exception. Please check the response body for details.
        '401':
          description: Unauthenticated access. Please login first.
        '403':
          description: Unauthorized access. Please check your permissions.
        '500':
          description: Unexpected error. Please check the response body for the stack
            trace.
      security:
      - jwt: []
      tags:
      - RgwSite
  /api/rgw/status:
    get:
      parameters: []
      responses:
        '200':
          content:
            application/vnd.ceph.api.v1.0+json:
              schema:
                properties:
                  available:
                    description: Is RGW available?
                    type: boolean
                  message:
                    description: Descriptions
                    type: string
                required:
                - available
                - message
                type: object
          description: OK
        '400':
          description: Operation exception. Please check the response body for details.
        '401':
          description: Unauthenticated access. Please login first.
        '403':
          description: Unauthorized access. Please check your permissions.
        '500':
          description: Unexpected error. Please check the response body for the stack
            trace.
      security:
      - jwt: []
      summary: Display RGW Status
      tags:
      - Rgw
  /api/rgw/user:
    get:
      parameters:
      - allowEmptyValue: true
        in: query
        name: daemon_name
        schema:
          type: string
      responses:
        '200':
          content:
            application/vnd.ceph.api.v1.0+json:
              schema:
                properties:
                  list_of_users:
                    description: list of rgw users
                    items:
                      type: string
                    type: array
                required:
                - list_of_users
                type: object
          description: OK
        '400':
          description: Operation exception. Please check the response body for details.
        '401':
          description: Unauthenticated access. Please login first.
        '403':
          description: Unauthorized access. Please check your permissions.
        '500':
          description: Unexpected error. Please check the response body for the stack
            trace.
      security:
      - jwt: []
      summary: Display RGW Users
      tags:
      - RgwUser
    post:
      parameters: []
      requestBody:
        content:
          application/json:
            schema:
              properties:
                access_key:
                  type: string
                daemon_name:
                  type: string
                display_name:
                  type: string
                email:
                  type: string
                generate_key:
                  type: string
                max_buckets:
                  type: string
                secret_key:
                  type: string
                suspended:
                  type: string
                uid:
                  type: string
              required:
              - uid
              - display_name
              type: object
      responses:
        '201':
          content:
            application/vnd.ceph.api.v1.0+json:
              type: object
          description: Resource created.
        '202':
          content:
            application/vnd.ceph.api.v1.0+json:
              type: object
          description: Operation is still executing. Please check the task queue.
        '400':
          description: Operation exception. Please check the response body for details.
        '401':
          description: Unauthenticated access. Please login first.
        '403':
          description: Unauthorized access. Please check your permissions.
        '500':
          description: Unexpected error. Please check the response body for the stack
            trace.
      security:
      - jwt: []
      tags:
      - RgwUser
  /api/rgw/user/get_emails:
    get:
      parameters:
      - allowEmptyValue: true
        in: query
        name: daemon_name
        schema:
          type: string
      responses:
        '200':
          content:
            application/vnd.ceph.api.v1.0+json:
              type: object
          description: OK
        '400':
          description: Operation exception. Please check the response body for details.
        '401':
          description: Unauthenticated access. Please login first.
        '403':
          description: Unauthorized access. Please check your permissions.
        '500':
          description: Unexpected error. Please check the response body for the stack
            trace.
      security:
      - jwt: []
      tags:
      - RgwUser
  /api/rgw/user/{uid}:
    delete:
      parameters:
      - in: path
        name: uid
        required: true
        schema:
          type: string
      - allowEmptyValue: true
        in: query
        name: daemon_name
        schema:
          type: string
      responses:
        '202':
          content:
            application/vnd.ceph.api.v1.0+json:
              type: object
          description: Operation is still executing. Please check the task queue.
        '204':
          content:
            application/vnd.ceph.api.v1.0+json:
              type: object
          description: Resource deleted.
        '400':
          description: Operation exception. Please check the response body for details.
        '401':
          description: Unauthenticated access. Please login first.
        '403':
          description: Unauthorized access. Please check your permissions.
        '500':
          description: Unexpected error. Please check the response body for the stack
            trace.
      security:
      - jwt: []
      tags:
      - RgwUser
    get:
      parameters:
      - in: path
        name: uid
        required: true
        schema:
          type: string
      - allowEmptyValue: true
        in: query
        name: daemon_name
        schema:
          type: string
<<<<<<< HEAD
=======
      - default: true
        in: query
        name: stats
        schema:
          type: boolean
>>>>>>> 94a0af28
      responses:
        '200':
          content:
            application/vnd.ceph.api.v1.0+json:
              type: object
          description: OK
        '400':
          description: Operation exception. Please check the response body for details.
        '401':
          description: Unauthenticated access. Please login first.
        '403':
          description: Unauthorized access. Please check your permissions.
        '500':
          description: Unexpected error. Please check the response body for the stack
            trace.
      security:
      - jwt: []
      tags:
      - RgwUser
    put:
      parameters:
      - in: path
        name: uid
        required: true
        schema:
          type: string
      requestBody:
        content:
          application/json:
            schema:
              properties:
                daemon_name:
                  type: string
                display_name:
                  type: string
                email:
                  type: string
                max_buckets:
                  type: string
                suspended:
                  type: string
              type: object
      responses:
        '200':
          content:
            application/vnd.ceph.api.v1.0+json:
              type: object
          description: Resource updated.
        '202':
          content:
            application/vnd.ceph.api.v1.0+json:
              type: object
          description: Operation is still executing. Please check the task queue.
        '400':
          description: Operation exception. Please check the response body for details.
        '401':
          description: Unauthenticated access. Please login first.
        '403':
          description: Unauthorized access. Please check your permissions.
        '500':
          description: Unexpected error. Please check the response body for the stack
            trace.
      security:
      - jwt: []
      tags:
      - RgwUser
  /api/rgw/user/{uid}/capability:
    delete:
      parameters:
      - in: path
        name: uid
        required: true
        schema:
          type: string
      - in: query
        name: type
        required: true
        schema:
          type: string
      - in: query
        name: perm
        required: true
        schema:
          type: string
      - allowEmptyValue: true
        in: query
        name: daemon_name
        schema:
          type: string
      responses:
        '202':
          content:
            application/vnd.ceph.api.v1.0+json:
              type: object
          description: Operation is still executing. Please check the task queue.
        '204':
          content:
            application/vnd.ceph.api.v1.0+json:
              type: object
          description: Resource deleted.
        '400':
          description: Operation exception. Please check the response body for details.
        '401':
          description: Unauthenticated access. Please login first.
        '403':
          description: Unauthorized access. Please check your permissions.
        '500':
          description: Unexpected error. Please check the response body for the stack
            trace.
      security:
      - jwt: []
      tags:
      - RgwUser
    post:
      parameters:
      - in: path
        name: uid
        required: true
        schema:
          type: string
      requestBody:
        content:
          application/json:
            schema:
              properties:
                daemon_name:
                  type: string
                perm:
                  type: string
                type:
                  type: string
              required:
              - type
              - perm
              type: object
      responses:
        '201':
          content:
            application/vnd.ceph.api.v1.0+json:
              type: object
          description: Resource created.
        '202':
          content:
            application/vnd.ceph.api.v1.0+json:
              type: object
          description: Operation is still executing. Please check the task queue.
        '400':
          description: Operation exception. Please check the response body for details.
        '401':
          description: Unauthenticated access. Please login first.
        '403':
          description: Unauthorized access. Please check your permissions.
        '500':
          description: Unexpected error. Please check the response body for the stack
            trace.
      security:
      - jwt: []
      tags:
      - RgwUser
  /api/rgw/user/{uid}/key:
    delete:
      parameters:
      - in: path
        name: uid
        required: true
        schema:
          type: string
      - default: s3
        in: query
        name: key_type
        schema:
          type: string
      - allowEmptyValue: true
        in: query
        name: subuser
        schema:
          type: string
      - allowEmptyValue: true
        in: query
        name: access_key
        schema:
          type: string
      - allowEmptyValue: true
        in: query
        name: daemon_name
        schema:
          type: string
      responses:
        '202':
          content:
            application/vnd.ceph.api.v1.0+json:
              type: object
          description: Operation is still executing. Please check the task queue.
        '204':
          content:
            application/vnd.ceph.api.v1.0+json:
              type: object
          description: Resource deleted.
        '400':
          description: Operation exception. Please check the response body for details.
        '401':
          description: Unauthenticated access. Please login first.
        '403':
          description: Unauthorized access. Please check your permissions.
        '500':
          description: Unexpected error. Please check the response body for the stack
            trace.
      security:
      - jwt: []
      tags:
      - RgwUser
    post:
      parameters:
      - in: path
        name: uid
        required: true
        schema:
          type: string
      requestBody:
        content:
          application/json:
            schema:
              properties:
                access_key:
                  type: string
                daemon_name:
                  type: string
                generate_key:
                  default: 'true'
                  type: string
                key_type:
                  default: s3
                  type: string
                secret_key:
                  type: string
                subuser:
                  type: string
              type: object
      responses:
        '201':
          content:
            application/vnd.ceph.api.v1.0+json:
              type: object
          description: Resource created.
        '202':
          content:
            application/vnd.ceph.api.v1.0+json:
              type: object
          description: Operation is still executing. Please check the task queue.
        '400':
          description: Operation exception. Please check the response body for details.
        '401':
          description: Unauthenticated access. Please login first.
        '403':
          description: Unauthorized access. Please check your permissions.
        '500':
          description: Unexpected error. Please check the response body for the stack
            trace.
      security:
      - jwt: []
      tags:
      - RgwUser
  /api/rgw/user/{uid}/quota:
    get:
      parameters:
      - in: path
        name: uid
        required: true
        schema:
          type: string
      - allowEmptyValue: true
        in: query
        name: daemon_name
        schema:
          type: string
      responses:
        '200':
          content:
            application/vnd.ceph.api.v1.0+json:
              type: object
          description: OK
        '400':
          description: Operation exception. Please check the response body for details.
        '401':
          description: Unauthenticated access. Please login first.
        '403':
          description: Unauthorized access. Please check your permissions.
        '500':
          description: Unexpected error. Please check the response body for the stack
            trace.
      security:
      - jwt: []
      tags:
      - RgwUser
    put:
      parameters:
      - in: path
        name: uid
        required: true
        schema:
          type: string
      requestBody:
        content:
          application/json:
            schema:
              properties:
                daemon_name:
                  type: string
                enabled:
                  type: string
                max_objects:
                  type: string
                max_size_kb:
                  type: integer
                quota_type:
                  type: string
              required:
              - quota_type
              - enabled
              - max_size_kb
              - max_objects
              type: object
      responses:
        '200':
          content:
            application/vnd.ceph.api.v1.0+json:
              type: object
          description: Resource updated.
        '202':
          content:
            application/vnd.ceph.api.v1.0+json:
              type: object
          description: Operation is still executing. Please check the task queue.
        '400':
          description: Operation exception. Please check the response body for details.
        '401':
          description: Unauthenticated access. Please login first.
        '403':
          description: Unauthorized access. Please check your permissions.
        '500':
          description: Unexpected error. Please check the response body for the stack
            trace.
      security:
      - jwt: []
      tags:
      - RgwUser
  /api/rgw/user/{uid}/subuser:
    post:
      parameters:
      - in: path
        name: uid
        required: true
        schema:
          type: string
      requestBody:
        content:
          application/json:
            schema:
              properties:
                access:
                  type: string
                access_key:
                  type: string
                daemon_name:
                  type: string
                generate_secret:
                  default: 'true'
                  type: string
                key_type:
                  default: s3
                  type: string
                secret_key:
                  type: string
                subuser:
                  type: string
              required:
              - subuser
              - access
              type: object
      responses:
        '201':
          content:
            application/vnd.ceph.api.v1.0+json:
              type: object
          description: Resource created.
        '202':
          content:
            application/vnd.ceph.api.v1.0+json:
              type: object
          description: Operation is still executing. Please check the task queue.
        '400':
          description: Operation exception. Please check the response body for details.
        '401':
          description: Unauthenticated access. Please login first.
        '403':
          description: Unauthorized access. Please check your permissions.
        '500':
          description: Unexpected error. Please check the response body for the stack
            trace.
      security:
      - jwt: []
      tags:
      - RgwUser
  /api/rgw/user/{uid}/subuser/{subuser}:
    delete:
      description: "\n        :param purge_keys: Set to False to do not purge the\
        \ keys.\n                           Note, this only works for s3 subusers.\n\
        \        "
      parameters:
      - in: path
        name: uid
        required: true
        schema:
          type: string
      - in: path
        name: subuser
        required: true
        schema:
          type: string
      - default: 'true'
        in: query
        name: purge_keys
        schema:
          type: string
      - allowEmptyValue: true
        in: query
        name: daemon_name
        schema:
          type: string
      responses:
        '202':
          content:
            application/vnd.ceph.api.v1.0+json:
              type: object
          description: Operation is still executing. Please check the task queue.
        '204':
          content:
            application/vnd.ceph.api.v1.0+json:
              type: object
          description: Resource deleted.
        '400':
          description: Operation exception. Please check the response body for details.
        '401':
          description: Unauthenticated access. Please login first.
        '403':
          description: Unauthorized access. Please check your permissions.
        '500':
          description: Unexpected error. Please check the response body for the stack
            trace.
      security:
      - jwt: []
      tags:
      - RgwUser
  /api/role:
    get:
      parameters: []
      responses:
        '200':
          content:
            application/vnd.ceph.api.v1.0+json:
              schema:
                items:
                  properties:
                    description:
                      description: Role Descriptions
                      type: string
                    name:
                      description: Role Name
                      type: string
                    scopes_permissions:
                      description: ''
                      properties:
                        cephfs:
                          description: ''
                          items:
                            type: string
                          type: array
                      required:
                      - cephfs
                      type: object
                    system:
                      description: ''
                      type: boolean
                  type: object
                required:
                - name
                - description
                - scopes_permissions
                - system
                type: array
          description: OK
        '400':
          description: Operation exception. Please check the response body for details.
        '401':
          description: Unauthenticated access. Please login first.
        '403':
          description: Unauthorized access. Please check your permissions.
        '500':
          description: Unexpected error. Please check the response body for the stack
            trace.
      security:
      - jwt: []
      summary: Display Role list
      tags:
      - Role
    post:
      parameters: []
      requestBody:
        content:
          application/json:
            schema:
              properties:
                description:
                  type: string
                name:
                  type: string
                scopes_permissions:
                  type: string
              type: object
      responses:
        '201':
          content:
            application/vnd.ceph.api.v1.0+json:
              type: object
          description: Resource created.
        '202':
          content:
            application/vnd.ceph.api.v1.0+json:
              type: object
          description: Operation is still executing. Please check the task queue.
        '400':
          description: Operation exception. Please check the response body for details.
        '401':
          description: Unauthenticated access. Please login first.
        '403':
          description: Unauthorized access. Please check your permissions.
        '500':
          description: Unexpected error. Please check the response body for the stack
            trace.
      security:
      - jwt: []
      tags:
      - Role
  /api/role/{name}:
    delete:
      parameters:
      - in: path
        name: name
        required: true
        schema:
          type: string
      responses:
        '202':
          content:
            application/vnd.ceph.api.v1.0+json:
              type: object
          description: Operation is still executing. Please check the task queue.
        '204':
          content:
            application/vnd.ceph.api.v1.0+json:
              type: object
          description: Resource deleted.
        '400':
          description: Operation exception. Please check the response body for details.
        '401':
          description: Unauthenticated access. Please login first.
        '403':
          description: Unauthorized access. Please check your permissions.
        '500':
          description: Unexpected error. Please check the response body for the stack
            trace.
      security:
      - jwt: []
      tags:
      - Role
    get:
      parameters:
      - in: path
        name: name
        required: true
        schema:
          type: string
      responses:
        '200':
          content:
            application/vnd.ceph.api.v1.0+json:
              type: object
          description: OK
        '400':
          description: Operation exception. Please check the response body for details.
        '401':
          description: Unauthenticated access. Please login first.
        '403':
          description: Unauthorized access. Please check your permissions.
        '500':
          description: Unexpected error. Please check the response body for the stack
            trace.
      security:
      - jwt: []
      tags:
      - Role
    put:
      parameters:
      - in: path
        name: name
        required: true
        schema:
          type: string
      requestBody:
        content:
          application/json:
            schema:
              properties:
                description:
                  type: string
                scopes_permissions:
                  type: string
              type: object
      responses:
        '200':
          content:
            application/vnd.ceph.api.v1.0+json:
              type: object
          description: Resource updated.
        '202':
          content:
            application/vnd.ceph.api.v1.0+json:
              type: object
          description: Operation is still executing. Please check the task queue.
        '400':
          description: Operation exception. Please check the response body for details.
        '401':
          description: Unauthenticated access. Please login first.
        '403':
          description: Unauthorized access. Please check your permissions.
        '500':
          description: Unexpected error. Please check the response body for the stack
            trace.
      security:
      - jwt: []
      tags:
      - Role
  /api/role/{name}/clone:
    post:
      parameters:
      - in: path
        name: name
        required: true
        schema:
          type: string
      requestBody:
        content:
          application/json:
            schema:
              properties:
                new_name:
                  type: string
              required:
              - new_name
              type: object
      responses:
        '201':
          content:
            application/vnd.ceph.api.v1.0+json:
              type: object
          description: Resource created.
        '202':
          content:
            application/vnd.ceph.api.v1.0+json:
              type: object
          description: Operation is still executing. Please check the task queue.
        '400':
          description: Operation exception. Please check the response body for details.
        '401':
          description: Unauthenticated access. Please login first.
        '403':
          description: Unauthorized access. Please check your permissions.
        '500':
          description: Unexpected error. Please check the response body for the stack
            trace.
      security:
      - jwt: []
      tags:
      - Role
  /api/service:
    get:
      parameters:
      - allowEmptyValue: true
        in: query
        name: service_name
        schema:
          type: string
      responses:
        '200':
          content:
            application/vnd.ceph.api.v1.0+json:
              type: object
          description: OK
        '400':
          description: Operation exception. Please check the response body for details.
        '401':
          description: Unauthenticated access. Please login first.
        '403':
          description: Unauthorized access. Please check your permissions.
        '500':
          description: Unexpected error. Please check the response body for the stack
            trace.
      security:
      - jwt: []
      tags:
      - Service
    post:
      description: "\n        :param service_spec: The service specification as JSON.\n\
        \        :param service_name: The service name, e.g. 'alertmanager'.\n   \
        \     :return: None\n        "
      parameters: []
      requestBody:
        content:
          application/json:
            schema:
              properties:
                service_name:
                  type: string
                service_spec:
                  type: string
              required:
              - service_spec
              - service_name
              type: object
      responses:
        '201':
          content:
            application/vnd.ceph.api.v1.0+json:
              type: object
          description: Resource created.
        '202':
          content:
            application/vnd.ceph.api.v1.0+json:
              type: object
          description: Operation is still executing. Please check the task queue.
        '400':
          description: Operation exception. Please check the response body for details.
        '401':
          description: Unauthenticated access. Please login first.
        '403':
          description: Unauthorized access. Please check your permissions.
        '500':
          description: Unexpected error. Please check the response body for the stack
            trace.
      security:
      - jwt: []
      tags:
      - Service
  /api/service/known_types:
    get:
      description: "\n        Get a list of known service types, e.g. 'alertmanager',\n\
        \        'node-exporter', 'osd' or 'rgw'.\n        "
      parameters: []
      responses:
        '200':
          content:
            application/vnd.ceph.api.v1.0+json:
              type: object
          description: OK
        '400':
          description: Operation exception. Please check the response body for details.
        '401':
          description: Unauthenticated access. Please login first.
        '403':
          description: Unauthorized access. Please check your permissions.
        '500':
          description: Unexpected error. Please check the response body for the stack
            trace.
      security:
      - jwt: []
      tags:
      - Service
  /api/service/{service_name}:
    delete:
      description: "\n        :param service_name: The service name, e.g. 'mds' or\
        \ 'crash.foo'.\n        :return: None\n        "
      parameters:
      - in: path
        name: service_name
        required: true
        schema:
          type: string
      responses:
        '202':
          content:
            application/vnd.ceph.api.v1.0+json:
              type: object
          description: Operation is still executing. Please check the task queue.
        '204':
          content:
            application/vnd.ceph.api.v1.0+json:
              type: object
          description: Resource deleted.
        '400':
          description: Operation exception. Please check the response body for details.
        '401':
          description: Unauthenticated access. Please login first.
        '403':
          description: Unauthorized access. Please check your permissions.
        '500':
          description: Unexpected error. Please check the response body for the stack
            trace.
      security:
      - jwt: []
      tags:
      - Service
    get:
      parameters:
      - in: path
        name: service_name
        required: true
        schema:
          type: string
      responses:
        '200':
          content:
            application/vnd.ceph.api.v1.0+json:
              type: object
          description: OK
        '400':
          description: Operation exception. Please check the response body for details.
        '401':
          description: Unauthenticated access. Please login first.
        '403':
          description: Unauthorized access. Please check your permissions.
        '500':
          description: Unexpected error. Please check the response body for the stack
            trace.
      security:
      - jwt: []
      tags:
      - Service
  /api/service/{service_name}/daemons:
    get:
      parameters:
      - in: path
        name: service_name
        required: true
        schema:
          type: string
      responses:
        '200':
          content:
            application/vnd.ceph.api.v1.0+json:
              type: object
          description: OK
        '400':
          description: Operation exception. Please check the response body for details.
        '401':
          description: Unauthenticated access. Please login first.
        '403':
          description: Unauthorized access. Please check your permissions.
        '500':
          description: Unexpected error. Please check the response body for the stack
            trace.
      security:
      - jwt: []
      tags:
      - Service
  /api/settings:
    get:
      description: "\n        Get the list of available options.\n        :param names:\
        \ A comma separated list of option names that should\n        be processed.\
        \ Defaults to ``None``.\n        :type names: None|str\n        :return: A\
        \ list of available options.\n        :rtype: list[dict]\n        "
      parameters:
      - allowEmptyValue: true
        description: Name of Settings
        in: query
        name: names
        schema:
          type: string
      responses:
        '200':
          content:
            application/vnd.ceph.api.v1.0+json:
              schema:
                items:
                  properties:
                    default:
                      description: Default Settings
                      type: boolean
                    name:
                      description: Settings Name
                      type: string
                    type:
                      description: Type of Settings
                      type: string
                    value:
                      description: Settings Value
                      type: boolean
                  type: object
                required:
                - name
                - default
                - type
                - value
                type: array
          description: OK
        '400':
          description: Operation exception. Please check the response body for details.
        '401':
          description: Unauthenticated access. Please login first.
        '403':
          description: Unauthorized access. Please check your permissions.
        '500':
          description: Unexpected error. Please check the response body for the stack
            trace.
      security:
      - jwt: []
      summary: Display Settings Information
      tags:
      - Settings
    put:
      parameters: []
      responses:
        '200':
          content:
            application/vnd.ceph.api.v1.0+json:
              type: object
          description: Resource updated.
        '202':
          content:
            application/vnd.ceph.api.v1.0+json:
              type: object
          description: Operation is still executing. Please check the task queue.
        '400':
          description: Operation exception. Please check the response body for details.
        '401':
          description: Unauthenticated access. Please login first.
        '403':
          description: Unauthorized access. Please check your permissions.
        '500':
          description: Unexpected error. Please check the response body for the stack
            trace.
      security:
      - jwt: []
      tags:
      - Settings
  /api/settings/{name}:
    delete:
      parameters:
      - in: path
        name: name
        required: true
        schema:
          type: string
      responses:
        '202':
          content:
            application/vnd.ceph.api.v1.0+json:
              type: object
          description: Operation is still executing. Please check the task queue.
        '204':
          content:
            application/vnd.ceph.api.v1.0+json:
              type: object
          description: Resource deleted.
        '400':
          description: Operation exception. Please check the response body for details.
        '401':
          description: Unauthenticated access. Please login first.
        '403':
          description: Unauthorized access. Please check your permissions.
        '500':
          description: Unexpected error. Please check the response body for the stack
            trace.
      security:
      - jwt: []
      tags:
      - Settings
    get:
      description: "\n        Get the given option.\n        :param name: The name\
        \ of the option.\n        :return: Returns a dict containing the name, type,\n\
        \        default value and current value of the given option.\n        :rtype:\
        \ dict\n        "
      parameters:
      - in: path
        name: name
        required: true
        schema:
          type: string
      responses:
        '200':
          content:
            application/vnd.ceph.api.v1.0+json:
              type: object
          description: OK
        '400':
          description: Operation exception. Please check the response body for details.
        '401':
          description: Unauthenticated access. Please login first.
        '403':
          description: Unauthorized access. Please check your permissions.
        '500':
          description: Unexpected error. Please check the response body for the stack
            trace.
      security:
      - jwt: []
      tags:
      - Settings
    put:
      parameters:
      - in: path
        name: name
        required: true
        schema:
          type: string
      requestBody:
        content:
          application/json:
            schema:
              properties:
                value:
                  type: string
              required:
              - value
              type: object
      responses:
        '200':
          content:
            application/vnd.ceph.api.v1.0+json:
              type: object
          description: Resource updated.
        '202':
          content:
            application/vnd.ceph.api.v1.0+json:
              type: object
          description: Operation is still executing. Please check the task queue.
        '400':
          description: Operation exception. Please check the response body for details.
        '401':
          description: Unauthenticated access. Please login first.
        '403':
          description: Unauthorized access. Please check your permissions.
        '500':
          description: Unexpected error. Please check the response body for the stack
            trace.
      security:
      - jwt: []
      tags:
      - Settings
  /api/summary:
    get:
      parameters: []
      responses:
        '200':
          content:
            application/vnd.ceph.api.v1.0+json:
              schema:
                properties:
                  executing_tasks:
                    description: ''
                    items:
                      type: string
                    type: array
                  finished_tasks:
                    description: ''
                    items:
                      properties:
                        begin_time:
                          description: ''
                          type: string
                        duration:
                          description: ''
                          type: integer
                        end_time:
                          description: ''
                          type: string
                        exception:
                          description: ''
                          type: string
                        metadata:
                          description: ''
                          properties:
                            pool:
                              description: ''
                              type: integer
                          required:
                          - pool
                          type: object
                        name:
                          description: ''
                          type: string
                        progress:
                          description: ''
                          type: integer
                        ret_value:
                          description: ''
                          type: string
                        success:
                          description: ''
                          type: boolean
                      required:
                      - name
                      - metadata
                      - begin_time
                      - end_time
                      - duration
                      - progress
                      - success
                      - ret_value
                      - exception
                      type: object
                    type: array
                  have_mon_connection:
                    description: ''
                    type: string
                  health_status:
                    description: ''
                    type: string
                  mgr_host:
                    description: ''
                    type: string
                  mgr_id:
                    description: ''
                    type: string
                  rbd_mirroring:
                    description: ''
                    properties:
                      errors:
                        description: ''
                        type: integer
                      warnings:
                        description: ''
                        type: integer
                    required:
                    - warnings
                    - errors
                    type: object
                  version:
                    description: ''
                    type: string
                required:
                - health_status
                - mgr_id
                - mgr_host
                - have_mon_connection
                - executing_tasks
                - finished_tasks
                - version
                - rbd_mirroring
                type: object
          description: OK
        '400':
          description: Operation exception. Please check the response body for details.
        '401':
          description: Unauthenticated access. Please login first.
        '403':
          description: Unauthorized access. Please check your permissions.
        '500':
          description: Unexpected error. Please check the response body for the stack
            trace.
      security:
      - jwt: []
      summary: Display Summary
      tags:
      - Summary
  /api/task:
    get:
      parameters:
      - allowEmptyValue: true
        description: Task Name
        in: query
        name: name
        schema:
          type: string
      responses:
        '200':
          content:
            application/vnd.ceph.api.v1.0+json:
              schema:
                properties:
                  executing_tasks:
                    description: ongoing executing tasks
                    type: string
                  finished_tasks:
                    description: ''
                    items:
                      properties:
                        begin_time:
                          description: Task begin time
                          type: string
                        duration:
                          description: ''
                          type: integer
                        end_time:
                          description: Task end time
                          type: string
                        exception:
                          description: ''
                          type: boolean
                        metadata:
                          description: ''
                          properties:
                            pool:
                              description: ''
                              type: integer
                          required:
                          - pool
                          type: object
                        name:
                          description: finished tasks name
                          type: string
                        progress:
                          description: Progress of tasks
                          type: integer
                        ret_value:
                          description: ''
                          type: boolean
                        success:
                          description: ''
                          type: boolean
                      required:
                      - name
                      - metadata
                      - begin_time
                      - end_time
                      - duration
                      - progress
                      - success
                      - ret_value
                      - exception
                      type: object
                    type: array
                required:
                - executing_tasks
                - finished_tasks
                type: object
          description: OK
        '400':
          description: Operation exception. Please check the response body for details.
        '401':
          description: Unauthenticated access. Please login first.
        '403':
          description: Unauthorized access. Please check your permissions.
        '500':
          description: Unexpected error. Please check the response body for the stack
            trace.
      security:
      - jwt: []
      summary: Display Tasks
      tags:
      - Task
  /api/telemetry:
    put:
      description: "\n        Enables or disables sending data collected by the Telemetry\n\
        \        module.\n        :param enable: Enable or disable sending data\n\
        \        :type enable: bool\n        :param license_name: License string e.g.\
        \ 'sharing-1-0' to\n        make sure the user is aware of and accepts the\
        \ license\n        for sharing Telemetry data.\n        :type license_name:\
        \ string\n        "
      parameters: []
      requestBody:
        content:
          application/json:
            schema:
              properties:
                enable:
                  default: true
                  type: boolean
                license_name:
                  type: string
              type: object
      responses:
        '200':
          content:
            application/vnd.ceph.api.v1.0+json:
              type: object
          description: Resource updated.
        '202':
          content:
            application/vnd.ceph.api.v1.0+json:
              type: object
          description: Operation is still executing. Please check the task queue.
        '400':
          description: Operation exception. Please check the response body for details.
        '401':
          description: Unauthenticated access. Please login first.
        '403':
          description: Unauthorized access. Please check your permissions.
        '500':
          description: Unexpected error. Please check the response body for the stack
            trace.
      security:
      - jwt: []
      tags:
      - Telemetry
  /api/telemetry/report:
    get:
      description: "\n        Get Ceph and device report data\n        :return: Ceph\
        \ and device report data\n        :rtype: dict\n        "
      parameters: []
      responses:
        '200':
          content:
            application/vnd.ceph.api.v1.0+json:
              schema:
                properties:
                  device_report:
                    description: ''
                    type: string
                  report:
                    description: ''
                    properties:
                      balancer:
                        description: ''
                        properties:
                          active:
                            description: ''
                            type: boolean
                          mode:
                            description: ''
                            type: string
                        required:
                        - active
                        - mode
                        type: object
                      channels:
                        description: ''
                        items:
                          type: string
                        type: array
                      channels_available:
                        description: ''
                        items:
                          type: string
                        type: array
                      config:
                        description: ''
                        properties:
                          active_changed:
                            description: ''
                            items:
                              type: string
                            type: array
                          cluster_changed:
                            description: ''
                            items:
                              type: string
                            type: array
                        required:
                        - cluster_changed
                        - active_changed
                        type: object
                      crashes:
                        description: ''
                        items:
                          type: integer
                        type: array
                      created:
                        description: ''
                        type: string
                      crush:
                        description: ''
                        properties:
                          bucket_algs:
                            description: ''
                            properties:
                              straw2:
                                description: ''
                                type: integer
                            required:
                            - straw2
                            type: object
                          bucket_sizes:
                            description: ''
                            properties:
                              '1':
                                description: ''
                                type: integer
                              '3':
                                description: ''
                                type: integer
                            required:
                            - '1'
                            - '3'
                            type: object
                          bucket_types:
                            description: ''
                            properties:
                              '1':
                                description: ''
                                type: integer
                              '11':
                                description: ''
                                type: integer
                            required:
                            - '1'
                            - '11'
                            type: object
                          compat_weight_set:
                            description: ''
                            type: boolean
                          device_classes:
                            description: ''
                            items:
                              type: integer
                            type: array
                          num_buckets:
                            description: ''
                            type: integer
                          num_devices:
                            description: ''
                            type: integer
                          num_rules:
                            description: ''
                            type: integer
                          num_types:
                            description: ''
                            type: integer
                          num_weight_sets:
                            description: ''
                            type: integer
                          tunables:
                            description: ''
                            properties:
                              allowed_bucket_algs:
                                description: ''
                                type: integer
                              choose_local_fallback_tries:
                                description: ''
                                type: integer
                              choose_local_tries:
                                description: ''
                                type: integer
                              choose_total_tries:
                                description: ''
                                type: integer
                              chooseleaf_descend_once:
                                description: ''
                                type: integer
                              chooseleaf_stable:
                                description: ''
                                type: integer
                              chooseleaf_vary_r:
                                description: ''
                                type: integer
                              has_v2_rules:
                                description: ''
                                type: integer
                              has_v3_rules:
                                description: ''
                                type: integer
                              has_v4_buckets:
                                description: ''
                                type: integer
                              has_v5_rules:
                                description: ''
                                type: integer
                              legacy_tunables:
                                description: ''
                                type: integer
                              minimum_required_version:
                                description: ''
                                type: string
                              optimal_tunables:
                                description: ''
                                type: integer
                              profile:
                                description: ''
                                type: string
                              require_feature_tunables:
                                description: ''
                                type: integer
                              require_feature_tunables2:
                                description: ''
                                type: integer
                              require_feature_tunables3:
                                description: ''
                                type: integer
                              require_feature_tunables5:
                                description: ''
                                type: integer
                              straw_calc_version:
                                description: ''
                                type: integer
                            required:
                            - choose_local_tries
                            - choose_local_fallback_tries
                            - choose_total_tries
                            - chooseleaf_descend_once
                            - chooseleaf_vary_r
                            - chooseleaf_stable
                            - straw_calc_version
                            - allowed_bucket_algs
                            - profile
                            - optimal_tunables
                            - legacy_tunables
                            - minimum_required_version
                            - require_feature_tunables
                            - require_feature_tunables2
                            - has_v2_rules
                            - require_feature_tunables3
                            - has_v3_rules
                            - has_v4_buckets
                            - require_feature_tunables5
                            - has_v5_rules
                            type: object
                        required:
                        - num_devices
                        - num_types
                        - num_buckets
                        - num_rules
                        - device_classes
                        - tunables
                        - compat_weight_set
                        - num_weight_sets
                        - bucket_algs
                        - bucket_sizes
                        - bucket_types
                        type: object
                      fs:
                        description: ''
                        properties:
                          count:
                            description: ''
                            type: integer
                          feature_flags:
                            description: ''
                            properties:
                              enable_multiple:
                                description: ''
                                type: boolean
                              ever_enabled_multiple:
                                description: ''
                                type: boolean
                            required:
                            - enable_multiple
                            - ever_enabled_multiple
                            type: object
                          filesystems:
                            description: ''
                            items:
                              type: integer
                            type: array
                          num_standby_mds:
                            description: ''
                            type: integer
                          total_num_mds:
                            description: ''
                            type: integer
                        required:
                        - count
                        - feature_flags
                        - num_standby_mds
                        - filesystems
                        - total_num_mds
                        type: object
                      hosts:
                        description: ''
                        properties:
                          num:
                            description: ''
                            type: integer
                          num_with_mds:
                            description: ''
                            type: integer
                          num_with_mgr:
                            description: ''
                            type: integer
                          num_with_mon:
                            description: ''
                            type: integer
                          num_with_osd:
                            description: ''
                            type: integer
                        required:
                        - num
                        - num_with_mon
                        - num_with_mds
                        - num_with_osd
                        - num_with_mgr
                        type: object
                      leaderboard:
                        description: ''
                        type: boolean
                      license:
                        description: ''
                        type: string
                      metadata:
                        description: ''
                        properties:
                          mon:
                            description: ''
                            properties:
                              arch:
                                description: ''
                                properties:
                                  x86_64:
                                    description: ''
                                    type: integer
                                required:
                                - x86_64
                                type: object
                              ceph_version:
                                description: ''
                                properties:
                                  ceph version 16.0.0-3151-gf202994fcf:
                                    description: ''
                                    type: integer
                                required:
                                - ceph version 16.0.0-3151-gf202994fcf
                                type: object
                              cpu:
                                description: ''
                                properties:
                                  Intel(R) Core(TM) i7-8665U CPU @ 1.90GHz:
                                    description: ''
                                    type: integer
                                required:
                                - Intel(R) Core(TM) i7-8665U CPU @ 1.90GHz
                                type: object
                              distro:
                                description: ''
                                properties:
                                  centos:
                                    description: ''
                                    type: integer
                                required:
                                - centos
                                type: object
                              distro_description:
                                description: ''
                                properties:
                                  CentOS Linux 8 (Core):
                                    description: ''
                                    type: integer
                                required:
                                - CentOS Linux 8 (Core)
                                type: object
                              kernel_description:
                                description: ''
                                properties:
                                  '#1 SMP Wed Jul 1 19:53:01 UTC 2020':
                                    description: ''
                                    type: integer
                                required:
                                - '#1 SMP Wed Jul 1 19:53:01 UTC 2020'
                                type: object
                              kernel_version:
                                description: ''
                                properties:
                                  5.7.7-200.fc32.x86_64:
                                    description: ''
                                    type: integer
                                required:
                                - 5.7.7-200.fc32.x86_64
                                type: object
                              os:
                                description: ''
                                properties:
                                  Linux:
                                    description: ''
                                    type: integer
                                required:
                                - Linux
                                type: object
                            required:
                            - arch
                            - ceph_version
                            - os
                            - cpu
                            - kernel_description
                            - kernel_version
                            - distro_description
                            - distro
                            type: object
                          osd:
                            description: ''
                            properties:
                              arch:
                                description: ''
                                properties:
                                  x86_64:
                                    description: ''
                                    type: integer
                                required:
                                - x86_64
                                type: object
                              ceph_version:
                                description: ''
                                properties:
                                  ceph version 16.0.0-3151-gf202994fcf:
                                    description: ''
                                    type: integer
                                required:
                                - ceph version 16.0.0-3151-gf202994fcf
                                type: object
                              cpu:
                                description: ''
                                properties:
                                  Intel(R) Core(TM) i7-8665U CPU @ 1.90GHz:
                                    description: ''
                                    type: integer
                                required:
                                - Intel(R) Core(TM) i7-8665U CPU @ 1.90GHz
                                type: object
                              distro:
                                description: ''
                                properties:
                                  centos:
                                    description: ''
                                    type: integer
                                required:
                                - centos
                                type: object
                              distro_description:
                                description: ''
                                properties:
                                  CentOS Linux 8 (Core):
                                    description: ''
                                    type: integer
                                required:
                                - CentOS Linux 8 (Core)
                                type: object
                              kernel_description:
                                description: ''
                                properties:
                                  '#1 SMP Wed Jul 1 19:53:01 UTC 2020':
                                    description: ''
                                    type: integer
                                required:
                                - '#1 SMP Wed Jul 1 19:53:01 UTC 2020'
                                type: object
                              kernel_version:
                                description: ''
                                properties:
                                  5.7.7-200.fc32.x86_64:
                                    description: ''
                                    type: integer
                                required:
                                - 5.7.7-200.fc32.x86_64
                                type: object
                              os:
                                description: ''
                                properties:
                                  Linux:
                                    description: ''
                                    type: integer
                                required:
                                - Linux
                                type: object
                              osd_objectstore:
                                description: ''
                                properties:
                                  bluestore:
                                    description: ''
                                    type: integer
                                required:
                                - bluestore
                                type: object
                              rotational:
                                description: ''
                                properties:
                                  '1':
                                    description: ''
                                    type: integer
                                required:
                                - '1'
                                type: object
                            required:
                            - osd_objectstore
                            - rotational
                            - arch
                            - ceph_version
                            - os
                            - cpu
                            - kernel_description
                            - kernel_version
                            - distro_description
                            - distro
                            type: object
                        required:
                        - osd
                        - mon
                        type: object
                      mon:
                        description: ''
                        properties:
                          count:
                            description: ''
                            type: integer
                          features:
                            description: ''
                            properties:
                              optional:
                                description: ''
                                items:
                                  type: integer
                                type: array
                              persistent:
                                description: ''
                                items:
                                  type: string
                                type: array
                            required:
                            - persistent
                            - optional
                            type: object
                          ipv4_addr_mons:
                            description: ''
                            type: integer
                          ipv6_addr_mons:
                            description: ''
                            type: integer
                          min_mon_release:
                            description: ''
                            type: integer
                          v1_addr_mons:
                            description: ''
                            type: integer
                          v2_addr_mons:
                            description: ''
                            type: integer
                        required:
                        - count
                        - features
                        - min_mon_release
                        - v1_addr_mons
                        - v2_addr_mons
                        - ipv4_addr_mons
                        - ipv6_addr_mons
                        type: object
                      osd:
                        description: ''
                        properties:
                          cluster_network:
                            description: ''
                            type: boolean
                          count:
                            description: ''
                            type: integer
                          require_min_compat_client:
                            description: ''
                            type: string
                          require_osd_release:
                            description: ''
                            type: string
                        required:
                        - count
                        - require_osd_release
                        - require_min_compat_client
                        - cluster_network
                        type: object
                      pools:
                        description: ''
                        items:
                          properties:
                            cache_mode:
                              description: ''
                              type: string
                            erasure_code_profile:
                              description: ''
                              type: string
                            min_size:
                              description: ''
                              type: integer
                            pg_autoscale_mode:
                              description: ''
                              type: string
                            pg_num:
                              description: ''
                              type: integer
                            pgp_num:
                              description: ''
                              type: integer
                            pool:
                              description: ''
                              type: integer
                            size:
                              description: ''
                              type: integer
                            target_max_bytes:
                              description: ''
                              type: integer
                            target_max_objects:
                              description: ''
                              type: integer
                            type:
                              description: ''
                              type: string
                          required:
                          - pool
                          - type
                          - pg_num
                          - pgp_num
                          - size
                          - min_size
                          - pg_autoscale_mode
                          - target_max_bytes
                          - target_max_objects
                          - erasure_code_profile
                          - cache_mode
                          type: object
                        type: array
                      rbd:
                        description: ''
                        properties:
                          mirroring_by_pool:
                            description: ''
                            items:
                              type: boolean
                            type: array
                          num_images_by_pool:
                            description: ''
                            items:
                              type: integer
                            type: array
                          num_pools:
                            description: ''
                            type: integer
                        required:
                        - num_pools
                        - num_images_by_pool
                        - mirroring_by_pool
                        type: object
                      report_id:
                        description: ''
                        type: string
                      report_timestamp:
                        description: ''
                        type: string
                      report_version:
                        description: ''
                        type: integer
                      rgw:
                        description: ''
                        properties:
                          count:
                            description: ''
                            type: integer
                          frontends:
                            description: ''
                            items:
                              type: string
                            type: array
                          zonegroups:
                            description: ''
                            type: integer
                          zones:
                            description: ''
                            type: integer
                        required:
                        - count
                        - zones
                        - zonegroups
                        - frontends
                        type: object
                      services:
                        description: ''
                        properties:
                          rgw:
                            description: ''
                            type: integer
                        required:
                        - rgw
                        type: object
                      usage:
                        description: ''
                        properties:
                          pg_num:
                            description: ''
                            type: integer
                          pools:
                            description: ''
                            type: integer
                          total_avail_bytes:
                            description: ''
                            type: integer
                          total_bytes:
                            description: ''
                            type: integer
                          total_used_bytes:
                            description: ''
                            type: integer
                        required:
                        - pools
                        - pg_num
                        - total_used_bytes
                        - total_bytes
                        - total_avail_bytes
                        type: object
                    required:
                    - leaderboard
                    - report_version
                    - report_timestamp
                    - report_id
                    - channels
                    - channels_available
                    - license
                    - created
                    - mon
                    - config
                    - rbd
                    - pools
                    - osd
                    - crush
                    - fs
                    - metadata
                    - hosts
                    - usage
                    - services
                    - rgw
                    - balancer
                    - crashes
                    type: object
                required:
                - report
                - device_report
                type: object
          description: OK
        '400':
          description: Operation exception. Please check the response body for details.
        '401':
          description: Unauthenticated access. Please login first.
        '403':
          description: Unauthorized access. Please check your permissions.
        '500':
          description: Unexpected error. Please check the response body for the stack
            trace.
      security:
      - jwt: []
      summary: Get Detailed Telemetry report
      tags:
      - Telemetry
  /api/user:
    get:
      parameters: []
      responses:
        '200':
          content:
            application/vnd.ceph.api.v1.0+json:
              schema:
                properties:
                  email:
                    description: User email address
                    type: string
                  enabled:
                    description: Is the user enabled?
                    type: boolean
                  lastUpdate:
                    description: Details last updated
                    type: integer
                  name:
                    description: User Name
                    type: string
                  pwdExpirationDate:
                    description: Password Expiration date
                    type: string
                  pwdUpdateRequired:
                    description: Is Password Update Required?
                    type: boolean
                  roles:
                    description: User Roles
                    items:
                      type: string
                    type: array
                  username:
                    description: Username of the user
                    type: string
                required:
                - username
                - roles
                - name
                - email
                - lastUpdate
                - enabled
                - pwdExpirationDate
                - pwdUpdateRequired
                type: object
          description: OK
        '400':
          description: Operation exception. Please check the response body for details.
        '401':
          description: Unauthenticated access. Please login first.
        '403':
          description: Unauthorized access. Please check your permissions.
        '500':
          description: Unexpected error. Please check the response body for the stack
            trace.
      security:
      - jwt: []
      summary: Get List Of Users
      tags:
      - User
    post:
      parameters: []
      requestBody:
        content:
          application/json:
            schema:
              properties:
                email:
                  type: string
                enabled:
                  default: true
                  type: boolean
                name:
                  type: string
                password:
                  type: string
                pwdExpirationDate:
                  type: string
                pwdUpdateRequired:
                  default: true
                  type: boolean
                roles:
                  type: string
                username:
                  type: string
              type: object
      responses:
        '201':
          content:
            application/vnd.ceph.api.v1.0+json:
              type: object
          description: Resource created.
        '202':
          content:
            application/vnd.ceph.api.v1.0+json:
              type: object
          description: Operation is still executing. Please check the task queue.
        '400':
          description: Operation exception. Please check the response body for details.
        '401':
          description: Unauthenticated access. Please login first.
        '403':
          description: Unauthorized access. Please check your permissions.
        '500':
          description: Unexpected error. Please check the response body for the stack
            trace.
      security:
      - jwt: []
      tags:
      - User
  /api/user/validate_password:
    post:
      description: "\n        Check if the password meets the password policy.\n \
        \       :param password: The password to validate.\n        :param username:\
        \ The name of the user (optional).\n        :param old_password: The old password\
        \ (optional).\n        :return: An object with properties valid, credits and\
        \ valuation.\n        'credits' contains the password complexity credits and\n\
        \        'valuation' the textual summary of the validation.\n        "
      parameters: []
      requestBody:
        content:
          application/json:
            schema:
              properties:
                old_password:
                  type: string
                password:
                  type: string
                username:
                  type: string
              required:
              - password
              type: object
      responses:
        '201':
          content:
            application/vnd.ceph.api.v1.0+json:
              type: object
          description: Resource created.
        '202':
          content:
            application/vnd.ceph.api.v1.0+json:
              type: object
          description: Operation is still executing. Please check the task queue.
        '400':
          description: Operation exception. Please check the response body for details.
        '401':
          description: Unauthenticated access. Please login first.
        '403':
          description: Unauthorized access. Please check your permissions.
        '500':
          description: Unexpected error. Please check the response body for the stack
            trace.
      security:
      - jwt: []
      tags:
      - UserPasswordPolicy
  /api/user/{username}:
    delete:
      parameters:
      - in: path
        name: username
        required: true
        schema:
          type: string
      responses:
        '202':
          content:
            application/vnd.ceph.api.v1.0+json:
              type: object
          description: Operation is still executing. Please check the task queue.
        '204':
          content:
            application/vnd.ceph.api.v1.0+json:
              type: object
          description: Resource deleted.
        '400':
          description: Operation exception. Please check the response body for details.
        '401':
          description: Unauthenticated access. Please login first.
        '403':
          description: Unauthorized access. Please check your permissions.
        '500':
          description: Unexpected error. Please check the response body for the stack
            trace.
      security:
      - jwt: []
      tags:
      - User
    get:
      parameters:
      - in: path
        name: username
        required: true
        schema:
          type: string
      responses:
        '200':
          content:
            application/vnd.ceph.api.v1.0+json:
              type: object
          description: OK
        '400':
          description: Operation exception. Please check the response body for details.
        '401':
          description: Unauthenticated access. Please login first.
        '403':
          description: Unauthorized access. Please check your permissions.
        '500':
          description: Unexpected error. Please check the response body for the stack
            trace.
      security:
      - jwt: []
      tags:
      - User
    put:
      parameters:
      - in: path
        name: username
        required: true
        schema:
          type: string
      requestBody:
        content:
          application/json:
            schema:
              properties:
                email:
                  type: string
                enabled:
                  type: string
                name:
                  type: string
                password:
                  type: string
                pwdExpirationDate:
                  type: string
                pwdUpdateRequired:
                  default: false
                  type: boolean
                roles:
                  type: string
              type: object
      responses:
        '200':
          content:
            application/vnd.ceph.api.v1.0+json:
              type: object
          description: Resource updated.
        '202':
          content:
            application/vnd.ceph.api.v1.0+json:
              type: object
          description: Operation is still executing. Please check the task queue.
        '400':
          description: Operation exception. Please check the response body for details.
        '401':
          description: Unauthenticated access. Please login first.
        '403':
          description: Unauthorized access. Please check your permissions.
        '500':
          description: Unexpected error. Please check the response body for the stack
            trace.
      security:
      - jwt: []
      tags:
      - User
  /api/user/{username}/change_password:
    post:
      parameters:
      - in: path
        name: username
        required: true
        schema:
          type: string
      requestBody:
        content:
          application/json:
            schema:
              properties:
                new_password:
                  type: string
                old_password:
                  type: string
              required:
              - old_password
              - new_password
              type: object
      responses:
        '201':
          content:
            application/vnd.ceph.api.v1.0+json:
              type: object
          description: Resource created.
        '202':
          content:
            application/vnd.ceph.api.v1.0+json:
              type: object
          description: Operation is still executing. Please check the task queue.
        '400':
          description: Operation exception. Please check the response body for details.
        '401':
          description: Unauthenticated access. Please login first.
        '403':
          description: Unauthorized access. Please check your permissions.
        '500':
          description: Unexpected error. Please check the response body for the stack
            trace.
      security:
      - jwt: []
      tags:
      - UserChangePassword
schemes:
- https
servers:
- url: /
tags:
- description: Initiate a session with Ceph
  name: Auth
- description: Cephfs Management API
  name: Cephfs
- description: Manage Cluster Configurations
  name: ClusterConfiguration
- description: Crush Rule Management API
  name: CrushRule
- description: Erasure Code Profile Management API
  name: ErasureCodeProfile
- description: Manage Features API
  name: FeatureTogglesEndpoint
- description: Grafana Management API
  name: Grafana
- description: Display Detailed Cluster health Status
  name: Health
- description: Get Host Details
  name: Host
- description: Iscsi Management API
  name: Iscsi
- description: Get Iscsi Target Details
  name: IscsiTarget
- description: Logs Management API
  name: Logs
- description: Mds Perf Counters Management API
  name: MdsPerfCounter
- description: Get details of MGR Module
  name: MgrModule
- description: Mgr Perf Counters Management API
  name: MgrPerfCounter
- description: Mon Perf Counters Management API
  name: MonPerfCounter
- description: Get Monitor Details
  name: Monitor
- description: NFS-Ganesha Management API
  name: NFS-Ganesha
- description: OSD management API
  name: OSD
- description: Orchestrator Management API
  name: Orchestrator
- description: OSD Perf Counters Management API
  name: OsdPerfCounter
- description: Perf Counters Management API
  name: PerfCounters
- description: Get pool details by pool name
  name: Pool
- description: Prometheus Management API
  name: Prometheus
- description: Prometheus Notifications Management API
  name: PrometheusNotifications
- description: RBD Management API
  name: Rbd
- description: RBD Mirroring Management API
  name: RbdMirroring
- description: RBD Mirroring Pool Bootstrap Management API
  name: RbdMirroringPoolBootstrap
- description: RBD Mirroring Pool Mode Management API
  name: RbdMirroringPoolMode
- description: RBD Mirroring Pool Peer Management API
  name: RbdMirroringPoolPeer
- description: RBD Mirroring Summary Management API
  name: RbdMirroringSummary
- description: RBD Namespace Management API
  name: RbdNamespace
- description: RBD Snapshot Management API
  name: RbdSnapshot
- description: RBD Trash Management API
  name: RbdTrash
- description: RGW Management API
  name: Rgw
- description: RGW Bucket Management API
  name: RgwBucket
- description: RGW Daemon Management API
  name: RgwDaemon
- description: Rgw Mirroring Perf Counters Management API
  name: RgwMirrorPerfCounter
- description: Rgw Perf Counters Management API
  name: RgwPerfCounter
- description: RGW Site Management API
  name: RgwSite
- description: RGW User Management API
  name: RgwUser
- description: Role Management API
  name: Role
- description: Service Management API
  name: Service
- description: Settings Management API
  name: Settings
- description: Get Ceph Summary Details
  name: Summary
- description: Task Management API
  name: Task
- description: Tcmu Runner Perf Counters Management API
  name: TcmuRunnerPerfCounter
- description: Display Telemetry Report
  name: Telemetry
- description: Display User Details
  name: User
- description: Change User Password
  name: UserChangePassword
- description: Get User Password Policy Details
  name: UserPasswordPolicy<|MERGE_RESOLUTION|>--- conflicted
+++ resolved
@@ -7940,14 +7940,11 @@
         name: daemon_name
         schema:
           type: string
-<<<<<<< HEAD
-=======
       - default: true
         in: query
         name: stats
         schema:
           type: boolean
->>>>>>> 94a0af28
       responses:
         '200':
           content:
