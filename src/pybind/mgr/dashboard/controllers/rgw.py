# -*- coding: utf-8 -*-
from __future__ import absolute_import

import json
import logging

import cherrypy

from ..exceptions import DashboardException
from ..rest_client import RequestException
from ..security import Permission, Scope
from ..services.auth import AuthManager, JwtManager
from ..services.ceph_service import CephService
from ..services.rgw_client import NoRgwDaemonsException, RgwClient
from ..tools import json_str_to_object, str_to_bool
from . import ApiController, BaseController, ControllerDoc, Endpoint, \
    EndpointDoc, ReadPermission, RESTController, allow_empty_body

try:
    from typing import Any, List, Optional
except ImportError:  # pragma: no cover
    pass  # Just for type checking

logger = logging.getLogger("controllers.rgw")

RGW_SCHEMA = {
    "available": (bool, "Is RGW available?"),
    "message": (str, "Descriptions")
}

RGW_DAEMON_SCHEMA = {
    "id": (str, "Daemon ID"),
    "version": (str, "Ceph Version"),
    "server_hostname": (str, ""),
    "zonegroup_name": (str, "Zone Group"),
    "zone_name": (str, "Zone")
}

RGW_USER_SCHEMA = {
    "list_of_users": ([str], "list of rgw users")
}


@ApiController('/rgw', Scope.RGW)
@ControllerDoc("RGW Management API", "Rgw")
class Rgw(BaseController):
    @Endpoint()
    @ReadPermission
    @EndpointDoc("Display RGW Status",
                 responses={200: RGW_SCHEMA})
    def status(self) -> dict:
        status = {'available': False, 'message': None}
        try:
            instance = RgwClient.admin_instance()
            # Check if the service is online.
            try:
                is_online = instance.is_service_online()
            except RequestException as e:
                # Drop this instance because the RGW client seems not to
                # exist anymore (maybe removed via orchestrator). Removing
                # the instance from the cache will result in the correct
                # error message next time when the backend tries to
                # establish a new connection (-> 'No RGW found' instead
                # of 'RGW REST API failed request ...').
                # Note, this only applies to auto-detected RGW clients.
                RgwClient.drop_instance(instance)
                raise e
            if not is_online:
                msg = 'Failed to connect to the Object Gateway\'s Admin Ops API.'
                raise RequestException(msg)
            # Ensure the system flag is set for the API user ID.
            if not instance.is_system_user():  # pragma: no cover - no complexity there
                msg = 'The system flag is not set for user "{}".'.format(
                    instance.userid)
                raise RequestException(msg)
            status['available'] = True
        except (DashboardException, RequestException, NoRgwDaemonsException) as ex:
            status['message'] = str(ex)  # type: ignore
        return status


@ApiController('/rgw/daemon', Scope.RGW)
@ControllerDoc("RGW Daemon Management API", "RgwDaemon")
class RgwDaemon(RESTController):
    @EndpointDoc("Display RGW Daemons",
                 responses={200: [RGW_DAEMON_SCHEMA]})
<<<<<<< HEAD
    def list(self):
        # type: () -> List[dict]
        daemons = []
        instance = RgwClient.admin_instance()
=======
    def list(self) -> List[dict]:
        daemons: List[dict] = []
        try:
            instance = RgwClient.admin_instance()
        except NoRgwDaemonsException:
            return daemons

>>>>>>> 94a0af28
        for hostname, server in CephService.get_service_map('rgw').items():
            for service in server['services']:
                metadata = service['metadata']

                # extract per-daemon service data and health
                daemon = {
                    'id': metadata['id'],
                    'version': metadata['ceph_version'],
                    'server_hostname': hostname,
                    'zonegroup_name': metadata['zonegroup_name'],
                    'zone_name': metadata['zone_name'],
<<<<<<< HEAD
                    'default': instance.daemon.name == service['id']
=======
                    'default': instance.daemon.name == metadata['id']
>>>>>>> 94a0af28
                }

                daemons.append(daemon)

        return sorted(daemons, key=lambda k: k['id'])

    def get(self, svc_id):
        # type: (str) -> dict
        daemon = {
            'rgw_metadata': [],
            'rgw_id': svc_id,
            'rgw_status': []
        }
        service = CephService.get_service('rgw', svc_id)
        if not service:
            raise cherrypy.NotFound('Service rgw {} is not available'.format(svc_id))

        metadata = service['metadata']
        status = service['status']
        if 'json' in status:
            try:
                status = json.loads(status['json'])
            except ValueError:
                logger.warning('%s had invalid status json', service['id'])
                status = {}
        else:
            logger.warning('%s has no key "json" in status', service['id'])

        daemon['rgw_metadata'] = metadata
        daemon['rgw_status'] = status
        return daemon


class RgwRESTController(RESTController):
    def proxy(self, daemon_name, method, path, params=None, json_response=True):
        try:
            instance = RgwClient.admin_instance(daemon_name=daemon_name)
            result = instance.proxy(method, path, params, None)
            if json_response:
                result = json_str_to_object(result)
            return result
        except (DashboardException, RequestException) as e:
            http_status_code = e.status if isinstance(e, DashboardException) else 500
            raise DashboardException(e, http_status_code=http_status_code, component='rgw')


@ApiController('/rgw/site', Scope.RGW)
@ControllerDoc("RGW Site Management API", "RgwSite")
class RgwSite(RgwRESTController):
    def list(self, query=None, daemon_name=None):
        if query == 'placement-targets':
            return RgwClient.admin_instance(daemon_name=daemon_name).get_placement_targets()
        if query == 'realms':
            return RgwClient.admin_instance(daemon_name=daemon_name).get_realms()

        # @TODO: for multisite: by default, retrieve cluster topology/map.
        raise DashboardException(http_status_code=501, component='rgw', msg='Not Implemented')


@ApiController('/rgw/bucket', Scope.RGW)
@ControllerDoc("RGW Bucket Management API", "RgwBucket")
class RgwBucket(RgwRESTController):
    def _append_bid(self, bucket):
        """
        Append the bucket identifier that looks like [<tenant>/]<bucket>.
        See http://docs.ceph.com/docs/nautilus/radosgw/multitenancy/ for
        more information.
        :param bucket: The bucket parameters.
        :type bucket: dict
        :return: The modified bucket parameters including the 'bid' parameter.
        :rtype: dict
        """
        if isinstance(bucket, dict):
            bucket['bid'] = '{}/{}'.format(bucket['tenant'], bucket['bucket']) \
                if bucket['tenant'] else bucket['bucket']
        return bucket

    def _get_versioning(self, owner, daemon_name, bucket_name):
        rgw_client = RgwClient.instance(owner, daemon_name)
        return rgw_client.get_bucket_versioning(bucket_name)

    def _set_versioning(self, owner, daemon_name, bucket_name, versioning_state, mfa_delete,
                        mfa_token_serial, mfa_token_pin):
        bucket_versioning = self._get_versioning(owner, daemon_name, bucket_name)
        if versioning_state != bucket_versioning['Status']\
                or (mfa_delete and mfa_delete != bucket_versioning['MfaDelete']):
            rgw_client = RgwClient.instance(owner, daemon_name)
            rgw_client.set_bucket_versioning(bucket_name, versioning_state, mfa_delete,
                                             mfa_token_serial, mfa_token_pin)

    def _get_locking(self, owner, daemon_name, bucket_name):
        rgw_client = RgwClient.instance(owner, daemon_name)
        return rgw_client.get_bucket_locking(bucket_name)

    def _set_locking(self, owner, daemon_name, bucket_name, mode,
                     retention_period_days, retention_period_years):
        rgw_client = RgwClient.instance(owner, daemon_name)
        return rgw_client.set_bucket_locking(bucket_name, mode,
                                             int(retention_period_days),
                                             int(retention_period_years))

    @staticmethod
    def strip_tenant_from_bucket_name(bucket_name):
        # type (str) -> str
        """
        >>> RgwBucket.strip_tenant_from_bucket_name('tenant/bucket-name')
        'bucket-name'
        >>> RgwBucket.strip_tenant_from_bucket_name('bucket-name')
        'bucket-name'
        """
        return bucket_name[bucket_name.find('/') + 1:]

    @staticmethod
    def get_s3_bucket_name(bucket_name, tenant=None):
        # type (str, str) -> str
        """
        >>> RgwBucket.get_s3_bucket_name('bucket-name', 'tenant')
        'tenant:bucket-name'
        >>> RgwBucket.get_s3_bucket_name('tenant/bucket-name', 'tenant')
        'tenant:bucket-name'
        >>> RgwBucket.get_s3_bucket_name('bucket-name')
        'bucket-name'
        """
        bucket_name = RgwBucket.strip_tenant_from_bucket_name(bucket_name)
        if tenant:
            bucket_name = '{}:{}'.format(tenant, bucket_name)
        return bucket_name

    def list(self, stats=False, daemon_name=None):
        # type: (bool, Optional[str]) -> List[Any]
        query_params = '?stats' if stats else ''
        result = self.proxy(daemon_name, 'GET', 'bucket{}'.format(query_params))

        if stats:
            result = [self._append_bid(bucket) for bucket in result]

        return result

    def get(self, bucket, daemon_name=None):
        # type: (str, Optional[str]) -> dict
        result = self.proxy(daemon_name, 'GET', 'bucket', {'bucket': bucket})
        bucket_name = RgwBucket.get_s3_bucket_name(result['bucket'],
                                                   result['tenant'])

        # Append the versioning configuration.
        versioning = self._get_versioning(result['owner'], daemon_name, bucket_name)
        result['versioning'] = versioning['Status']
        result['mfa_delete'] = versioning['MfaDelete']

        # Append the locking configuration.
        locking = self._get_locking(result['owner'], daemon_name, bucket_name)
        result.update(locking)

        return self._append_bid(result)

    @allow_empty_body
    def create(self, bucket, uid, zonegroup=None, placement_target=None,
               lock_enabled='false', lock_mode=None,
               lock_retention_period_days=None,
               lock_retention_period_years=None, daemon_name=None):
        lock_enabled = str_to_bool(lock_enabled)
        try:
            rgw_client = RgwClient.instance(uid, daemon_name)
            result = rgw_client.create_bucket(bucket, zonegroup,
                                              placement_target,
                                              lock_enabled)
            if lock_enabled:
                self._set_locking(uid, daemon_name, bucket, lock_mode,
                                  lock_retention_period_days,
                                  lock_retention_period_years)
            return result
        except RequestException as e:  # pragma: no cover - handling is too obvious
            raise DashboardException(e, http_status_code=500, component='rgw')

    @allow_empty_body
    def set(self, bucket, bucket_id, uid, versioning_state=None,
            mfa_delete=None, mfa_token_serial=None, mfa_token_pin=None,
            lock_mode=None, lock_retention_period_days=None,
            lock_retention_period_years=None, daemon_name=None):
        # When linking a non-tenant-user owned bucket to a tenanted user, we
        # need to prefix bucket name with '/'. e.g. photos -> /photos
        if '$' in uid and '/' not in bucket:
            bucket = '/{}'.format(bucket)

        # Link bucket to new user:
        result = self.proxy(daemon_name,
                            'PUT',
                            'bucket', {
                                'bucket': bucket,
                                'bucket-id': bucket_id,
                                'uid': uid
                            },
                            json_response=False)

        uid_tenant = uid[:uid.find('$')] if uid.find('$') >= 0 else None
        bucket_name = RgwBucket.get_s3_bucket_name(bucket, uid_tenant)

        if versioning_state:
            self._set_versioning(uid, daemon_name, bucket_name, versioning_state,
                                 mfa_delete, mfa_token_serial, mfa_token_pin)

        # Update locking if it is enabled.
        locking = self._get_locking(uid, daemon_name, bucket_name)
        if locking['lock_enabled']:
            self._set_locking(uid, daemon_name, bucket_name, lock_mode,
                              lock_retention_period_days,
                              lock_retention_period_years)

        return self._append_bid(result)

    def delete(self, bucket, purge_objects='true', daemon_name=None):
        return self.proxy(daemon_name, 'DELETE', 'bucket', {
            'bucket': bucket,
            'purge-objects': purge_objects
        }, json_response=False)


@ApiController('/rgw/user', Scope.RGW)
@ControllerDoc("RGW User Management API", "RgwUser")
class RgwUser(RgwRESTController):
    def _append_uid(self, user):
        """
        Append the user identifier that looks like [<tenant>$]<user>.
        See http://docs.ceph.com/docs/jewel/radosgw/multitenancy/ for
        more information.
        :param user: The user parameters.
        :type user: dict
        :return: The modified user parameters including the 'uid' parameter.
        :rtype: dict
        """
        if isinstance(user, dict):
            user['uid'] = '{}${}'.format(user['tenant'], user['user_id']) \
                if user['tenant'] else user['user_id']
        return user

    @staticmethod
    def _keys_allowed():
        permissions = AuthManager.get_user(JwtManager.get_username()).permissions_dict()
        edit_permissions = [Permission.CREATE, Permission.UPDATE, Permission.DELETE]
        return Scope.RGW in permissions and Permission.READ in permissions[Scope.RGW] \
            and len(set(edit_permissions).intersection(set(permissions[Scope.RGW]))) > 0

    @EndpointDoc("Display RGW Users",
                 responses={200: RGW_USER_SCHEMA})
    def list(self, daemon_name=None):
        # type: (Optional[str]) -> List[str]
        users = []  # type: List[str]
        marker = None
        while True:
            params = {}  # type: dict
            if marker:
                params['marker'] = marker
            result = self.proxy(daemon_name, 'GET', 'user?list', params)
            users.extend(result['keys'])
            if not result['truncated']:
                break
            # Make sure there is a marker.
            assert result['marker']
            # Make sure the marker has changed.
            assert marker != result['marker']
            marker = result['marker']
        return users

<<<<<<< HEAD
    def get(self, uid, daemon_name=None):
        # type: (str, Optional[str]) -> dict
        result = self.proxy(daemon_name, 'GET', 'user', {'uid': uid})
=======
    def get(self, uid, daemon_name=None, stats=True) -> dict:
        query_params = '?stats' if stats else ''
        result = self.proxy(daemon_name, 'GET', 'user{}'.format(query_params),
                            {'uid': uid, 'stats': stats})
>>>>>>> 94a0af28
        if not self._keys_allowed():
            del result['keys']
            del result['swift_keys']
        return self._append_uid(result)

    @Endpoint()
    @ReadPermission
    def get_emails(self, daemon_name=None):
        # type: (Optional[str]) -> List[str]
        emails = []
        for uid in json.loads(self.list(daemon_name)):  # type: ignore
            user = json.loads(self.get(uid, daemon_name))  # type: ignore
            if user["email"]:
                emails.append(user["email"])
        return emails

    @allow_empty_body
    def create(self, uid, display_name, email=None, max_buckets=None,
               suspended=None, generate_key=None, access_key=None,
               secret_key=None, daemon_name=None):
        params = {'uid': uid}
        if display_name is not None:
            params['display-name'] = display_name
        if email is not None:
            params['email'] = email
        if max_buckets is not None:
            params['max-buckets'] = max_buckets
        if suspended is not None:
            params['suspended'] = suspended
        if generate_key is not None:
            params['generate-key'] = generate_key
        if access_key is not None:
            params['access-key'] = access_key
        if secret_key is not None:
            params['secret-key'] = secret_key
        result = self.proxy(daemon_name, 'PUT', 'user', params)
        return self._append_uid(result)

    @allow_empty_body
    def set(self, uid, display_name=None, email=None, max_buckets=None,
            suspended=None, daemon_name=None):
        params = {'uid': uid}
        if display_name is not None:
            params['display-name'] = display_name
        if email is not None:
            params['email'] = email
        if max_buckets is not None:
            params['max-buckets'] = max_buckets
        if suspended is not None:
            params['suspended'] = suspended
        result = self.proxy(daemon_name, 'POST', 'user', params)
        return self._append_uid(result)

    def delete(self, uid, daemon_name=None):
        try:
            instance = RgwClient.admin_instance(daemon_name=daemon_name)
            # Ensure the user is not configured to access the RGW Object Gateway.
            if instance.userid == uid:
                raise DashboardException(msg='Unable to delete "{}" - this user '
                                             'account is required for managing the '
                                             'Object Gateway'.format(uid))
            # Finally redirect request to the RGW proxy.
            return self.proxy(daemon_name, 'DELETE', 'user', {'uid': uid}, json_response=False)
        except (DashboardException, RequestException) as e:  # pragma: no cover
            raise DashboardException(e, component='rgw')

    # pylint: disable=redefined-builtin
    @RESTController.Resource(method='POST', path='/capability', status=201)
    @allow_empty_body
    def create_cap(self, uid, type, perm, daemon_name=None):
        return self.proxy(daemon_name, 'PUT', 'user?caps', {
            'uid': uid,
            'user-caps': '{}={}'.format(type, perm)
        })

    # pylint: disable=redefined-builtin
    @RESTController.Resource(method='DELETE', path='/capability', status=204)
    def delete_cap(self, uid, type, perm, daemon_name=None):
        return self.proxy(daemon_name, 'DELETE', 'user?caps', {
            'uid': uid,
            'user-caps': '{}={}'.format(type, perm)
        })

    @RESTController.Resource(method='POST', path='/key', status=201)
    @allow_empty_body
    def create_key(self, uid, key_type='s3', subuser=None, generate_key='true',
                   access_key=None, secret_key=None, daemon_name=None):
        params = {'uid': uid, 'key-type': key_type, 'generate-key': generate_key}
        if subuser is not None:
            params['subuser'] = subuser
        if access_key is not None:
            params['access-key'] = access_key
        if secret_key is not None:
            params['secret-key'] = secret_key
        return self.proxy(daemon_name, 'PUT', 'user?key', params)

    @RESTController.Resource(method='DELETE', path='/key', status=204)
    def delete_key(self, uid, key_type='s3', subuser=None, access_key=None, daemon_name=None):
        params = {'uid': uid, 'key-type': key_type}
        if subuser is not None:
            params['subuser'] = subuser
        if access_key is not None:
            params['access-key'] = access_key
        return self.proxy(daemon_name, 'DELETE', 'user?key', params, json_response=False)

    @RESTController.Resource(method='GET', path='/quota')
    def get_quota(self, uid, daemon_name=None):
        return self.proxy(daemon_name, 'GET', 'user?quota', {'uid': uid})

    @RESTController.Resource(method='PUT', path='/quota')
    @allow_empty_body
    def set_quota(self, uid, quota_type, enabled, max_size_kb, max_objects, daemon_name=None):
        return self.proxy(daemon_name, 'PUT', 'user?quota', {
            'uid': uid,
            'quota-type': quota_type,
            'enabled': enabled,
            'max-size-kb': max_size_kb,
            'max-objects': max_objects
        }, json_response=False)

    @RESTController.Resource(method='POST', path='/subuser', status=201)
    @allow_empty_body
    def create_subuser(self, uid, subuser, access, key_type='s3',
                       generate_secret='true', access_key=None,
                       secret_key=None, daemon_name=None):
        return self.proxy(daemon_name, 'PUT', 'user', {
            'uid': uid,
            'subuser': subuser,
            'key-type': key_type,
            'access': access,
            'generate-secret': generate_secret,
            'access-key': access_key,
            'secret-key': secret_key
        })

    @RESTController.Resource(method='DELETE', path='/subuser/{subuser}', status=204)
    def delete_subuser(self, uid, subuser, purge_keys='true', daemon_name=None):
        """
        :param purge_keys: Set to False to do not purge the keys.
                           Note, this only works for s3 subusers.
        """
        return self.proxy(daemon_name, 'DELETE', 'user', {
            'uid': uid,
            'subuser': subuser,
            'purge-keys': purge_keys
        }, json_response=False)<|MERGE_RESOLUTION|>--- conflicted
+++ resolved
@@ -84,12 +84,6 @@
 class RgwDaemon(RESTController):
     @EndpointDoc("Display RGW Daemons",
                  responses={200: [RGW_DAEMON_SCHEMA]})
-<<<<<<< HEAD
-    def list(self):
-        # type: () -> List[dict]
-        daemons = []
-        instance = RgwClient.admin_instance()
-=======
     def list(self) -> List[dict]:
         daemons: List[dict] = []
         try:
@@ -97,7 +91,6 @@
         except NoRgwDaemonsException:
             return daemons
 
->>>>>>> 94a0af28
         for hostname, server in CephService.get_service_map('rgw').items():
             for service in server['services']:
                 metadata = service['metadata']
@@ -109,11 +102,7 @@
                     'server_hostname': hostname,
                     'zonegroup_name': metadata['zonegroup_name'],
                     'zone_name': metadata['zone_name'],
-<<<<<<< HEAD
-                    'default': instance.daemon.name == service['id']
-=======
                     'default': instance.daemon.name == metadata['id']
->>>>>>> 94a0af28
                 }
 
                 daemons.append(daemon)
@@ -377,16 +366,10 @@
             marker = result['marker']
         return users
 
-<<<<<<< HEAD
-    def get(self, uid, daemon_name=None):
-        # type: (str, Optional[str]) -> dict
-        result = self.proxy(daemon_name, 'GET', 'user', {'uid': uid})
-=======
     def get(self, uid, daemon_name=None, stats=True) -> dict:
         query_params = '?stats' if stats else ''
         result = self.proxy(daemon_name, 'GET', 'user{}'.format(query_params),
                             {'uid': uid, 'stats': stats})
->>>>>>> 94a0af28
         if not self._keys_allowed():
             del result['keys']
             del result['swift_keys']
