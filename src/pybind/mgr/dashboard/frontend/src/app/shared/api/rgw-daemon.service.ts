--- conflicted
+++ resolved
@@ -1,14 +1,9 @@
 import { HttpClient, HttpParams } from '@angular/common/http';
 import { Injectable } from '@angular/core';
 
-<<<<<<< HEAD
-import { Observable, ReplaySubject } from 'rxjs';
-import { mergeMap, take, tap } from 'rxjs/operators';
-=======
 import _ from 'lodash';
 import { BehaviorSubject, Observable, of, throwError } from 'rxjs';
 import { mergeMap, retryWhen, take, tap } from 'rxjs/operators';
->>>>>>> 94a0af28
 
 import { RgwDaemon } from '~/app/ceph/rgw/models/rgw-daemon';
 import { cdEncode } from '~/app/shared/decorators/cd-encode';
@@ -19,15 +14,9 @@
 })
 export class RgwDaemonService {
   private url = 'api/rgw/daemon';
-<<<<<<< HEAD
-  private daemons = new ReplaySubject<RgwDaemon[]>(1);
-  daemons$ = this.daemons.asObservable();
-  private selectedDaemon = new ReplaySubject<RgwDaemon>(1);
-=======
   private daemons = new BehaviorSubject<RgwDaemon[]>([]);
   daemons$ = this.daemons.asObservable();
   private selectedDaemon = new BehaviorSubject<RgwDaemon>(null);
->>>>>>> 94a0af28
   selectedDaemon$ = this.selectedDaemon.asObservable();
 
   constructor(private http: HttpClient) {}
@@ -36,12 +25,9 @@
     return this.http.get<RgwDaemon[]>(this.url).pipe(
       tap((daemons: RgwDaemon[]) => {
         this.daemons.next(daemons);
-<<<<<<< HEAD
-=======
         if (_.isEmpty(this.selectedDaemon.getValue())) {
           this.selectDefaultDaemon(daemons);
         }
->>>>>>> 94a0af28
       })
     );
   }
@@ -54,15 +40,11 @@
     this.selectedDaemon.next(daemon);
   }
 
-<<<<<<< HEAD
-  selectDefaultDaemon(daemons: RgwDaemon[]): RgwDaemon {
-=======
   private selectDefaultDaemon(daemons: RgwDaemon[]): RgwDaemon {
     if (daemons.length === 0) {
       return null;
     }
 
->>>>>>> 94a0af28
     for (const daemon of daemons) {
       if (daemon.default) {
         this.selectDaemon(daemon);
@@ -70,18 +52,12 @@
       }
     }
 
-<<<<<<< HEAD
-    throw new Error('No default RGW daemon found.');
-=======
     this.selectDaemon(daemons[0]);
     return daemons[0];
->>>>>>> 94a0af28
   }
 
   request(next: (params: HttpParams) => Observable<any>) {
     return this.selectedDaemon.pipe(
-<<<<<<< HEAD
-=======
       mergeMap((daemon: RgwDaemon) =>
         // If there is no selected daemon, retrieve daemon list (default daemon will be selected)
         // and try again if daemon list is not empty.
@@ -94,7 +70,6 @@
           mergeMap((hasToRetry) => (hasToRetry ? error : throwError('No RGW daemons found!')))
         )
       ),
->>>>>>> 94a0af28
       take(1),
       mergeMap((daemon: RgwDaemon) => {
         let params = new HttpParams();
