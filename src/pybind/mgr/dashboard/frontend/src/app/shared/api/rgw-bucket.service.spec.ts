import { HttpClientTestingModule, HttpTestingController } from '@angular/common/http/testing';
import { TestBed } from '@angular/core/testing';

import { configureTestBed, RgwHelper } from '~/testing/unit-test-helper';
import { RgwBucketService } from './rgw-bucket.service';

describe('RgwBucketService', () => {
  let service: RgwBucketService;
  let httpTesting: HttpTestingController;

  configureTestBed({
    providers: [RgwBucketService],
    imports: [HttpClientTestingModule]
  });

  beforeEach(() => {
    service = TestBed.inject(RgwBucketService);
    httpTesting = TestBed.inject(HttpTestingController);
    RgwHelper.selectDaemon();
  });

  afterEach(() => {
    httpTesting.verify();
  });

  it('should be created', () => {
    expect(service).toBeTruthy();
  });

  it('should call list', () => {
    service.list().subscribe();
<<<<<<< HEAD
    RgwHelper.getCurrentDaemon();
=======
>>>>>>> 94a0af28
    const req = httpTesting.expectOne(`api/rgw/bucket?${RgwHelper.DAEMON_QUERY_PARAM}&stats=true`);
    expect(req.request.method).toBe('GET');
  });

  it('should call get', () => {
    service.get('foo').subscribe();
<<<<<<< HEAD
    RgwHelper.getCurrentDaemon();
=======
>>>>>>> 94a0af28
    const req = httpTesting.expectOne(`api/rgw/bucket/foo?${RgwHelper.DAEMON_QUERY_PARAM}`);
    expect(req.request.method).toBe('GET');
  });

  it('should call create', () => {
    service
      .create('foo', 'bar', 'default', 'default-placement', false, 'COMPLIANCE', '10', '0')
      .subscribe();
    RgwHelper.getCurrentDaemon();
    const req = httpTesting.expectOne(
      `api/rgw/bucket?bucket=foo&uid=bar&zonegroup=default&placement_target=default-placement&lock_enabled=false&lock_mode=COMPLIANCE&lock_retention_period_days=10&lock_retention_period_years=0&${RgwHelper.DAEMON_QUERY_PARAM}`
    );
    expect(req.request.method).toBe('POST');
  });

  it('should call update', () => {
    service
      .update('foo', 'bar', 'baz', 'Enabled', 'Enabled', '1', '223344', 'GOVERNANCE', '0', '1')
      .subscribe();
    RgwHelper.getCurrentDaemon();
    const req = httpTesting.expectOne(
      `api/rgw/bucket/foo?${RgwHelper.DAEMON_QUERY_PARAM}&bucket_id=bar&uid=baz&versioning_state=Enabled&mfa_delete=Enabled&mfa_token_serial=1&mfa_token_pin=223344&lock_mode=GOVERNANCE&lock_retention_period_days=0&lock_retention_period_years=1`
    );
    expect(req.request.method).toBe('PUT');
  });

  it('should call delete, with purgeObjects = true', () => {
    service.delete('foo').subscribe();
<<<<<<< HEAD
    RgwHelper.getCurrentDaemon();
=======
>>>>>>> 94a0af28
    const req = httpTesting.expectOne(
      `api/rgw/bucket/foo?${RgwHelper.DAEMON_QUERY_PARAM}&purge_objects=true`
    );
    expect(req.request.method).toBe('DELETE');
  });

  it('should call delete, with purgeObjects = false', () => {
    service.delete('foo', false).subscribe();
<<<<<<< HEAD
    RgwHelper.getCurrentDaemon();
=======
>>>>>>> 94a0af28
    const req = httpTesting.expectOne(
      `api/rgw/bucket/foo?${RgwHelper.DAEMON_QUERY_PARAM}&purge_objects=false`
    );
    expect(req.request.method).toBe('DELETE');
  });

  it('should call exists', () => {
    let result;
    service.exists('foo').subscribe((resp) => {
      result = resp;
    });
<<<<<<< HEAD
    RgwHelper.getCurrentDaemon();
=======
>>>>>>> 94a0af28
    const req = httpTesting.expectOne(`api/rgw/bucket?${RgwHelper.DAEMON_QUERY_PARAM}`);
    expect(req.request.method).toBe('GET');
    req.flush(['foo', 'bar']);
    expect(result).toBe(true);
  });
});<|MERGE_RESOLUTION|>--- conflicted
+++ resolved
@@ -29,20 +29,12 @@
 
   it('should call list', () => {
     service.list().subscribe();
-<<<<<<< HEAD
-    RgwHelper.getCurrentDaemon();
-=======
->>>>>>> 94a0af28
     const req = httpTesting.expectOne(`api/rgw/bucket?${RgwHelper.DAEMON_QUERY_PARAM}&stats=true`);
     expect(req.request.method).toBe('GET');
   });
 
   it('should call get', () => {
     service.get('foo').subscribe();
-<<<<<<< HEAD
-    RgwHelper.getCurrentDaemon();
-=======
->>>>>>> 94a0af28
     const req = httpTesting.expectOne(`api/rgw/bucket/foo?${RgwHelper.DAEMON_QUERY_PARAM}`);
     expect(req.request.method).toBe('GET');
   });
@@ -71,10 +63,6 @@
 
   it('should call delete, with purgeObjects = true', () => {
     service.delete('foo').subscribe();
-<<<<<<< HEAD
-    RgwHelper.getCurrentDaemon();
-=======
->>>>>>> 94a0af28
     const req = httpTesting.expectOne(
       `api/rgw/bucket/foo?${RgwHelper.DAEMON_QUERY_PARAM}&purge_objects=true`
     );
@@ -83,10 +71,6 @@
 
   it('should call delete, with purgeObjects = false', () => {
     service.delete('foo', false).subscribe();
-<<<<<<< HEAD
-    RgwHelper.getCurrentDaemon();
-=======
->>>>>>> 94a0af28
     const req = httpTesting.expectOne(
       `api/rgw/bucket/foo?${RgwHelper.DAEMON_QUERY_PARAM}&purge_objects=false`
     );
@@ -98,10 +82,6 @@
     service.exists('foo').subscribe((resp) => {
       result = resp;
     });
-<<<<<<< HEAD
-    RgwHelper.getCurrentDaemon();
-=======
->>>>>>> 94a0af28
     const req = httpTesting.expectOne(`api/rgw/bucket?${RgwHelper.DAEMON_QUERY_PARAM}`);
     expect(req.request.method).toBe('GET');
     req.flush(['foo', 'bar']);
