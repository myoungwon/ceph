import { HttpClientTestingModule, HttpTestingController } from '@angular/common/http/testing';
import { TestBed } from '@angular/core/testing';

import { of as observableOf, throwError } from 'rxjs';

import { configureTestBed, RgwHelper } from '~/testing/unit-test-helper';
import { RgwUserService } from './rgw-user.service';

describe('RgwUserService', () => {
  let service: RgwUserService;
  let httpTesting: HttpTestingController;

  configureTestBed({
    imports: [HttpClientTestingModule],
    providers: [RgwUserService]
  });

  beforeEach(() => {
    service = TestBed.inject(RgwUserService);
    httpTesting = TestBed.inject(HttpTestingController);
    RgwHelper.selectDaemon();
  });

  afterEach(() => {
    httpTesting.verify();
  });

  it('should be created', () => {
    expect(service).toBeTruthy();
  });

  it('should call list with empty result', () => {
    let result;
    service.list().subscribe((resp) => {
      result = resp;
    });
<<<<<<< HEAD
    RgwHelper.getCurrentDaemon();
=======
>>>>>>> 94a0af28
    const req = httpTesting.expectOne(`api/rgw/user?${RgwHelper.DAEMON_QUERY_PARAM}`);
    expect(req.request.method).toBe('GET');
    req.flush([]);
    expect(result).toEqual([]);
  });

  it('should call list with result', () => {
    let result;
    service.list().subscribe((resp) => {
      result = resp;
    });
<<<<<<< HEAD
    RgwHelper.getCurrentDaemon();
=======
>>>>>>> 94a0af28
    let req = httpTesting.expectOne(`api/rgw/user?${RgwHelper.DAEMON_QUERY_PARAM}`);
    expect(req.request.method).toBe('GET');
    req.flush(['foo', 'bar']);

    req = httpTesting.expectOne(`api/rgw/user/foo?${RgwHelper.DAEMON_QUERY_PARAM}`);
    expect(req.request.method).toBe('GET');
    req.flush({ name: 'foo' });

    req = httpTesting.expectOne(`api/rgw/user/bar?${RgwHelper.DAEMON_QUERY_PARAM}`);
    expect(req.request.method).toBe('GET');
    req.flush({ name: 'bar' });

    expect(result).toEqual([{ name: 'foo' }, { name: 'bar' }]);
  });

  it('should call enumerate', () => {
    service.enumerate().subscribe();
<<<<<<< HEAD
    RgwHelper.getCurrentDaemon();
=======
>>>>>>> 94a0af28
    const req = httpTesting.expectOne(`api/rgw/user?${RgwHelper.DAEMON_QUERY_PARAM}`);
    expect(req.request.method).toBe('GET');
  });

  it('should call get', () => {
    service.get('foo').subscribe();
<<<<<<< HEAD
    RgwHelper.getCurrentDaemon();
=======
>>>>>>> 94a0af28
    const req = httpTesting.expectOne(`api/rgw/user/foo?${RgwHelper.DAEMON_QUERY_PARAM}`);
    expect(req.request.method).toBe('GET');
  });

  it('should call getQuota', () => {
    service.getQuota('foo').subscribe();
<<<<<<< HEAD
    RgwHelper.getCurrentDaemon();
=======
>>>>>>> 94a0af28
    const req = httpTesting.expectOne(`api/rgw/user/foo/quota?${RgwHelper.DAEMON_QUERY_PARAM}`);
    expect(req.request.method).toBe('GET');
  });

  it('should call update', () => {
    service.update('foo', { xxx: 'yyy' }).subscribe();
<<<<<<< HEAD
    RgwHelper.getCurrentDaemon();
=======
>>>>>>> 94a0af28
    const req = httpTesting.expectOne(`api/rgw/user/foo?${RgwHelper.DAEMON_QUERY_PARAM}&xxx=yyy`);
    expect(req.request.method).toBe('PUT');
  });

  it('should call updateQuota', () => {
    service.updateQuota('foo', { xxx: 'yyy' }).subscribe();
<<<<<<< HEAD
    RgwHelper.getCurrentDaemon();
=======
>>>>>>> 94a0af28
    const req = httpTesting.expectOne(
      `api/rgw/user/foo/quota?${RgwHelper.DAEMON_QUERY_PARAM}&xxx=yyy`
    );
    expect(req.request.method).toBe('PUT');
  });

  it('should call create', () => {
    service.create({ foo: 'bar' }).subscribe();
<<<<<<< HEAD
    RgwHelper.getCurrentDaemon();
=======
>>>>>>> 94a0af28
    const req = httpTesting.expectOne(`api/rgw/user?${RgwHelper.DAEMON_QUERY_PARAM}&foo=bar`);
    expect(req.request.method).toBe('POST');
  });

  it('should call delete', () => {
    service.delete('foo').subscribe();
<<<<<<< HEAD
    RgwHelper.getCurrentDaemon();
=======
>>>>>>> 94a0af28
    const req = httpTesting.expectOne(`api/rgw/user/foo?${RgwHelper.DAEMON_QUERY_PARAM}`);
    expect(req.request.method).toBe('DELETE');
  });

  it('should call createSubuser', () => {
    service.createSubuser('foo', { xxx: 'yyy' }).subscribe();
<<<<<<< HEAD
    RgwHelper.getCurrentDaemon();
=======
>>>>>>> 94a0af28
    const req = httpTesting.expectOne(
      `api/rgw/user/foo/subuser?${RgwHelper.DAEMON_QUERY_PARAM}&xxx=yyy`
    );
    expect(req.request.method).toBe('POST');
  });

  it('should call deleteSubuser', () => {
    service.deleteSubuser('foo', 'bar').subscribe();
<<<<<<< HEAD
    RgwHelper.getCurrentDaemon();
=======
>>>>>>> 94a0af28
    const req = httpTesting.expectOne(
      `api/rgw/user/foo/subuser/bar?${RgwHelper.DAEMON_QUERY_PARAM}`
    );
    expect(req.request.method).toBe('DELETE');
  });

  it('should call addCapability', () => {
    service.addCapability('foo', 'bar', 'baz').subscribe();
<<<<<<< HEAD
    RgwHelper.getCurrentDaemon();
=======
>>>>>>> 94a0af28
    const req = httpTesting.expectOne(
      `api/rgw/user/foo/capability?${RgwHelper.DAEMON_QUERY_PARAM}&type=bar&perm=baz`
    );
    expect(req.request.method).toBe('POST');
  });

  it('should call deleteCapability', () => {
    service.deleteCapability('foo', 'bar', 'baz').subscribe();
<<<<<<< HEAD
    RgwHelper.getCurrentDaemon();
=======
>>>>>>> 94a0af28
    const req = httpTesting.expectOne(
      `api/rgw/user/foo/capability?${RgwHelper.DAEMON_QUERY_PARAM}&type=bar&perm=baz`
    );
    expect(req.request.method).toBe('DELETE');
  });

  it('should call addS3Key', () => {
    service.addS3Key('foo', { xxx: 'yyy' }).subscribe();
<<<<<<< HEAD
    RgwHelper.getCurrentDaemon();
=======
>>>>>>> 94a0af28
    const req = httpTesting.expectOne(
      `api/rgw/user/foo/key?${RgwHelper.DAEMON_QUERY_PARAM}&key_type=s3&xxx=yyy`
    );
    expect(req.request.method).toBe('POST');
  });

  it('should call deleteS3Key', () => {
    service.deleteS3Key('foo', 'bar').subscribe();
<<<<<<< HEAD
    RgwHelper.getCurrentDaemon();
=======
>>>>>>> 94a0af28
    const req = httpTesting.expectOne(
      `api/rgw/user/foo/key?${RgwHelper.DAEMON_QUERY_PARAM}&key_type=s3&access_key=bar`
    );
    expect(req.request.method).toBe('DELETE');
  });

  it('should call exists with an existent uid', (done) => {
    spyOn(service, 'get').and.returnValue(observableOf({}));
    service.exists('foo').subscribe((res) => {
      expect(res).toBe(true);
      done();
    });
  });

  it('should call exists with a non existent uid', (done) => {
    spyOn(service, 'get').and.returnValue(throwError('bar'));
    service.exists('baz').subscribe((res) => {
      expect(res).toBe(false);
      done();
    });
  });
});<|MERGE_RESOLUTION|>--- conflicted
+++ resolved
@@ -34,10 +34,6 @@
     service.list().subscribe((resp) => {
       result = resp;
     });
-<<<<<<< HEAD
-    RgwHelper.getCurrentDaemon();
-=======
->>>>>>> 94a0af28
     const req = httpTesting.expectOne(`api/rgw/user?${RgwHelper.DAEMON_QUERY_PARAM}`);
     expect(req.request.method).toBe('GET');
     req.flush([]);
@@ -49,10 +45,6 @@
     service.list().subscribe((resp) => {
       result = resp;
     });
-<<<<<<< HEAD
-    RgwHelper.getCurrentDaemon();
-=======
->>>>>>> 94a0af28
     let req = httpTesting.expectOne(`api/rgw/user?${RgwHelper.DAEMON_QUERY_PARAM}`);
     expect(req.request.method).toBe('GET');
     req.flush(['foo', 'bar']);
@@ -70,50 +62,30 @@
 
   it('should call enumerate', () => {
     service.enumerate().subscribe();
-<<<<<<< HEAD
-    RgwHelper.getCurrentDaemon();
-=======
->>>>>>> 94a0af28
     const req = httpTesting.expectOne(`api/rgw/user?${RgwHelper.DAEMON_QUERY_PARAM}`);
     expect(req.request.method).toBe('GET');
   });
 
   it('should call get', () => {
     service.get('foo').subscribe();
-<<<<<<< HEAD
-    RgwHelper.getCurrentDaemon();
-=======
->>>>>>> 94a0af28
     const req = httpTesting.expectOne(`api/rgw/user/foo?${RgwHelper.DAEMON_QUERY_PARAM}`);
     expect(req.request.method).toBe('GET');
   });
 
   it('should call getQuota', () => {
     service.getQuota('foo').subscribe();
-<<<<<<< HEAD
-    RgwHelper.getCurrentDaemon();
-=======
->>>>>>> 94a0af28
     const req = httpTesting.expectOne(`api/rgw/user/foo/quota?${RgwHelper.DAEMON_QUERY_PARAM}`);
     expect(req.request.method).toBe('GET');
   });
 
   it('should call update', () => {
     service.update('foo', { xxx: 'yyy' }).subscribe();
-<<<<<<< HEAD
-    RgwHelper.getCurrentDaemon();
-=======
->>>>>>> 94a0af28
     const req = httpTesting.expectOne(`api/rgw/user/foo?${RgwHelper.DAEMON_QUERY_PARAM}&xxx=yyy`);
     expect(req.request.method).toBe('PUT');
   });
 
   it('should call updateQuota', () => {
     service.updateQuota('foo', { xxx: 'yyy' }).subscribe();
-<<<<<<< HEAD
-    RgwHelper.getCurrentDaemon();
-=======
->>>>>>> 94a0af28
     const req = httpTesting.expectOne(
       `api/rgw/user/foo/quota?${RgwHelper.DAEMON_QUERY_PARAM}&xxx=yyy`
     );
@@ -122,30 +94,18 @@
 
   it('should call create', () => {
     service.create({ foo: 'bar' }).subscribe();
-<<<<<<< HEAD
-    RgwHelper.getCurrentDaemon();
-=======
->>>>>>> 94a0af28
     const req = httpTesting.expectOne(`api/rgw/user?${RgwHelper.DAEMON_QUERY_PARAM}&foo=bar`);
     expect(req.request.method).toBe('POST');
   });
 
   it('should call delete', () => {
     service.delete('foo').subscribe();
-<<<<<<< HEAD
-    RgwHelper.getCurrentDaemon();
-=======
->>>>>>> 94a0af28
     const req = httpTesting.expectOne(`api/rgw/user/foo?${RgwHelper.DAEMON_QUERY_PARAM}`);
     expect(req.request.method).toBe('DELETE');
   });
 
   it('should call createSubuser', () => {
     service.createSubuser('foo', { xxx: 'yyy' }).subscribe();
-<<<<<<< HEAD
-    RgwHelper.getCurrentDaemon();
-=======
->>>>>>> 94a0af28
     const req = httpTesting.expectOne(
       `api/rgw/user/foo/subuser?${RgwHelper.DAEMON_QUERY_PARAM}&xxx=yyy`
     );
@@ -154,10 +114,6 @@
 
   it('should call deleteSubuser', () => {
     service.deleteSubuser('foo', 'bar').subscribe();
-<<<<<<< HEAD
-    RgwHelper.getCurrentDaemon();
-=======
->>>>>>> 94a0af28
     const req = httpTesting.expectOne(
       `api/rgw/user/foo/subuser/bar?${RgwHelper.DAEMON_QUERY_PARAM}`
     );
@@ -166,10 +122,6 @@
 
   it('should call addCapability', () => {
     service.addCapability('foo', 'bar', 'baz').subscribe();
-<<<<<<< HEAD
-    RgwHelper.getCurrentDaemon();
-=======
->>>>>>> 94a0af28
     const req = httpTesting.expectOne(
       `api/rgw/user/foo/capability?${RgwHelper.DAEMON_QUERY_PARAM}&type=bar&perm=baz`
     );
@@ -178,10 +130,6 @@
 
   it('should call deleteCapability', () => {
     service.deleteCapability('foo', 'bar', 'baz').subscribe();
-<<<<<<< HEAD
-    RgwHelper.getCurrentDaemon();
-=======
->>>>>>> 94a0af28
     const req = httpTesting.expectOne(
       `api/rgw/user/foo/capability?${RgwHelper.DAEMON_QUERY_PARAM}&type=bar&perm=baz`
     );
@@ -190,10 +138,6 @@
 
   it('should call addS3Key', () => {
     service.addS3Key('foo', { xxx: 'yyy' }).subscribe();
-<<<<<<< HEAD
-    RgwHelper.getCurrentDaemon();
-=======
->>>>>>> 94a0af28
     const req = httpTesting.expectOne(
       `api/rgw/user/foo/key?${RgwHelper.DAEMON_QUERY_PARAM}&key_type=s3&xxx=yyy`
     );
@@ -202,10 +146,6 @@
 
   it('should call deleteS3Key', () => {
     service.deleteS3Key('foo', 'bar').subscribe();
-<<<<<<< HEAD
-    RgwHelper.getCurrentDaemon();
-=======
->>>>>>> 94a0af28
     const req = httpTesting.expectOne(
       `api/rgw/user/foo/key?${RgwHelper.DAEMON_QUERY_PARAM}&key_type=s3&access_key=bar`
     );
