# type: ignore
from typing import List, Optional
import mock
from mock import patch, call
import os
import sys
import unittest
import threading
import time
import errno
import socket
from http.server import HTTPServer
from urllib.request import Request, urlopen
from urllib.error import HTTPError

import pytest

from .fixtures import exporter

with patch('builtins.open', create=True):
    from importlib.machinery import SourceFileLoader
    cd = SourceFileLoader('cephadm', 'cephadm').load_module()

class TestCephAdm(object):

<<<<<<< HEAD
=======
    def test_docker_unit_file(self):
        ctx = mock.Mock()
        ctx.container_path = '/usr/bin/docker'
        r = cd.get_unit_file(ctx, '9b9d7609-f4d5-4aba-94c8-effa764d96c9')
        assert 'Requires=docker.service' in r
        ctx.container_path = '/usr/sbin/podman'
        r = cd.get_unit_file(ctx, '9b9d7609-f4d5-4aba-94c8-effa764d96c9')
        assert 'Requires=docker.service' not in r

>>>>>>> 94a0af28
    @mock.patch('cephadm.logger')
    def test_attempt_bind(self, logger):
        ctx = None
        address = None
        port = 0

        def os_error(errno):
            _os_error = OSError()
            _os_error.errno = errno
            return _os_error

        for side_effect, expected_exception in (
            (os_error(errno.EADDRINUSE), cd.PortOccupiedError),
            (os_error(errno.EAFNOSUPPORT), OSError),
            (os_error(errno.EADDRNOTAVAIL), OSError),
            (None, None),
        ):
            _socket = mock.Mock()
            _socket.bind.side_effect = side_effect
            try:
                cd.attempt_bind(ctx, _socket, address, port)
            except Exception as e:
                assert isinstance(e, expected_exception)
            else:
                if expected_exception is not None:
                    assert False

    @mock.patch('cephadm.attempt_bind')
    @mock.patch('cephadm.logger')
    def test_port_in_use(self, logger, attempt_bind):
        empty_ctx = None

        assert cd.port_in_use(empty_ctx, 9100) == False

        attempt_bind.side_effect = cd.PortOccupiedError('msg')
        assert cd.port_in_use(empty_ctx, 9100) == True

        os_error = OSError()
        os_error.errno = errno.EADDRNOTAVAIL
        attempt_bind.side_effect = os_error
        assert cd.port_in_use(empty_ctx, 9100) == False

        os_error = OSError()
        os_error.errno = errno.EAFNOSUPPORT
        attempt_bind.side_effect = os_error
        assert cd.port_in_use(empty_ctx, 9100) == False

    @mock.patch('socket.socket')
    @mock.patch('cephadm.logger')
    def test_check_ip_port_success(self, logger, _socket):
        ctx = mock.Mock()
        ctx.skip_ping_check = False  # enables executing port check with `check_ip_port`

        for address, address_family in (
            ('0.0.0.0', socket.AF_INET),
            ('::', socket.AF_INET6),
        ):
            try:
                cd.check_ip_port(ctx, address, 9100)
            except:
                assert False
            else:
                assert _socket.call_args == call(address_family, socket.SOCK_STREAM)

    @mock.patch('socket.socket')
    @mock.patch('cephadm.logger')
    def test_check_ip_port_failure(self, logger, _socket):
        ctx = mock.Mock()
        ctx.skip_ping_check = False  # enables executing port check with `check_ip_port`

        def os_error(errno):
            _os_error = OSError()
            _os_error.errno = errno
            return _os_error

        for address, address_family in (
            ('0.0.0.0', socket.AF_INET),
            ('::', socket.AF_INET6),
        ):
            for side_effect, expected_exception in (
                (os_error(errno.EADDRINUSE), cd.PortOccupiedError),
                (os_error(errno.EADDRNOTAVAIL), OSError),
                (os_error(errno.EAFNOSUPPORT), OSError),
                (None, None),
            ):
                mock_socket_obj = mock.Mock()
                mock_socket_obj.bind.side_effect = side_effect
                _socket.return_value = mock_socket_obj
                try:
                    cd.check_ip_port(ctx, address, 9100)
                except Exception as e:
                    assert isinstance(e, expected_exception)
                else:
                    if side_effect is not None:
                        assert False


    def test_is_not_fsid(self):
        assert not cd.is_fsid('no-uuid')

    def test_is_fsid(self):
        assert cd.is_fsid('e863154d-33c7-4350-bca5-921e0467e55b')

    def test__get_parser_image(self):
        args = cd._parse_args(['--image', 'foo', 'version'])
        assert args.image == 'foo'

    def test_CustomValidation(self):
        assert cd._parse_args(['deploy', '--name', 'mon.a', '--fsid', 'fsid'])

        with pytest.raises(SystemExit):
            cd._parse_args(['deploy', '--name', 'wrong', '--fsid', 'fsid'])

    @pytest.mark.parametrize("test_input, expected", [
        ("podman version 1.6.2", (1,6,2)),
        ("podman version 1.6.2-stable2", (1,6,2)),
    ])
    def test_parse_podman_version(self, test_input, expected):
        assert cd._parse_podman_version(test_input) == expected

    def test_parse_podman_version_invalid(self):
        with pytest.raises(ValueError) as res:
            cd._parse_podman_version('podman version inval.id')
        assert 'inval' in str(res.value)

    @pytest.mark.parametrize("test_input, expected", [
        (
"""
default via 192.168.178.1 dev enxd89ef3f34260 proto dhcp metric 100
10.0.0.0/8 via 10.4.0.1 dev tun0 proto static metric 50
10.3.0.0/21 via 10.4.0.1 dev tun0 proto static metric 50
10.4.0.1 dev tun0 proto kernel scope link src 10.4.0.2 metric 50
137.1.0.0/16 via 10.4.0.1 dev tun0 proto static metric 50
138.1.0.0/16 via 10.4.0.1 dev tun0 proto static metric 50
139.1.0.0/16 via 10.4.0.1 dev tun0 proto static metric 50
140.1.0.0/17 via 10.4.0.1 dev tun0 proto static metric 50
141.1.0.0/16 via 10.4.0.1 dev tun0 proto static metric 50
169.254.0.0/16 dev docker0 scope link metric 1000
172.17.0.0/16 dev docker0 proto kernel scope link src 172.17.0.1
192.168.39.0/24 dev virbr1 proto kernel scope link src 192.168.39.1 linkdown
192.168.122.0/24 dev virbr0 proto kernel scope link src 192.168.122.1 linkdown
192.168.178.0/24 dev enxd89ef3f34260 proto kernel scope link src 192.168.178.28 metric 100
192.168.178.1 dev enxd89ef3f34260 proto static scope link metric 100
195.135.221.12 via 192.168.178.1 dev enxd89ef3f34260 proto static metric 100
""",
            {
                '10.4.0.1': ['10.4.0.2'],
                '172.17.0.0/16': ['172.17.0.1'],
                '192.168.39.0/24': ['192.168.39.1'],
                '192.168.122.0/24': ['192.168.122.1'],
                '192.168.178.0/24': ['192.168.178.28']
            }
        ),        (
"""
default via 10.3.64.1 dev eno1 proto static metric 100
10.3.64.0/24 dev eno1 proto kernel scope link src 10.3.64.23 metric 100
10.3.64.0/24 dev eno1 proto kernel scope link src 10.3.64.27 metric 100
10.88.0.0/16 dev cni-podman0 proto kernel scope link src 10.88.0.1 linkdown
172.21.0.0/20 via 172.21.3.189 dev tun0
172.21.1.0/20 via 172.21.3.189 dev tun0
172.21.2.1 via 172.21.3.189 dev tun0
172.21.3.1 dev tun0 proto kernel scope link src 172.21.3.2
172.21.4.0/24 via 172.21.3.1 dev tun0
172.21.5.0/24 via 172.21.3.1 dev tun0
172.21.6.0/24 via 172.21.3.1 dev tun0
172.21.7.0/24 via 172.21.3.1 dev tun0
192.168.122.0/24 dev virbr0 proto kernel scope link src 192.168.122.1 linkdown
""",
            {
                '10.3.64.0/24': ['10.3.64.23', '10.3.64.27'],
                '10.88.0.0/16': ['10.88.0.1'],
                '172.21.3.1': ['172.21.3.2'],
                '192.168.122.0/24': ['192.168.122.1']}
        ),
    ])
    def test_parse_ipv4_route(self, test_input, expected):
        assert cd._parse_ipv4_route(test_input) == expected

    @pytest.mark.parametrize("test_routes, test_ips, expected", [
        (
"""
::1 dev lo proto kernel metric 256 pref medium
fdbc:7574:21fe:9200::/64 dev wlp2s0 proto ra metric 600 pref medium
fdd8:591e:4969:6363::/64 dev wlp2s0 proto ra metric 600 pref medium
fde4:8dba:82e1::/64 dev eth1 proto kernel metric 256 expires 1844sec pref medium
fe80::/64 dev tun0 proto kernel metric 256 pref medium
fe80::/64 dev wlp2s0 proto kernel metric 600 pref medium
default dev tun0 proto static metric 50 pref medium
default via fe80::2480:28ec:5097:3fe2 dev wlp2s0 proto ra metric 20600 pref medium
""",
"""
1: lo: <LOOPBACK,UP,LOWER_UP> mtu 65536 state UNKNOWN qlen 1000
    inet6 ::1/128 scope host
       valid_lft forever preferred_lft forever
2: eth0: <BROADCAST,MULTICAST,UP,LOWER_UP> mtu 1500 state UP qlen 1000
    inet6 fdd8:591e:4969:6363:4c52:cafe:8dd4:dc4/64 scope global temporary dynamic
       valid_lft 86394sec preferred_lft 14394sec
    inet6 fdbc:7574:21fe:9200:4c52:cafe:8dd4:dc4/64 scope global temporary dynamic
       valid_lft 6745sec preferred_lft 3145sec
    inet6 fdd8:591e:4969:6363:103a:abcd:af1f:57f3/64 scope global temporary deprecated dynamic
       valid_lft 86394sec preferred_lft 0sec
    inet6 fdbc:7574:21fe:9200:103a:abcd:af1f:57f3/64 scope global temporary deprecated dynamic
       valid_lft 6745sec preferred_lft 0sec
    inet6 fdd8:591e:4969:6363:a128:1234:2bdd:1b6f/64 scope global temporary deprecated dynamic
       valid_lft 86394sec preferred_lft 0sec
    inet6 fdbc:7574:21fe:9200:a128:1234:2bdd:1b6f/64 scope global temporary deprecated dynamic
       valid_lft 6745sec preferred_lft 0sec
    inet6 fdd8:591e:4969:6363:d581:4321:380b:3905/64 scope global temporary deprecated dynamic
       valid_lft 86394sec preferred_lft 0sec
    inet6 fdbc:7574:21fe:9200:d581:4321:380b:3905/64 scope global temporary deprecated dynamic
       valid_lft 6745sec preferred_lft 0sec
    inet6 fe80::1111:2222:3333:4444/64 scope link noprefixroute
       valid_lft forever preferred_lft forever
    inet6 fde4:8dba:82e1:0:ec4a:e402:e9df:b357/64 scope global temporary dynamic
       valid_lft 1074sec preferred_lft 1074sec
    inet6 fde4:8dba:82e1:0:5054:ff:fe72:61af/64 scope global dynamic mngtmpaddr
       valid_lft 1074sec preferred_lft 1074sec
12: tun0: <POINTOPOINT,MULTICAST,NOARP,UP,LOWER_UP> mtu 1500 state UNKNOWN qlen 100
    inet6 fe80::cafe:cafe:cafe:cafe/64 scope link stable-privacy
       valid_lft forever preferred_lft forever
""",
            {
                "::1": ["::1"],
                "fdbc:7574:21fe:9200::/64": ["fdbc:7574:21fe:9200:4c52:cafe:8dd4:dc4",
                                             "fdbc:7574:21fe:9200:103a:abcd:af1f:57f3",
                                             "fdbc:7574:21fe:9200:a128:1234:2bdd:1b6f",
                                             "fdbc:7574:21fe:9200:d581:4321:380b:3905"],
                "fdd8:591e:4969:6363::/64": ["fdd8:591e:4969:6363:4c52:cafe:8dd4:dc4",
                                             "fdd8:591e:4969:6363:103a:abcd:af1f:57f3",
                                             "fdd8:591e:4969:6363:a128:1234:2bdd:1b6f",
                                             "fdd8:591e:4969:6363:d581:4321:380b:3905"],
                "fde4:8dba:82e1::/64": ["fde4:8dba:82e1:0:ec4a:e402:e9df:b357",
                                        "fde4:8dba:82e1:0:5054:ff:fe72:61af"],
                "fe80::/64": ["fe80::1111:2222:3333:4444",
                              "fe80::cafe:cafe:cafe:cafe"]
            }
        )])
    def test_parse_ipv6_route(self, test_routes, test_ips, expected):
        assert cd._parse_ipv6_route(test_routes, test_ips) == expected

    def test_is_ipv6(self):
        cd.logger = mock.Mock()
        for good in ("[::1]", "::1",
                     "fff:ffff:ffff:ffff:ffff:ffff:ffff:ffff"):
            assert cd.is_ipv6(good)
        for bad in ("127.0.0.1",
                    "ffff:ffff:ffff:ffff:ffff:ffff:ffff:fffg",
                    "1:2:3:4:5:6:7:8:9", "fd00::1::1", "[fg::1]"):
            assert not cd.is_ipv6(bad)

    def test_unwrap_ipv6(self):
        def unwrap_test(address, expected):
            assert cd.unwrap_ipv6(address) == expected

        tests = [
            ('::1', '::1'), ('[::1]', '::1'),
            ('[fde4:8dba:82e1:0:5054:ff:fe6a:357]', 'fde4:8dba:82e1:0:5054:ff:fe6a:357'),
            ('can actually be any string', 'can actually be any string'),
            ('[but needs to be stripped] ', '[but needs to be stripped] ')]
        for address, expected in tests:
            unwrap_test(address, expected)

    def test_wrap_ipv6(self):
        def wrap_test(address, expected):
            assert cd.wrap_ipv6(address) == expected

        tests = [
            ('::1', '[::1]'), ('[::1]', '[::1]'),
            ('fde4:8dba:82e1:0:5054:ff:fe6a:357',
             '[fde4:8dba:82e1:0:5054:ff:fe6a:357]'),
            ('myhost.example.com', 'myhost.example.com'),
            ('192.168.0.1', '192.168.0.1'),
            ('', ''), ('fd00::1::1', 'fd00::1::1')]
        for address, expected in tests:
            wrap_test(address, expected)

    @mock.patch('cephadm.call_throws')
    @mock.patch('cephadm.get_parm')
    def test_registry_login(self, get_parm, call_throws):

        # test normal valid login with url, username and password specified
        call_throws.return_value = '', '', 0
        ctx: Optional[cd.CephadmContext] = cd.cephadm_init_ctx(
            ['registry-login', '--registry-url', 'sample-url',
            '--registry-username', 'sample-user', '--registry-password',
            'sample-pass'])
        assert ctx
        retval = cd.command_registry_login(ctx)
        assert retval == 0

        # test bad login attempt with invalid arguments given
        ctx: Optional[cd.CephadmContext] = cd.cephadm_init_ctx(
            ['registry-login', '--registry-url', 'bad-args-url'])
        assert ctx
        with pytest.raises(Exception) as e:
            assert cd.command_registry_login(ctx)
        assert str(e.value) == ('Invalid custom registry arguments received. To login to a custom registry include '
                                '--registry-url, --registry-username and --registry-password options or --registry-json option')

        # test normal valid login with json file
        get_parm.return_value = {"url": "sample-url", "username": "sample-username", "password": "sample-password"}
        ctx: Optional[cd.CephadmContext] = cd.cephadm_init_ctx(
            ['registry-login', '--registry-json', 'sample-json'])
        assert ctx
        retval = cd.command_registry_login(ctx)
        assert retval == 0

        # test bad login attempt with bad json file
        get_parm.return_value = {"bad-json": "bad-json"}
        ctx: Optional[cd.CephadmContext] =  cd.cephadm_init_ctx(
            ['registry-login', '--registry-json', 'sample-json'])
        assert ctx
        with pytest.raises(Exception) as e:
            assert cd.command_registry_login(ctx)
        assert str(e.value) == ("json provided for custom registry login did not include all necessary fields. "
                        "Please setup json file as\n"
                        "{\n"
                          " \"url\": \"REGISTRY_URL\",\n"
                          " \"username\": \"REGISTRY_USERNAME\",\n"
                          " \"password\": \"REGISTRY_PASSWORD\"\n"
                        "}\n")

        # test login attempt with valid arguments where login command fails
        call_throws.side_effect = Exception
        ctx: Optional[cd.CephadmContext] = cd.cephadm_init_ctx(
            ['registry-login', '--registry-url', 'sample-url',
            '--registry-username', 'sample-user', '--registry-password',
            'sample-pass'])
        assert ctx
        with pytest.raises(Exception) as e:
            cd.command_registry_login(ctx)
        assert str(e.value) == "Failed to login to custom registry @ sample-url as sample-user with given password"

    def test_get_image_info_from_inspect(self):
        # podman
        out = """204a01f9b0b6710dd0c0af7f37ce7139c47ff0f0105d778d7104c69282dfbbf1,[docker.io/ceph/ceph@sha256:1cc9b824e1b076cdff52a9aa3f0cc8557d879fb2fbbba0cafed970aca59a3992]"""
        r = cd.get_image_info_from_inspect(out, 'registry/ceph/ceph:latest')
        print(r)
        assert r == {
            'image_id': '204a01f9b0b6710dd0c0af7f37ce7139c47ff0f0105d778d7104c69282dfbbf1',
            'repo_digests': ['docker.io/ceph/ceph@sha256:1cc9b824e1b076cdff52a9aa3f0cc8557d879fb2fbbba0cafed970aca59a3992']
        }

        # docker
        out = """sha256:16f4549cf7a8f112bbebf7946749e961fbbd1b0838627fe619aab16bc17ce552,[quay.ceph.io/ceph-ci/ceph@sha256:4e13da36c1bd6780b312a985410ae678984c37e6a9493a74c87e4a50b9bda41f]"""
        r = cd.get_image_info_from_inspect(out, 'registry/ceph/ceph:latest')
        assert r == {
            'image_id': '16f4549cf7a8f112bbebf7946749e961fbbd1b0838627fe619aab16bc17ce552',
            'repo_digests': ['quay.ceph.io/ceph-ci/ceph@sha256:4e13da36c1bd6780b312a985410ae678984c37e6a9493a74c87e4a50b9bda41f']
        }

        # multiple digests (podman)
        out = """e935122ab143a64d92ed1fbb27d030cf6e2f0258207be1baf1b509c466aeeb42,[docker.io/prom/prometheus@sha256:e4ca62c0d62f3e886e684806dfe9d4e0cda60d54986898173c1083856cfda0f4 docker.io/prom/prometheus@sha256:efd99a6be65885c07c559679a0df4ec709604bcdd8cd83f0d00a1a683b28fb6a]"""
        r = cd.get_image_info_from_inspect(out, 'registry/prom/prometheus:latest')
        assert r == {
            'image_id': 'e935122ab143a64d92ed1fbb27d030cf6e2f0258207be1baf1b509c466aeeb42',
            'repo_digests': [
                'docker.io/prom/prometheus@sha256:e4ca62c0d62f3e886e684806dfe9d4e0cda60d54986898173c1083856cfda0f4',
                'docker.io/prom/prometheus@sha256:efd99a6be65885c07c559679a0df4ec709604bcdd8cd83f0d00a1a683b28fb6a',
            ]
        }


    def test_dict_get(self):
        result = cd.dict_get({'a': 1}, 'a', require=True)
        assert result == 1
        result = cd.dict_get({'a': 1}, 'b')
        assert result is None
        result = cd.dict_get({'a': 1}, 'b', default=2)
        assert result == 2

    def test_dict_get_error(self):
        with pytest.raises(cd.Error):
            cd.dict_get({'a': 1}, 'b', require=True)

    def test_dict_get_join(self):
        result = cd.dict_get_join({'foo': ['a', 'b']}, 'foo')
        assert result == 'a\nb'
        result = cd.dict_get_join({'foo': [1, 2]}, 'foo')
        assert result == '1\n2'
        result = cd.dict_get_join({'bar': 'a'}, 'bar')
        assert result == 'a'
        result = cd.dict_get_join({'a': 1}, 'a')
        assert result == 1

    def test_last_local_images(self):
        out = '''
docker.io/ceph/daemon-base@
docker.io/ceph/ceph:v15.2.5
docker.io/ceph/daemon-base:octopus
        '''
        image = cd._filter_last_local_ceph_image(out)
        assert image == 'docker.io/ceph/ceph:v15.2.5'


class TestCustomContainer(unittest.TestCase):
    cc: cd.CustomContainer

    def setUp(self):
        self.cc = cd.CustomContainer(
            'e863154d-33c7-4350-bca5-921e0467e55b',
            'container',
            config_json={
                'entrypoint': 'bash',
                'gid': 1000,
                'args': [
                    '--no-healthcheck',
                    '-p 6800:6800'
                ],
                'envs': ['SECRET=password'],
                'ports': [8080, 8443],
                'volume_mounts': {
                    '/CONFIG_DIR': '/foo/conf',
                    'bar/config': '/bar:ro'
                },
                'bind_mounts': [
                    [
                        'type=bind',
                        'source=/CONFIG_DIR',
                        'destination=/foo/conf',
                        ''
                    ],
                    [
                        'type=bind',
                        'source=bar/config',
                        'destination=/bar:ro',
                        'ro=true'
                    ]
                ]
            },
            image='docker.io/library/hello-world:latest'
        )

    def test_entrypoint(self):
        self.assertEqual(self.cc.entrypoint, 'bash')

    def test_uid_gid(self):
        self.assertEqual(self.cc.uid, 65534)
        self.assertEqual(self.cc.gid, 1000)

    def test_ports(self):
        self.assertEqual(self.cc.ports, [8080, 8443])

    def test_get_container_args(self):
        result = self.cc.get_container_args()
        self.assertEqual(result, [
            '--no-healthcheck',
            '-p 6800:6800'
        ])

    def test_get_container_envs(self):
        result = self.cc.get_container_envs()
        self.assertEqual(result, ['SECRET=password'])

    def test_get_container_mounts(self):
        result = self.cc.get_container_mounts('/xyz')
        self.assertDictEqual(result, {
            '/CONFIG_DIR': '/foo/conf',
            '/xyz/bar/config': '/bar:ro'
        })

    def test_get_container_binds(self):
        result = self.cc.get_container_binds('/xyz')
        self.assertEqual(result, [
            [
                'type=bind',
                'source=/CONFIG_DIR',
                'destination=/foo/conf',
                ''
            ],
            [
                'type=bind',
                'source=/xyz/bar/config',
                'destination=/bar:ro',
                'ro=true'
            ]
        ])


class TestCephadmExporter(object):
    exporter: cd.CephadmDaemon
    files_created: List[str] = []
    crt = """-----BEGIN CERTIFICATE-----
MIIC1zCCAb8CEFHoZE2MfUVzo53fzzBKAT0wDQYJKoZIhvcNAQENBQAwKjENMAsG
A1UECgwEQ2VwaDEZMBcGA1UECwwQY2VwaGFkbS1leHBvcnRlcjAeFw0yMDExMjUy
MzEwNTVaFw0zMDExMjMyMzEwNTVaMCoxDTALBgNVBAoMBENlcGgxGTAXBgNVBAsM
EGNlcGhhZG0tZXhwb3J0ZXIwggEiMA0GCSqGSIb3DQEBAQUAA4IBDwAwggEKAoIB
AQCsTfcJcXbREqfx1zTUuEmK+lJn9WWjk0URRF1Z+QgPkascNdkX16PnvhbGwXmF
BTdAcNl7V0U+z4EsGJ7hJsB7qTq6Rb6wNl7r0OxjeWOmB9xbF4Q/KR5yrbM1DA9A
B5fNswrUXViku5Y2jlOAz+ZMBhYxMx0edqhxSn297j04Z6RF4Mvkc43v0FH7Ju7k
O5+0VbdzcOdu37DFpoE4Ll2MZ/GuAHcJ8SD06sEdzFEjRCraav976743XcUlhZGX
ZTTG/Zf/a+wuCjtMG3od7vRFfuRrM5oTE133DuQ5deR7ybcZNDyopDjHF8xB1bAk
IOz4SbP6Q25K99Czm1K+3kMLAgMBAAEwDQYJKoZIhvcNAQENBQADggEBACmtvZb8
dJGHx/WC0/JHxnEJCJM2qnn87ELzbbIQL1w1Yb/I6JQYPgq+WiQPaHaLL9eYsm0l
dFwvrh+WC0JpXDfADnUnkTSB/WpZ2nC+2JxBptrQEuIcqNXpcJd0bKDiHunv04JI
uEVpTAK05dBV38qNmIlu4HyB4OEnuQpyOr9xpIhdxuJ95O9K0j5BIw98ZaEwYNUP
Rm3YlQwfS6R5xaBvL9kyfxyAD2joNj44q6w/5zj4egXVIA5VpkQm8DmMtu0Pd2NG
dzfYRmqrDolh+rty8HiyIxzeDJQ5bj6LKbUkmABvX50nDySVyMfHmt461/n7W65R
CHFLoOmfJJik+Uc=\n-----END CERTIFICATE-----
"""
    key = """-----BEGIN PRIVATE KEY-----
MIIEvgIBADANBgkqhkiG9w0BAQEFAASCBKgwggSkAgEAAoIBAQCsTfcJcXbREqfx
1zTUuEmK+lJn9WWjk0URRF1Z+QgPkascNdkX16PnvhbGwXmFBTdAcNl7V0U+z4Es
GJ7hJsB7qTq6Rb6wNl7r0OxjeWOmB9xbF4Q/KR5yrbM1DA9AB5fNswrUXViku5Y2
jlOAz+ZMBhYxMx0edqhxSn297j04Z6RF4Mvkc43v0FH7Ju7kO5+0VbdzcOdu37DF
poE4Ll2MZ/GuAHcJ8SD06sEdzFEjRCraav976743XcUlhZGXZTTG/Zf/a+wuCjtM
G3od7vRFfuRrM5oTE133DuQ5deR7ybcZNDyopDjHF8xB1bAkIOz4SbP6Q25K99Cz
m1K+3kMLAgMBAAECggEASnAwToMXWsGdjqxzpYasNv9oBIOO0nk4OHp5ffpJUjiT
XM+ip1tA80g7HMjPD/mt4gge3NtaDgWlf4Bve0O7mnEE7x5cgFIs9eG/jkYOF9eD
ilMBjivcfJywNDWujPH60iIMhqyBNEHaZl1ck+S9UJC8m6rCZLvMj40n/5riFfBy
1sjf2uOwcfWrjSj9Ju4wlMI6khSSz2aYC7glQQ/fo2+YArbEUcy60iloPQ6wEgZK
okoVWZA9AehwLcnRjkwd9EVmMMtRGPE/AcP4s/kKA0tRDRicPLN727Ke/yxv+Ppo
hbIZIcOn7soOFAENcodJ4YRSCd++QfCNaVAi7vwWWQKBgQDeBY4vvr+H0brbSjQg
O7Fpqub/fxZY3UoHWDqWs2X4o3qhDqaTQODpuYtCm8YQE//55JoLWKAD0evq5dLS
YLrtC1Vyxf+TA7opCUjWBe+liyndbJdB5q0zF7qdWUtQKGVSWyUWhK8gHa6M64fP
oi83DD7F0OGusTWGtfbceErk/wKBgQDGrJLRo/5xnAH5VmPfNu+S6h0M2qM6CYwe
Y5wHFG2uQQct73adf53SkhvZVmOzJsWQbVnlDOKMhqazcs+7VWRgO5X3naWVcctE
Hggw9MgpbXAWFOI5sNYsCYE58E+fTHjE6O4A3MhMCsze+CIC3sKuPQBBiL9bWSOX
8POswqfl9QKBgDe/nVxPwTgRaaH2l/AgDQRDbY1qE+psZlJBzTRaB5jPM9ONIjaH
a/JELLuk8a7H1tagmC2RK1zKMTriSnWY5FbxKZuQLAR2QyBavHdBNlOTBggbZD+f
9I2Hv8wSx95wxkBPsphc6Lxft5ya55czWjewU3LIaGK9DHuu5TWm3udxAoGBAJGP
PsJ59KIoOwoDUYjpJv3sqPwR9CVBeXeKY3aMcQ+KdUgiejVKmsb8ZYsG0GUhsv3u
ID7BAfsTbG9tXuVR2wjmnymcRwUHKnXtyvKTZVN06vpCsryx4zjAff2FI9ECpjke
r8HSAK41+4QhKEoSC3C9IMLi/dBfrsRTtTSOKZVBAoGBAI2dl5HEIFpufaI4toWM
LO5HFrlXgRDGoc/+Byr5/8ZZpYpU115Ol/q6M+l0koV2ygJ9jeJJEllFWykIDS6F
XxazFI74swAqobHb2ZS/SLhoVxE82DdSeXrjkTvUjNtrW5zs1gIMKBR4nD6H8AqL
iMN28C2bKGao5UHvdER1rGy7
-----END PRIVATE KEY-----
"""
    token = "MyAccessToken"

    @classmethod
    def setup_class(cls):
        # create the ssl files
        fname = os.path.join(os.getcwd(), 'crt')
        with open(fname, 'w') as crt:
            crt.write(cls.crt)
            cls.files_created.append(fname)
        fname = os.path.join(os.getcwd(), 'key')
        with open(fname, 'w') as crt:
            crt.write(cls.key)
            cls.files_created.append(fname)
        fname = os.path.join(os.getcwd(), 'token')
        with open(fname, 'w') as crt:
            crt.write(cls.token)
            cls.files_created.append(fname)
         # start a simple http instance to test the requesthandler
        cls.server = HTTPServer(('0.0.0.0', 9443), cd.CephadmDaemonHandler)
        cls.server.cephadm_cache = cd.CephadmCache()
        cls.server.token = cls.token
        t = threading.Thread(target=cls.server.serve_forever)
        t.daemon = True
        t.start() 

    @classmethod
    def teardown_class(cls):
        cls.server.shutdown()
        assert len(cls.files_created) > 0
        for f in cls.files_created:
            os.remove(f)      
    
    def setup_method(self):
        # re-init the cache for every test
        TestCephadmExporter.server.cephadm_cache = cd.CephadmCache()
    
    def teardown_method(self):
        pass

    def test_files_ready(self):
        assert os.path.exists(os.path.join(os.getcwd(), 'crt'))
        assert os.path.exists(os.path.join(os.getcwd(), 'key'))
        assert os.path.exists(os.path.join(os.getcwd(), 'token'))

    def test_can_run(self, exporter):
        assert exporter.can_run
    
    def test_token_valid(self, exporter):
        assert exporter.token == self.token

    def test_unit_name(self,exporter):
        assert exporter.unit_name
        assert exporter.unit_name == "ceph-foobar-cephadm-exporter.test.service"

    def test_unit_run(self,exporter):
        assert exporter.unit_run
        lines = exporter.unit_run.split('\n')
        assert len(lines) == 2
        assert "cephadm exporter --fsid foobar --id test --port 9443 &" in lines[1]

    def test_binary_path(self, exporter):
        assert os.path.isfile(exporter.binary_path)

    def test_systemd_unit(self, exporter):
        assert exporter.unit_file

    def test_validate_passes(self, exporter):
        config = {
            "crt": self.crt,
            "key": self.key,
            "token": self.token,
        }
        cd.CephadmDaemon.validate_config(config)

    def test_validate_fails(self, exporter):
        config = {
            "key": self.key,
            "token": self.token,
        }
        with pytest.raises(cd.Error):
            cd.CephadmDaemon.validate_config(config)

    def test_port_active(self, exporter):
        assert exporter.port_active == True

    def test_rqst_health_200(self):
        hdrs={"Authorization":f"Bearer {TestCephadmExporter.token}"}
        req=Request("http://localhost:9443/v1/metadata/health",headers=hdrs)
        r = urlopen(req)
        assert r.status == 200

    def test_rqst_all_inactive_500(self):
        hdrs={"Authorization":f"Bearer {TestCephadmExporter.token}"}
        req=Request("http://localhost:9443/v1/metadata",headers=hdrs)
        try:
            r = urlopen(req)
        except HTTPError as e:
            assert e.code == 500

    def test_rqst_no_auth_401(self):
        req=Request("http://localhost:9443/v1/metadata")
        try:
            urlopen(req)
        except HTTPError as e:
            assert e.code == 401
 
    def test_rqst_bad_auth_401(self):
        hdrs={"Authorization":f"Bearer BogusAuthToken"}
        req=Request("http://localhost:9443/v1/metadata",headers=hdrs)
        try:
            urlopen(req)
        except HTTPError as e:
            assert e.code == 401

    def test_rqst_badURL_404(self):
        hdrs={"Authorization":f"Bearer {TestCephadmExporter.token}"}
        req=Request("http://localhost:9443/v1/metazoic",headers=hdrs)
        try:
            urlopen(req)
        except HTTPError as e:
            assert e.code == 404

    def test_rqst_inactive_task_204(self):
        # all tasks initialise as inactive, and then 'go' active as their thread starts
        # so we can pick any task to check for an inactive response (no content)
        hdrs={"Authorization":f"Bearer {TestCephadmExporter.token}"}
        req=Request("http://localhost:9443/v1/metadata/disks",headers=hdrs)
        r = urlopen(req)
        assert r.status == 204

    def test_rqst_active_task_200(self):
        TestCephadmExporter.server.cephadm_cache.tasks['host'] = 'active'
        hdrs={"Authorization":f"Bearer {TestCephadmExporter.token}"}
        req=Request("http://localhost:9443/v1/metadata/host",headers=hdrs)
        r = urlopen(req)
        assert r.status == 200

    def test_rqst_all_206(self):
        TestCephadmExporter.server.cephadm_cache.tasks['disks'] = 'active'
        hdrs={"Authorization":f"Bearer {TestCephadmExporter.token}"}
        req=Request("http://localhost:9443/v1/metadata",headers=hdrs)
        r = urlopen(req)
        assert r.status == 206

    def test_rqst_disks_200(self):
        TestCephadmExporter.server.cephadm_cache.tasks['disks'] = 'active'
        hdrs={"Authorization":f"Bearer {TestCephadmExporter.token}"}
        req=Request("http://localhost:9443/v1/metadata/disks",headers=hdrs)
        r = urlopen(req)
        assert r.status == 200

    def test_thread_exception(self, exporter):
        # run is patched to invoke a mocked scrape_host thread that will raise so 
        # we check here that the exception handler updates the cache object as we'd
        # expect with the error
        exporter.run()
        assert exporter.cephadm_cache.host['scrape_errors']
        assert exporter.cephadm_cache.host['scrape_errors'] == ['ValueError exception: wah']
        assert exporter.cephadm_cache.errors == ['host thread stopped']

    # Test the requesthandler does the right thing with invalid methods...
    # ie. return a "501" - Not Implemented / Unsupported Method
    def test_invalid_method_HEAD(self):
        hdrs={"Authorization":f"Bearer {TestCephadmExporter.token}"}
        req=Request("http://localhost:9443/v1/metadata/health",headers=hdrs, method="HEAD")
        with pytest.raises(HTTPError, match=r"HTTP Error 501: .*") as e:
            urlopen(req)

    def test_invalid_method_DELETE(self):
        hdrs={"Authorization":f"Bearer {TestCephadmExporter.token}"}
        req=Request("http://localhost:9443/v1/metadata/health",headers=hdrs, method="DELETE")
        with pytest.raises(HTTPError, match=r"HTTP Error 501: .*") as e:
            urlopen(req)

    def test_invalid_method_POST(self):
        hdrs={"Authorization":f"Bearer {TestCephadmExporter.token}"}
        req=Request("http://localhost:9443/v1/metadata/health",headers=hdrs, method="POST")
        with pytest.raises(HTTPError, match=r"HTTP Error 501: .*") as e:
            urlopen(req)

    def test_invalid_method_PUT(self):
        hdrs={"Authorization":f"Bearer {TestCephadmExporter.token}"}
        req=Request("http://localhost:9443/v1/metadata/health",headers=hdrs, method="PUT")
        with pytest.raises(HTTPError, match=r"HTTP Error 501: .*") as e:
            urlopen(req)

    def test_invalid_method_CONNECT(self):
        hdrs={"Authorization":f"Bearer {TestCephadmExporter.token}"}
        req=Request("http://localhost:9443/v1/metadata/health",headers=hdrs, method="CONNECT")
        with pytest.raises(HTTPError, match=r"HTTP Error 501: .*") as e:
            urlopen(req)

    def test_invalid_method_TRACE(self):
        hdrs={"Authorization":f"Bearer {TestCephadmExporter.token}"}
        req=Request("http://localhost:9443/v1/metadata/health",headers=hdrs, method="TRACE")
        with pytest.raises(HTTPError, match=r"HTTP Error 501: .*") as e:
            urlopen(req)

    def test_invalid_method_OPTIONS(self):
        hdrs={"Authorization":f"Bearer {TestCephadmExporter.token}"}
        req=Request("http://localhost:9443/v1/metadata/health",headers=hdrs, method="OPTIONS")
        with pytest.raises(HTTPError, match=r"HTTP Error 501: .*") as e:
            urlopen(req)

    def test_invalid_method_PATCH(self):
        hdrs={"Authorization":f"Bearer {TestCephadmExporter.token}"}
        req=Request("http://localhost:9443/v1/metadata/health",headers=hdrs, method="PATCH")
        with pytest.raises(HTTPError, match=r"HTTP Error 501: .*") as e:
            urlopen(req)

    def test_ipv4_subnet(self):
        rc, v, msg = cd.check_subnet('192.168.1.0/24')
        assert rc == 0 and v[0] == 4
    
    def test_ipv4_subnet_list(self):
        rc, v, msg = cd.check_subnet('192.168.1.0/24,10.90.90.0/24')
        assert rc == 0 and not msg
    
    def test_ipv4_subnet_badlist(self):
        rc, v, msg = cd.check_subnet('192.168.1.0/24,192.168.1.1')
        assert rc == 1 and msg

    def test_ipv4_subnet_mixed(self):
        rc, v, msg = cd.check_subnet('192.168.100.0/24,fe80::/64')
        assert rc == 0 and v == [4,6]

    def test_ipv6_subnet(self):
        rc, v, msg = cd.check_subnet('fe80::/64')
        assert rc == 0 and v[0] == 6
    
    def test_subnet_mask_missing(self):
        rc, v, msg = cd.check_subnet('192.168.1.58')
        assert rc == 1 and msg
    
    def test_subnet_mask_junk(self):
        rc, v, msg = cd.check_subnet('wah')
        assert rc == 1 and msg


class TestMaintenance:
    systemd_target = "ceph.00000000-0000-0000-0000-000000c0ffee.target"

    def test_systemd_target_OK(self, tmp_path):
        base = tmp_path 
        wants = base / "ceph.target.wants"
        wants.mkdir()
        target = wants / TestMaintenance.systemd_target
        target.touch()
        cd.UNIT_DIR = str(base)

        assert cd.systemd_target_state(target.name)

    def test_systemd_target_NOTOK(self, tmp_path):
        base = tmp_path 
        cd.UNIT_DIR = str(base)
        assert not cd.systemd_target_state(TestMaintenance.systemd_target)

    def test_parser_OK(self):
        args = cd._parse_args(['host-maintenance', 'enter'])
        assert args.maintenance_action == 'enter'

    def test_parser_BAD(self):
        with pytest.raises(SystemExit):
            cd._parse_args(['host-maintenance', 'wah'])


class TestMonitoring(object):
    @mock.patch('cephadm.call')
    def test_get_version_alertmanager(self, _call):
        ctx = mock.Mock()
        daemon_type = 'alertmanager'

        # binary `prometheus`
        _call.return_value = '', '{}, version 0.16.1'.format(daemon_type), 0
        version = cd.Monitoring.get_version(ctx, 'container_id', daemon_type)
        assert version == '0.16.1'

        # binary `prometheus-alertmanager`
        _call.side_effect = (
            ('', '', 1),
            ('', '{}, version 0.16.1'.format(daemon_type), 0),
        )
        version = cd.Monitoring.get_version(ctx, 'container_id', daemon_type)
        assert version == '0.16.1'

    @mock.patch('cephadm.call')
    def test_get_version_prometheus(self, _call):
        ctx = mock.Mock()
        daemon_type = 'prometheus'
        _call.return_value = '', '{}, version 0.16.1'.format(daemon_type), 0
        version = cd.Monitoring.get_version(ctx, 'container_id', daemon_type)
        assert version == '0.16.1'

    @mock.patch('cephadm.call')
    def test_get_version_node_exporter(self, _call):
        ctx = mock.Mock()
        daemon_type = 'node-exporter'
        _call.return_value = '', '{}, version 0.16.1'.format(daemon_type.replace('-', '_')), 0
        version = cd.Monitoring.get_version(ctx, 'container_id', daemon_type)
        assert version == '0.16.1'<|MERGE_RESOLUTION|>--- conflicted
+++ resolved
@@ -23,8 +23,6 @@
 
 class TestCephAdm(object):
 
-<<<<<<< HEAD
-=======
     def test_docker_unit_file(self):
         ctx = mock.Mock()
         ctx.container_path = '/usr/bin/docker'
@@ -34,7 +32,6 @@
         r = cd.get_unit_file(ctx, '9b9d7609-f4d5-4aba-94c8-effa764d96c9')
         assert 'Requires=docker.service' not in r
 
->>>>>>> 94a0af28
     @mock.patch('cephadm.logger')
     def test_attempt_bind(self, logger):
         ctx = None
