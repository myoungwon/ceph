--- conflicted
+++ resolved
@@ -52,16 +52,10 @@
   const interval_set<uint64_t>& release_set)
 {
   if (cct->_conf->subsys.should_gather<dout_subsys, 10>()) {
-<<<<<<< HEAD
-    for (auto r : release_set) {
-      ldout(cct, 10) << __func__ << " 0x" << std::hex << r.first << "~" << r.second
-		    << std::dec << dendl;
-=======
     for (auto& [offset, len] : release_set) {
       ldout(cct, 10) << __func__ << " 0x" << std::hex << offset << "~" << len
                      << std::dec << dendl;
       ceph_assert(offset + len <= (uint64_t)device_size);
->>>>>>> 94a0af28
     }
   }
   _free_l2(release_set);
