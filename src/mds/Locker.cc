// -*- mode:C++; tab-width:8; c-basic-offset:2; indent-tabs-mode:t -*- 
// vim: ts=8 sw=2 smarttab
/*
 * Ceph - scalable distributed file system
 *
 * Copyright (C) 2004-2006 Sage Weil <sage@newdream.net>
 *
 * This is free software; you can redistribute it and/or
 * modify it under the terms of the GNU Lesser General Public
 * License version 2.1, as published by the Free Software 
 * Foundation.  See file COPYING.
 * 
 */


#include "MDS.h"
#include "MDCache.h"
#include "Locker.h"
#include "CInode.h"
#include "CDir.h"
#include "CDentry.h"

#include "MDLog.h"
#include "MDSMap.h"

#include "include/filepath.h"

#include "events/EString.h"
#include "events/EUpdate.h"

#include "msg/Messenger.h"

#include "messages/MGenericMessage.h"
#include "messages/MDiscover.h"
#include "messages/MDiscoverReply.h"

#include "messages/MDirUpdate.h"

#include "messages/MInodeFileCaps.h"

#include "messages/MLock.h"
#include "messages/MDentryUnlink.h"

#include "messages/MClientRequest.h"
#include "messages/MClientFileCaps.h"

#include "messages/MMDSSlaveRequest.h"

#include <errno.h>
#include <assert.h>

#include "config.h"

#define  dout(l)    if (l<=g_conf.debug || l <= g_conf.debug_mds) *_dout << dbeginl << g_clock.now() << " mds" << mds->get_nodeid() << ".locker "



void Locker::dispatch(Message *m)
{

  switch (m->get_type()) {

    // locking
  case MSG_MDS_LOCK:
    handle_lock((MLock*)m);
    break;

    // cache fun
  case MSG_MDS_INODEFILECAPS:
    handle_inode_file_caps((MInodeFileCaps*)m);
    break;

  case CEPH_MSG_CLIENT_FILECAPS:
    handle_client_file_caps((MClientFileCaps*)m);
    break;

    

  default:
    assert(0);
  }
}


void Locker::send_lock_message(SimpleLock *lock, int msg)
{
  for (map<int,int>::iterator it = lock->get_parent()->replicas_begin(); 
       it != lock->get_parent()->replicas_end(); 
       it++) {
    if (mds->mdsmap->get_state(it->first) < MDSMap::STATE_REJOIN) 
      continue;
    MLock *m = new MLock(lock, msg, mds->get_nodeid());
    mds->send_message_mds(m, it->first);
  }
}

void Locker::send_lock_message(SimpleLock *lock, int msg, const bufferlist &data)
{
  for (map<int,int>::iterator it = lock->get_parent()->replicas_begin(); 
       it != lock->get_parent()->replicas_end(); 
       it++) {
    if (mds->mdsmap->get_state(it->first) < MDSMap::STATE_REJOIN) 
      continue;
    MLock *m = new MLock(lock, msg, mds->get_nodeid());
    m->set_data(data);
    mds->send_message_mds(m, it->first);
  }
}











bool Locker::acquire_locks(MDRequest *mdr,
			   set<SimpleLock*> &rdlocks,
			   set<SimpleLock*> &wrlocks,
			   set<SimpleLock*> &xlocks)
{
  if (mdr->done_locking) {
    dout(10) << "acquire_locks " << *mdr << " -- done locking" << dendl;    
    return true;  // at least we had better be!
  }
  dout(10) << "acquire_locks " << *mdr << dendl;

  set<SimpleLock*, SimpleLock::ptr_lt> sorted;  // sort everything we will lock
  set<SimpleLock*> mustpin = xlocks;            // items to authpin

  // xlocks
  for (set<SimpleLock*>::iterator p = xlocks.begin(); p != xlocks.end(); ++p) {
    dout(20) << " must xlock " << **p << " " << *(*p)->get_parent() << dendl;
    sorted.insert(*p);

    // augment xlock with a versionlock?
    if ((*p)->get_type() > LOCK_OTYPE_IVERSION) {
      // inode version lock?
      CInode *in = (CInode*)(*p)->get_parent();
      if (mdr->is_master()) {
	// master.  wrlock versionlock so we can pipeline inode updates to journal.
	wrlocks.insert(&in->versionlock);
      } else {
	// slave.  exclusively lock the inode version (i.e. block other journal updates)
	xlocks.insert(&in->versionlock);
	sorted.insert(&in->versionlock);
      }
    }
  }

  // wrlocks
  for (set<SimpleLock*>::iterator p = wrlocks.begin(); p != wrlocks.end(); ++p) {
    dout(20) << " must wrlock " << **p << " " << *(*p)->get_parent() << dendl;
    sorted.insert(*p);
    if ((*p)->get_parent()->is_auth())
      mustpin.insert(*p);
    else if ((*p)->get_type() == LOCK_OTYPE_IDIR &&
	     !(*p)->get_parent()->is_auth() && !((ScatterLock*)(*p))->can_wrlock()) { // we might have to request a scatter
      dout(15) << " will also auth_pin " << *(*p)->get_parent() << " in case we need to request a scatter" << dendl;
      mustpin.insert(*p);
    }
  }

  // rdlocks
  for (set<SimpleLock*>::iterator p = rdlocks.begin();
	 p != rdlocks.end();
       ++p) {
    dout(20) << " must rdlock " << **p << " " << *(*p)->get_parent() << dendl;
    sorted.insert(*p);
  }

 
  // AUTH PINS
  map<int, set<MDSCacheObject*> > mustpin_remote;  // mds -> (object set)
  
  // can i auth pin them all now?
  for (set<SimpleLock*>::iterator p = mustpin.begin();
       p != mustpin.end();
       ++p) {
    MDSCacheObject *object = (*p)->get_parent();

    dout(10) << " must authpin " << *object << dendl;

    if (mdr->is_auth_pinned(object)) 
      continue;
    
    if (!object->is_auth()) {
      if (object->is_ambiguous_auth()) {
	// wait
	dout(10) << " ambiguous auth, waiting to authpin " << *object << dendl;
	object->add_waiter(MDSCacheObject::WAIT_SINGLEAUTH, new C_MDS_RetryRequest(mdcache, mdr));
	mds->locker->drop_locks(mdr);
	mdr->drop_local_auth_pins();
	return false;
      }
      mustpin_remote[object->authority().first].insert(object);
      continue;
    }
    if (!object->can_auth_pin()) {
      // wait
      dout(10) << " can't auth_pin (freezing?), waiting to authpin " << *object << dendl;
      object->add_waiter(MDSCacheObject::WAIT_UNFREEZE, new C_MDS_RetryRequest(mdcache, mdr));
      mds->locker->drop_locks(mdr);
      mdr->drop_local_auth_pins();
      return false;
    }
  }

  // ok, grab local auth pins
  for (set<SimpleLock*>::iterator p = mustpin.begin();
       p != mustpin.end();
       ++p) {
    MDSCacheObject *object = (*p)->get_parent();
    if (mdr->is_auth_pinned(object)) {
      dout(10) << " already auth_pinned " << *object << dendl;
    } else if (object->is_auth()) {
      dout(10) << " auth_pinning " << *object << dendl;
      mdr->auth_pin(object);
    }
  }

  // request remote auth_pins
  if (!mustpin_remote.empty()) {
    for (map<int, set<MDSCacheObject*> >::iterator p = mustpin_remote.begin();
	 p != mustpin_remote.end();
	 ++p) {
      dout(10) << "requesting remote auth_pins from mds" << p->first << dendl;
      
      MMDSSlaveRequest *req = new MMDSSlaveRequest(mdr->reqid, MMDSSlaveRequest::OP_AUTHPIN);
      for (set<MDSCacheObject*>::iterator q = p->second.begin();
	   q != p->second.end();
	   ++q) {
	dout(10) << " req remote auth_pin of " << **q << dendl;
	MDSCacheObjectInfo info;
	(*q)->set_object_info(info);
	req->get_authpins().push_back(info);      
	mdr->pin(*q);
      }
      mds->send_message_mds(req, p->first);

      // put in waiting list
      assert(mdr->more()->waiting_on_slave.count(p->first) == 0);
      mdr->more()->waiting_on_slave.insert(p->first);
    }
    return false;
  }

  // acquire locks.
  // make sure they match currently acquired locks.
  set<SimpleLock*, SimpleLock::ptr_lt>::iterator existing = mdr->locks.begin();
  for (set<SimpleLock*, SimpleLock::ptr_lt>::iterator p = sorted.begin();
       p != sorted.end();
       ++p) {

    // already locked?
    if (existing != mdr->locks.end() && *existing == *p) {
      // right kind?
      SimpleLock *have = *existing;
      existing++;
      if (xlocks.count(*p) && mdr->xlocks.count(*p)) {
	dout(10) << " already xlocked " << *have << " " << *have->get_parent() << dendl;
      }
      else if (wrlocks.count(*p) && mdr->wrlocks.count(*p)) {
	dout(10) << " already wrlocked " << *have << " " << *have->get_parent() << dendl;
      }
      else if (rdlocks.count(*p) && mdr->rdlocks.count(*p)) {
	dout(10) << " already rdlocked " << *have << " " << *have->get_parent() << dendl;
      }
      else assert(0);
      continue;
    }
    
    // hose any stray locks
    while (existing != mdr->locks.end()) {
      SimpleLock *stray = *existing;
      existing++;
      dout(10) << " unlocking out-of-order " << *stray << " " << *stray->get_parent() << dendl;
      if (mdr->xlocks.count(stray)) 
	xlock_finish(stray, mdr);
      else if (mdr->wrlocks.count(stray))
	wrlock_finish(stray, mdr);
      else
	rdlock_finish(stray, mdr);
    }
      
    // lock
    if (xlocks.count(*p)) {
      if (!xlock_start(*p, mdr)) 
	return false;
      dout(10) << " got xlock on " << **p << " " << *(*p)->get_parent() << dendl;
    } else if (wrlocks.count(*p)) {
      if (!wrlock_start(*p, mdr)) 
	return false;
      dout(10) << " got wrlock on " << **p << " " << *(*p)->get_parent() << dendl;
    } else {
      if (!rdlock_start(*p, mdr)) 
	return false;
      dout(10) << " got rdlock on " << **p << " " << *(*p)->get_parent() << dendl;
    }
  }
    
  // any extra unneeded locks?
  while (existing != mdr->locks.end()) {
    SimpleLock *stray = *existing;
    existing++;
    dout(10) << " unlocking extra " << *stray << " " << *stray->get_parent() << dendl;
    if (mdr->xlocks.count(stray))
      xlock_finish(stray, mdr);
    else if (mdr->wrlocks.count(stray))
      wrlock_finish(stray, mdr);
    else
      rdlock_finish(stray, mdr);
  }

  return true;
}


void Locker::drop_locks(MDRequest *mdr)
{
  // leftover locks
  while (!mdr->xlocks.empty()) 
    xlock_finish(*mdr->xlocks.begin(), mdr);
  while (!mdr->rdlocks.empty()) 
    rdlock_finish(*mdr->rdlocks.begin(), mdr);
  while (!mdr->wrlocks.empty()) 
    wrlock_finish(*mdr->wrlocks.begin(), mdr);
}


// generics

bool Locker::rdlock_start(SimpleLock *lock, MDRequest *mdr)
{
  switch (lock->get_type()) {
  case LOCK_OTYPE_IFILE:
    return file_rdlock_start((FileLock*)lock, mdr);
  case LOCK_OTYPE_IDIRFRAGTREE:
  case LOCK_OTYPE_IDIR:
    return scatter_rdlock_start((ScatterLock*)lock, mdr);
  default:
    return simple_rdlock_start(lock, mdr);
  }
}

void Locker::rdlock_finish(SimpleLock *lock, MDRequest *mdr)
{
  switch (lock->get_type()) {
  case LOCK_OTYPE_IFILE:
    return file_rdlock_finish((FileLock*)lock, mdr);
  case LOCK_OTYPE_IDIRFRAGTREE:
  case LOCK_OTYPE_IDIR:
    return scatter_rdlock_finish((ScatterLock*)lock, mdr);
  default:
    return simple_rdlock_finish(lock, mdr);
  }
}

bool Locker::wrlock_start(SimpleLock *lock, MDRequest *mdr)
{
  switch (lock->get_type()) {
  case LOCK_OTYPE_IDIRFRAGTREE:
  case LOCK_OTYPE_IDIR:
    return scatter_wrlock_start((ScatterLock*)lock, mdr);
  case LOCK_OTYPE_IVERSION:
    return local_wrlock_start((LocalLock*)lock, mdr);
  default:
    assert(0); 
    return false;
  }
}

void Locker::wrlock_finish(SimpleLock *lock, MDRequest *mdr)
{
  switch (lock->get_type()) {
  case LOCK_OTYPE_IDIRFRAGTREE:
  case LOCK_OTYPE_IDIR:
    return scatter_wrlock_finish((ScatterLock*)lock, mdr);
  case LOCK_OTYPE_IVERSION:
    return local_wrlock_finish((LocalLock*)lock, mdr);
  default:
    assert(0);
  }
}

bool Locker::xlock_start(SimpleLock *lock, MDRequest *mdr)
{
  switch (lock->get_type()) {
  case LOCK_OTYPE_IFILE:
    return file_xlock_start((FileLock*)lock, mdr);
  case LOCK_OTYPE_IVERSION:
    return local_xlock_start((LocalLock*)lock, mdr);
  case LOCK_OTYPE_IDIRFRAGTREE:
  case LOCK_OTYPE_IDIR:
    assert(0);
  default:
    return simple_xlock_start(lock, mdr);
  }
}

void Locker::xlock_finish(SimpleLock *lock, MDRequest *mdr)
{
  switch (lock->get_type()) {
  case LOCK_OTYPE_IFILE:
    return file_xlock_finish((FileLock*)lock, mdr);
  case LOCK_OTYPE_IVERSION:
    return local_xlock_finish((LocalLock*)lock, mdr);
  case LOCK_OTYPE_IDIRFRAGTREE:
  case LOCK_OTYPE_IDIR:
    assert(0);
  default:
    return simple_xlock_finish(lock, mdr);
  }
}



/** rejoin_set_state
 * @lock the lock 
 * @s the new state
 * @waiters list for anybody waiting on this lock
 */
void Locker::rejoin_set_state(SimpleLock *lock, int s, list<Context*>& waiters)
{
  if (!lock->is_stable()) {
    lock->set_state(s);
    lock->get_parent()->auth_unpin();
  } else {
    lock->set_state(s);
  }
  lock->take_waiting(SimpleLock::WAIT_ALL, waiters);
}




// file i/o -----------------------------------------

version_t Locker::issue_file_data_version(CInode *in)
{
  dout(7) << "issue_file_data_version on " << *in << dendl;
  return in->inode.file_data_version;
}


Capability* Locker::issue_new_caps(CInode *in,
				   int mode,
				   Session *session)
{
  dout(7) << "issue_new_caps for mode " << mode << " on " << *in << dendl;
  
  // my needs
  assert(session->inst.name.is_client());
  int my_client = session->inst.name.num();
  int my_want = 0;
  if (mode & FILE_MODE_R) my_want |= CEPH_CAP_RDCACHE  | CEPH_CAP_RD;
  if (mode & FILE_MODE_W) my_want |= CEPH_CAP_WRBUFFER | CEPH_CAP_WR;

  // register a capability
  Capability *cap = in->get_client_cap(my_client);
  if (!cap) {
    // new cap
    cap = in->add_client_cap(my_client, in, session->caps);
    cap->set_wanted(my_want);
    cap->set_suppress(true); // suppress file cap messages for new cap (we'll bundle with the open() reply)
  } else {
    // make sure it has sufficient caps
    if (my_want & ~cap->wanted()) {
      // augment wanted caps for this client
      cap->set_wanted(cap->wanted() | my_want);
    }
  }

  int before = cap->pending();

  if (in->is_auth()) {
    // [auth] twiddle mode?
    if (in->filelock.is_stable()) 
      file_eval(&in->filelock);
  } else {
    // [replica] tell auth about any new caps wanted
    request_inode_file_caps(in);
  }
    
  // issue caps (pot. incl new one)
  issue_caps(in);  // note: _eval above may have done this already...

  // re-issue whatever we can
  cap->issue(cap->pending());
  
  // ok, stop suppressing.
  cap->set_suppress(false);

  int now = cap->pending();
  if (before != now &&
      (before & CEPH_CAP_WR) == 0 &&
      (now & CEPH_CAP_WR)) {
    // FIXME FIXME FIXME
  }
  
  // twiddle file_data_version?
  if ((before & CEPH_CAP_WRBUFFER) == 0 &&
      (now & CEPH_CAP_WRBUFFER)) {
    in->inode.file_data_version++;
    dout(7) << " incrementing file_data_version, now " << in->inode.file_data_version << " for " << *in << dendl;
  }

  return cap;
}



bool Locker::issue_caps(CInode *in)
{
  // allowed caps are determined by the lock mode.
  int allowed = in->filelock.caps_allowed();
  dout(7) << "issue_caps filelock allows=" << cap_string(allowed) 
          << " on " << *in << dendl;

  // count conflicts with
  int nissued = 0;        

  // client caps
  for (map<int, Capability*>::iterator it = in->client_caps.begin();
       it != in->client_caps.end();
       it++) {
    Capability *cap = it->second;
    if (cap->pending() != (cap->wanted() & allowed)) {
      // issue
      nissued++;

      int before = cap->pending();
      long seq = cap->issue(cap->wanted() & allowed);
      int after = cap->pending();

      // twiddle file_data_version?
      if (!(before & CEPH_CAP_WRBUFFER) &&
          (after & CEPH_CAP_WRBUFFER)) {
        dout(7) << "   incrementing file_data_version for " << *in << dendl;
        in->inode.file_data_version++;
      }

      if (seq > 0 && 
<<<<<<< HEAD
          !cap->is_suppress()) {
        dout(7) << "   sending MClientFileCaps to client" << it->first << " seq " << cap->get_last_seq()
		<< " new pending " << cap_string(cap->pending()) << " was " << cap_string(before) 
		<< dendl;
        mds->send_message_client(new MClientFileCaps(MClientFileCaps::OP_GRANT,
=======
          !it->second.is_suppress()) {
        dout(7) << "   sending MClientFileCaps to client" << it->first << " seq " << it->second.get_last_seq() << " new pending " << cap_string(it->second.pending()) << " was " << cap_string(before) << dendl;
        mds->send_message_client(new MClientFileCaps(CEPH_CAP_OP_GRANT,
>>>>>>> 5b073624
						     in->inode,
						     cap->get_last_seq(),
						     cap->pending(),
						     cap->wanted()),
				 it->first);
      }
    }
  }

  return (nissued == 0);  // true if no re-issued, no callbacks
}

void Locker::revoke_stale_caps(Session *session)
{
  dout(10) << "revoke_stale_caps for " << session->inst.name << dendl;
  
  for (xlist<Capability*>::iterator p = session->caps.begin(); !p.end(); ++p) {
    Capability *cap = *p;
    CInode *in = cap->get_inode();
    int issued = cap->issued();
    if (issued) {
      dout(10) << " revoking " << cap_string(issued) << " on " << *in << dendl;      
      cap->revoke();
      file_eval_gather(&in->filelock);
      if (in->is_auth()) {
	if (in->filelock.is_stable())
	  file_eval(&in->filelock);
      } else {
	request_inode_file_caps(in);
      }
    } else {
      dout(10) << " nothing issued on " << *in << dendl;
    }
    cap->set_stale(true);
  }
}

void Locker::resume_stale_caps(Session *session)
{
  dout(10) << "resume_stale_caps for " << session->inst.name << dendl;

  for (xlist<Capability*>::iterator p = session->caps.begin(); !p.end(); ++p) {
    Capability *cap = *p;
    CInode *in = cap->get_inode();
    if (cap->is_stale()) {
      dout(10) << " clearing stale flag on " << *in << dendl;
      cap->set_stale(false);
      if (in->is_auth() && in->filelock.is_stable())
	file_eval(&in->filelock);
      issue_caps(in);
    }
  }
}

class C_MDL_RequestInodeFileCaps : public Context {
  Locker *locker;
  CInode *in;
public:
  C_MDL_RequestInodeFileCaps(Locker *l, CInode *i) : locker(l), in(i) {}
  void finish(int r) {
    in->put(CInode::PIN_PTRWAITER);
    if (!in->is_auth())
      locker->request_inode_file_caps(in);
  }
};

void Locker::request_inode_file_caps(CInode *in)
{
  assert(!in->is_auth());

  int wanted = in->get_caps_wanted();
  if (wanted != in->replica_caps_wanted) {

    if (wanted == 0) {
      if (in->replica_caps_wanted_keep_until > g_clock.recent_now()) {
        // ok, release them finally!
        in->replica_caps_wanted_keep_until.sec_ref() = 0;
        dout(7) << "request_inode_file_caps " << cap_string(wanted)
                 << " was " << cap_string(in->replica_caps_wanted) 
                 << " no keeping anymore " 
                 << " on " << *in 
                 << dendl;
      }
      else if (in->replica_caps_wanted_keep_until.sec() == 0) {
        in->replica_caps_wanted_keep_until = g_clock.recent_now();
        in->replica_caps_wanted_keep_until.sec_ref() += 2;
        
        dout(7) << "request_inode_file_caps " << cap_string(wanted)
                 << " was " << cap_string(in->replica_caps_wanted) 
                 << " keeping until " << in->replica_caps_wanted_keep_until
                 << " on " << *in 
                 << dendl;
        return;
      } else {
        // wait longer
        return;
      }
    } else {
      in->replica_caps_wanted_keep_until.sec_ref() = 0;
    }
    assert(!in->is_auth());

    // wait for single auth
    if (in->is_ambiguous_auth()) {
      in->get(CInode::PIN_PTRWAITER);
      in->add_waiter(MDSCacheObject::WAIT_SINGLEAUTH, 
		     new C_MDL_RequestInodeFileCaps(this, in));
      return;
    }

    int auth = in->authority().first;
    dout(7) << "request_inode_file_caps " << cap_string(wanted)
            << " was " << cap_string(in->replica_caps_wanted) 
            << " on " << *in << " to mds" << auth << dendl;
    assert(!in->is_auth());

    in->replica_caps_wanted = wanted;

    if (mds->mdsmap->get_state(auth) >= MDSMap::STATE_REJOIN)
      mds->send_message_mds(new MInodeFileCaps(in->ino(), mds->get_nodeid(),
					       in->replica_caps_wanted),
			    auth);
  } else {
    in->replica_caps_wanted_keep_until.sec_ref() = 0;
  }
}

void Locker::handle_inode_file_caps(MInodeFileCaps *m)
{
  // nobody should be talking to us during recovery.
  assert(mds->is_rejoin() || mds->is_active() || mds->is_stopping());

  // ok
  CInode *in = mdcache->get_inode(m->get_ino());
  assert(in);
  assert(in->is_auth());

  if (mds->is_rejoin() &&
      in->is_rejoining()) {
    dout(7) << "handle_inode_file_caps still rejoining " << *in << ", dropping " << *m << dendl;
    delete m;
    return;
  }

  
  dout(7) << "handle_inode_file_caps replica mds" << m->get_from() << " wants caps " << cap_string(m->get_caps()) << " on " << *in << dendl;

  if (m->get_caps())
    in->mds_caps_wanted[m->get_from()] = m->get_caps();
  else
    in->mds_caps_wanted.erase(m->get_from());

  if (in->filelock.is_stable())
    try_file_eval(&in->filelock);  // ** may or may not be auth_pinned **
  delete m;
}


/*
 * note: we only get these from the client if
 * - we are calling back previously issued caps (fewer than the client previously had)
 * - or if the client releases (any of) its caps on its own
 */
void Locker::handle_client_file_caps(MClientFileCaps *m)
{
  int client = m->get_source().num();
  CInode *in = mdcache->get_inode(m->get_ino());
  Capability *cap = 0;
  if (in) 
    cap = in->get_client_cap(client);

  if (!in || !cap) {
    if (!in) {
      dout(7) << "handle_client_file_caps on unknown ino " << m->get_ino() << ", dropping" << dendl;
    } else {
      dout(7) << "handle_client_file_caps no cap for client" << client << " on " << *in << dendl;
    }
    delete m;
    return;
  } 
  
  assert(cap);

  // filter wanted based on what we could ever give out (given auth/replica status)
  int wanted = m->get_wanted() & in->filelock.caps_allowed_ever();
  
  dout(7) << "handle_client_file_caps seq " << m->get_seq() 
          << " confirms caps " << cap_string(m->get_caps()) 
          << " wants " << cap_string(wanted)
          << " from client" << client
          << " on " << *in 
          << dendl;  
  
  // update wanted
  if (cap->wanted() != wanted) {
    if (m->get_seq() < cap->get_last_seq()) {
      /* this is awkward.
	 client may be trying to release caps (i.e. inode closed, etc.) by setting reducing wanted
	 set.
	 but it may also be opening the same filename, not sure that it'll map to the same inode.
	 so, we don't want wanted reductions to clobber mds's notion of wanted unless we're
	 sure the client has seen all the latest caps.
      */
      dout(10) << "handle_client_file_caps ignoring wanted " << cap_string(m->get_wanted())
		<< " bc seq " << m->get_seq() << " < " << cap->get_last_seq() << dendl;
    } else {
      cap->set_wanted(wanted);
    }
  }

  // confirm caps
  int had = cap->confirm_receipt(m->get_seq(), m->get_caps());
  int has = cap->confirmed();
  if (cap->is_null()) {
    dout(7) << " cap for client" << client << " is now null, removing from " << *in << dendl;
    in->remove_client_cap(client);
    if (!in->is_any_caps()) 
      in->xlist_open_file.remove_myself();  // unpin logsegment
    if (!in->is_auth())
      request_inode_file_caps(in);

    // tell client.
    MClientFileCaps *r = new MClientFileCaps(CEPH_CAP_OP_RELEASE,
					     in->inode, 
                                             0, 0, 0);
    mds->send_message_client(r, m->get_source_inst());
  }

  // merge in atime?
  if (m->get_atime() > in->inode.atime) {
      dout(7) << "  taking atime " << m->get_atime() << " > " 
              << in->inode.atime << " for " << *in << dendl;
    in->inode.atime = m->get_atime();
  }
  
  if ((has|had) & CEPH_CAP_WR) {
    bool dirty = false;

    // mtime
    if (m->get_mtime() > in->inode.mtime) {
      dout(7) << "  taking mtime " << m->get_mtime() << " > " 
              << in->inode.mtime << " for " << *in << dendl;
      in->inode.mtime = m->get_mtime();
      dirty = true;
    }
    // size
    if ((loff_t)m->get_size() > in->inode.size) {
      dout(7) << "  taking size " << m->get_size() << " > " 
              << in->inode.size << " for " << *in << dendl;
      in->inode.size = m->get_size();
      dirty = true;
    }

    if (dirty) 
      mds->mdlog->submit_entry(new EString("cap inode update dirty fixme"));
  }  

  // reevaluate, waiters
  if (!in->filelock.is_stable())
    file_eval_gather(&in->filelock);
  else if (in->is_auth())
    file_eval(&in->filelock);
  
  //in->finish_waiting(CInode::WAIT_CAPS, 0);  // note: any users for this? 

  delete m;
}










// locks ----------------------------------------------------------------

SimpleLock *Locker::get_lock(int lock_type, MDSCacheObjectInfo &info) 
{
  switch (lock_type) {
  case LOCK_OTYPE_DN:
    {
      // be careful; info.dirfrag may have incorrect frag; recalculate based on dname.
      CInode *diri = mdcache->get_inode(info.dirfrag.ino);
      frag_t fg;
      CDir *dir = 0;
      CDentry *dn = 0;
      if (diri) {
	fg = diri->pick_dirfrag(info.dname);
	dir = diri->get_dirfrag(fg);
	if (dir) 
	  dn = dir->lookup(info.dname);
      }
      if (!dn) {
	dout(7) << "get_lock don't have dn " << info.dirfrag.ino << " " << info.dname << dendl;
	return 0;
      }
      return &dn->lock;
    }

  case LOCK_OTYPE_IAUTH:
  case LOCK_OTYPE_ILINK:
  case LOCK_OTYPE_IDIRFRAGTREE:
  case LOCK_OTYPE_IFILE:
  case LOCK_OTYPE_IDIR:
    {
      CInode *in = mdcache->get_inode(info.ino);
      if (!in) {
	dout(7) << "get_lock don't have ino " << info.ino << dendl;
	return 0;
      }
      switch (lock_type) {
      case LOCK_OTYPE_IAUTH: return &in->authlock;
      case LOCK_OTYPE_ILINK: return &in->linklock;
      case LOCK_OTYPE_IDIRFRAGTREE: return &in->dirfragtreelock;
      case LOCK_OTYPE_IFILE: return &in->filelock;
      case LOCK_OTYPE_IDIR: return &in->dirlock;
      }
    }

  default:
    dout(7) << "get_lock don't know lock_type " << lock_type << dendl;
    assert(0);
    break;
  }

  return 0;  
}


void Locker::handle_lock(MLock *m)
{
  // nobody should be talking to us during recovery.
  assert(mds->is_rejoin() || mds->is_active() || mds->is_stopping());

  SimpleLock *lock = get_lock(m->get_lock_type(), m->get_object_info());
  if (!lock) {
    dout(10) << "don't have object " << m->get_object_info() << ", must have trimmed, dropping" << dendl;
    delete m;
    return;
  }

  switch (lock->get_type()) {
  case LOCK_OTYPE_DN:
  case LOCK_OTYPE_IAUTH:
  case LOCK_OTYPE_ILINK:
    handle_simple_lock(lock, m);
    break;
    
  case LOCK_OTYPE_IFILE:
    handle_file_lock((FileLock*)lock, m);
    break;
    
  case LOCK_OTYPE_IDIRFRAGTREE:
  case LOCK_OTYPE_IDIR:
    handle_scatter_lock((ScatterLock*)lock, m);
    break;

  default:
    dout(7) << "handle_lock got otype " << m->get_lock_type() << dendl;
    assert(0);
    break;
  }
}
 




// ==========================================================================
// simple lock

void Locker::handle_simple_lock(SimpleLock *lock, MLock *m)
{
  int from = m->get_asker();
  
  if (mds->is_rejoin()) {
    if (lock->get_parent()->is_rejoining()) {
      dout(7) << "handle_simple_lock still rejoining " << *lock->get_parent()
	      << ", dropping " << *m << dendl;
      delete m;
      return;
    }
  }

  switch (m->get_action()) {
    // -- replica --
  case LOCK_AC_SYNC:
    assert(lock->get_state() == LOCK_LOCK);
    lock->decode_locked_state(m->get_data());
    lock->set_state(LOCK_SYNC);
    lock->finish_waiters(SimpleLock::WAIT_RD|SimpleLock::WAIT_STABLE);

    // special case: trim replica no-longer-null dentry?
    if (lock->get_type() == LOCK_OTYPE_DN) {
      CDentry *dn = (CDentry*)lock->get_parent();
      if (dn->is_null() && m->get_data().length() > 0) {
	dout(10) << "handle_simple_lock replica dentry null -> non-null, must trim " 
		 << *dn << dendl;
	assert(dn->get_num_ref() == 0);
	map<int, MCacheExpire*> expiremap;
	mdcache->trim_dentry(dn, expiremap);
	mdcache->send_expire_messages(expiremap);
      }
    }
    break;
    
  case LOCK_AC_LOCK:
    assert(lock->get_state() == LOCK_SYNC);
    //||           lock->get_state() == LOCK_GLOCKR);
    
    // wait for readers to finish?
    if (lock->is_rdlocked()) {
      dout(7) << "handle_simple_lock has reader, waiting before ack on " << *lock
	      << " on " << *lock->get_parent() << dendl;
      lock->set_state(LOCK_GLOCKR);
    } else {
      // update lock and reply
      lock->set_state(LOCK_LOCK);
      mds->send_message_mds(new MLock(lock, LOCK_AC_LOCKACK, mds->get_nodeid()), from);
    }
    break;


    // -- auth --
  case LOCK_AC_LOCKACK:
    assert(lock->get_state() == LOCK_GLOCKR);
    assert(lock->is_gathering(from));
    lock->remove_gather(from);
    
    if (lock->is_gathering()) {
      dout(7) << "handle_simple_lock " << *lock << " on " << *lock->get_parent() << " from " << from
	      << ", still gathering " << lock->get_gather_set() << dendl;
    } else {
      dout(7) << "handle_simple_lock " << *lock << " on " << *lock->get_parent() << " from " << from
	      << ", last one" << dendl;
      simple_eval_gather(lock);
    }
    break;

  }

  delete m;
}

/* unused, currently.

class C_Locker_SimpleEval : public Context {
  Locker *locker;
  SimpleLock *lock;
public:
  C_Locker_SimpleEval(Locker *l, SimpleLock *lk) : locker(l), lock(lk) {}
  void finish(int r) {
    locker->try_simple_eval(lock);
  }
};

void Locker::try_simple_eval(SimpleLock *lock)
{
  // unstable and ambiguous auth?
  if (!lock->is_stable() &&
      lock->get_parent()->is_ambiguous_auth()) {
    dout(7) << "simple_eval not stable and ambiguous auth, waiting on " << *lock->get_parent() << dendl;
    //if (!lock->get_parent()->is_waiter(MDSCacheObject::WAIT_SINGLEAUTH))
    lock->get_parent()->add_waiter(MDSCacheObject::WAIT_SINGLEAUTH, new C_Locker_SimpleEval(this, lock));
    return;
  }

  if (!lock->get_parent()->is_auth()) {
    dout(7) << "try_simple_eval not auth for " << *lock->get_parent() << dendl;
    return;
  }

  if (!lock->get_parent()->can_auth_pin()) {
    dout(7) << "try_simple_eval can't auth_pin, waiting on " << *lock->get_parent() << dendl;
    //if (!lock->get_parent()->is_waiter(MDSCacheObject::WAIT_SINGLEAUTH))
    lock->get_parent()->add_waiter(MDSCacheObject::WAIT_UNFREEZE, new C_Locker_SimpleEval(this, lock));
    return;
  }

  if (lock->is_stable())
    simple_eval(lock);
}
*/

void Locker::simple_eval_gather(SimpleLock *lock)
{
  dout(10) << "simple_eval_gather " << *lock << " on " << *lock->get_parent() << dendl;

  // finished gathering?
  if (lock->get_state() == LOCK_GLOCKR &&
      !lock->is_gathering() &&
      !lock->is_rdlocked()) {
    dout(7) << "simple_eval finished gather on " << *lock << " on " << *lock->get_parent() << dendl;

    // replica: tell auth
    if (!lock->get_parent()->is_auth()) {
      int auth = lock->get_parent()->authority().first;
      if (mds->mdsmap->get_state(auth) >= MDSMap::STATE_REJOIN) 
	mds->send_message_mds(new MLock(lock, LOCK_AC_LOCKACK, mds->get_nodeid()), 
			      lock->get_parent()->authority().first);
    }
    
    lock->set_state(LOCK_LOCK);
    lock->finish_waiters(SimpleLock::WAIT_STABLE|SimpleLock::WAIT_WR);

    if (lock->get_parent()->is_auth()) {
      lock->get_parent()->auth_unpin();

      // re-eval?
      simple_eval(lock);
    }
  }
}

void Locker::simple_eval(SimpleLock *lock)
{
  dout(10) << "simple_eval " << *lock << " on " << *lock->get_parent() << dendl;

  assert(lock->get_parent()->is_auth());
  assert(lock->is_stable());

  if (lock->get_parent()->is_frozen()) return;

  // stable -> sync?
  if (!lock->is_xlocked() &&
      lock->get_state() != LOCK_SYNC &&
      !lock->is_waiter_for(SimpleLock::WAIT_WR)) {
    dout(7) << "simple_eval stable, syncing " << *lock 
	    << " on " << *lock->get_parent() << dendl;
    simple_sync(lock);
  }
  
}


// mid

void Locker::simple_sync(SimpleLock *lock)
{
  dout(7) << "simple_sync on " << *lock << " on " << *lock->get_parent() << dendl;
  assert(lock->get_parent()->is_auth());
  assert(lock->is_stable());
  
  // check state
  if (lock->get_state() == LOCK_SYNC)
    return; // already sync
  assert(lock->get_state() == LOCK_LOCK);

  // sync.
  if (lock->get_parent()->is_replicated()) {
    // hard data
    bufferlist data;
    lock->encode_locked_state(data);
    
    // bcast to replicas
    send_lock_message(lock, LOCK_AC_SYNC, data);
  }
  
  // change lock
  lock->set_state(LOCK_SYNC);
  
  // waiters?
  lock->finish_waiters(SimpleLock::WAIT_RD|SimpleLock::WAIT_STABLE);
}

void Locker::simple_lock(SimpleLock *lock)
{
  dout(7) << "simple_lock on " << *lock << " on " << *lock->get_parent() << dendl;
  assert(lock->get_parent()->is_auth());
  assert(lock->is_stable());
  
  // check state
  if (lock->get_state() == LOCK_LOCK) return;
  assert(lock->get_state() == LOCK_SYNC);
  
  if (lock->get_parent()->is_replicated()) {
    // bcast to replicas
    send_lock_message(lock, LOCK_AC_LOCK);
    
    // change lock
    lock->set_state(LOCK_GLOCKR);
    lock->init_gather();
    lock->get_parent()->auth_pin();
  } else {
    lock->set_state(LOCK_LOCK);
  }
}


// top

bool Locker::simple_rdlock_try(SimpleLock *lock, Context *con)
{
  dout(7) << "simple_rdlock_try on " << *lock << " on " << *lock->get_parent() << dendl;  

  // can read?  grab ref.
  if (lock->can_rdlock(0)) 
    return true;
  
  assert(!lock->get_parent()->is_auth());

  // wait!
  dout(7) << "simple_rdlock_try waiting on " << *lock << " on " << *lock->get_parent() << dendl;
  if (con) lock->add_waiter(SimpleLock::WAIT_RD, con);
  return false;
}

bool Locker::simple_rdlock_start(SimpleLock *lock, MDRequest *mdr)
{
  dout(7) << "simple_rdlock_start  on " << *lock << " on " << *lock->get_parent() << dendl;  

  // can read?  grab ref.
  if (lock->can_rdlock(mdr)) {
    lock->get_rdlock();
    mdr->rdlocks.insert(lock);
    mdr->locks.insert(lock);
    return true;
  }
  
  // wait!
  dout(7) << "simple_rdlock_start waiting on " << *lock << " on " << *lock->get_parent() << dendl;
  lock->add_waiter(SimpleLock::WAIT_RD, new C_MDS_RetryRequest(mdcache, mdr));
  return false;
}

void Locker::simple_rdlock_finish(SimpleLock *lock, MDRequest *mdr)
{
  // drop ref
  lock->put_rdlock();
  if (mdr) {
    mdr->rdlocks.erase(lock);
    mdr->locks.erase(lock);
  }

  dout(7) << "simple_rdlock_finish on " << *lock << " on " << *lock->get_parent() << dendl;
  
  // last one?
  if (!lock->is_rdlocked())
    simple_eval_gather(lock);
}

bool Locker::simple_xlock_start(SimpleLock *lock, MDRequest *mdr)
{
  dout(7) << "simple_xlock_start  on " << *lock << " on " << *lock->get_parent() << dendl;

  // xlock by me?
  if (lock->is_xlocked() &&
      lock->get_xlocked_by() == mdr) 
    return true;

  // auth?
  if (lock->get_parent()->is_auth()) {
    // auth

    // lock.
    if (lock->get_state() == LOCK_SYNC) 
      simple_lock(lock);

    // already locked?
    if (lock->get_state() == LOCK_LOCK) {
      if (lock->is_xlocked()) {
	// by someone else.
	lock->add_waiter(SimpleLock::WAIT_WR, new C_MDS_RetryRequest(mdcache, mdr));
	return false;
      }

      // xlock.
      lock->get_xlock(mdr);
      mdr->xlocks.insert(lock);
      mdr->locks.insert(lock);
      return true;
    } else {
      // wait for lock
      lock->add_waiter(SimpleLock::WAIT_STABLE, new C_MDS_RetryRequest(mdcache, mdr));
      return false;
    }
  } else {
    // replica
    // this had better not be a remote xlock attempt!
    assert(!mdr->slave_request);

    // wait for single auth
    if (lock->get_parent()->is_ambiguous_auth()) {
      lock->get_parent()->add_waiter(MDSCacheObject::WAIT_SINGLEAUTH, 
				     new C_MDS_RetryRequest(mdcache, mdr));
      return false;
    }

    // send lock request
    int auth = lock->get_parent()->authority().first;
    mdr->more()->slaves.insert(auth);
    MMDSSlaveRequest *r = new MMDSSlaveRequest(mdr->reqid, MMDSSlaveRequest::OP_XLOCK);
    r->set_lock_type(lock->get_type());
    lock->get_parent()->set_object_info(r->get_object_info());
    mds->send_message_mds(r, auth);
    
    // wait
    lock->add_waiter(SimpleLock::WAIT_REMOTEXLOCK, new C_MDS_RetryRequest(mdcache, mdr));
    return false;
  }
}


void Locker::simple_xlock_finish(SimpleLock *lock, MDRequest *mdr)
{
  dout(7) << "simple_xlock_finish on " << *lock << " on " << *lock->get_parent() << dendl;

  // drop ref
  assert(lock->can_xlock(mdr));
  lock->put_xlock();
  assert(mdr);
  mdr->xlocks.erase(lock);
  mdr->locks.erase(lock);

  // remote xlock?
  if (!lock->get_parent()->is_auth()) {
    // tell auth
    dout(7) << "simple_xlock_finish releasing remote xlock on " << *lock->get_parent()  << dendl;
    int auth = lock->get_parent()->authority().first;
    if (mds->mdsmap->get_state(auth) >= MDSMap::STATE_REJOIN) {
      MMDSSlaveRequest *slavereq = new MMDSSlaveRequest(mdr->reqid, MMDSSlaveRequest::OP_UNXLOCK);
      slavereq->set_lock_type(lock->get_type());
      lock->get_parent()->set_object_info(slavereq->get_object_info());
      mds->send_message_mds(slavereq, auth);
    }
  }

  // others waiting?
  lock->finish_waiters(SimpleLock::WAIT_WR, 0); 

  // eval?
  if (lock->get_parent()->is_auth())
    simple_eval(lock);
}



// dentry specific helpers

/** dentry_can_rdlock_trace
 * see if we can _anonymously_ rdlock an entire trace.  
 * if not, and req is specified, wait and retry that message.
 */
bool Locker::dentry_can_rdlock_trace(vector<CDentry*>& trace) 
{
  // verify dentries are rdlockable.
  // we do this because
  // - we're being less aggressive about locks acquisition, and
  // - we're not acquiring the locks in order!
  for (vector<CDentry*>::iterator it = trace.begin();
       it != trace.end();
       it++) {
    CDentry *dn = *it;
    if (!dn->lock.can_rdlock(0)) {
      dout(10) << "can_rdlock_trace can't rdlock " << *dn << dendl;
      return false;
    }
  }
  return true;
}

void Locker::dentry_anon_rdlock_trace_start(vector<CDentry*>& trace)
{
  // grab dentry rdlocks
  for (vector<CDentry*>::iterator it = trace.begin();
       it != trace.end();
       it++) {
    dout(10) << "dentry_anon_rdlock_trace_start rdlocking " << (*it)->lock << " " << **it << dendl;
    (*it)->lock.get_rdlock();
  }
}


void Locker::dentry_anon_rdlock_trace_finish(vector<CDentry*>& trace)
{
  for (vector<CDentry*>::iterator it = trace.begin();
       it != trace.end();
       it++) 
    simple_rdlock_finish(&(*it)->lock, 0);
}



// ==========================================================================
// scatter lock

bool Locker::scatter_rdlock_start(ScatterLock *lock, MDRequest *mdr)
{
  dout(7) << "scatter_rdlock_start  on " << *lock
	  << " on " << *lock->get_parent() << dendl;  

  // read on stable scattered replica?  
  if (lock->get_state() == LOCK_SCATTER &&
      !lock->get_parent()->is_auth()) {
    dout(7) << "scatter_rdlock_start  scatterlock read on a stable scattered replica, fw to auth" << dendl;
    mdcache->request_forward(mdr, lock->get_parent()->authority().first);
    return false;
  }

  // pre-twiddle?
  if (lock->get_state() == LOCK_SCATTER &&
      lock->get_parent()->is_auth() &&
      !lock->get_parent()->is_replicated() &&
      !lock->is_wrlocked()) 
    scatter_sync(lock);

  // can rdlock?
  if (lock->can_rdlock(mdr)) {
    lock->get_rdlock();
    mdr->rdlocks.insert(lock);
    mdr->locks.insert(lock);
    return true;
  }

  // wait for read.
  lock->add_waiter(SimpleLock::WAIT_RD|SimpleLock::WAIT_STABLE, new C_MDS_RetryRequest(mdcache, mdr));

  // initiate sync or tempsync?
  if (lock->is_stable() &&
      lock->get_parent()->is_auth()) {
    if (lock->get_parent()->is_replicated())
      scatter_tempsync(lock);
    else
      scatter_sync(lock);
  }

  return false;
}

void Locker::scatter_rdlock_finish(ScatterLock *lock, MDRequest *mdr)
{
  dout(7) << "scatter_rdlock_finish  on " << *lock
	  << " on " << *lock->get_parent() << dendl;  
  lock->put_rdlock();
  if (mdr) {
    mdr->rdlocks.erase(lock);
    mdr->locks.erase(lock);
  }
  
  scatter_eval_gather(lock);
}


bool Locker::scatter_wrlock_start(ScatterLock *lock, MDRequest *mdr)
{
  dout(7) << "scatter_wrlock_start  on " << *lock
	  << " on " << *lock->get_parent() << dendl;  
  
  // pre-twiddle?
  if (lock->get_parent()->is_auth() &&
      !lock->get_parent()->is_replicated() &&
      !lock->is_rdlocked() &&
      !lock->is_xlocked() &&
      lock->get_state() == LOCK_SYNC) 
    lock->set_state(LOCK_SCATTER);
  //scatter_scatter(lock);

  // can wrlock?
  if (lock->can_wrlock()) {
    lock->get_wrlock();
    mdr->wrlocks.insert(lock);
    mdr->locks.insert(lock);
    return true;
  }

  // wait for write.
  lock->add_waiter(SimpleLock::WAIT_WR|SimpleLock::WAIT_STABLE, 
		   new C_MDS_RetryRequest(mdcache, mdr));
  
  // initiate scatter or lock?
  if (lock->is_stable()) {
    if (lock->get_parent()->is_auth()) {
      // auth.  scatter or lock?
      if (((CInode*)lock->get_parent())->has_subtree_root_dirfrag()) 
	scatter_scatter(lock);
      else
	scatter_lock(lock);
    } else {
      // replica.
      // auth should be auth_pinned (see acquire_locks wrlock weird mustpin case).
      int auth = lock->get_parent()->authority().first;
      dout(10) << "requesting scatter from auth on " 
	       << *lock << " on " << *lock->get_parent() << dendl;
      mds->send_message_mds(new MLock(lock, LOCK_AC_REQSCATTER, mds->get_nodeid()), auth);
    }
  }

  return false;
}

void Locker::scatter_wrlock_finish(ScatterLock *lock, MDRequest *mdr)
{
  dout(7) << "scatter_wrlock_finish  on " << *lock
	  << " on " << *lock->get_parent() << dendl;  
  lock->put_wrlock();
  if (mdr) {
    mdr->wrlocks.erase(lock);
    mdr->locks.erase(lock);
  }
  
  scatter_eval_gather(lock);
}


class C_Locker_ScatterEval : public Context {
  Locker *locker;
  ScatterLock *lock;
public:
  C_Locker_ScatterEval(Locker *l, ScatterLock *lk) : locker(l), lock(lk) {}
  void finish(int r) {
    lock->get_parent()->put(CInode::PIN_PTRWAITER);
    locker->try_scatter_eval(lock);
  }
};


void Locker::try_scatter_eval(ScatterLock *lock)
{
  // unstable and ambiguous auth?
  if (!lock->is_stable() &&
      lock->get_parent()->is_ambiguous_auth()) {
    dout(7) << "try_scatter_eval not stable and ambiguous auth, waiting on " << *lock->get_parent() << dendl;
    //if (!lock->get_parent()->is_waiter(MDSCacheObject::WAIT_SINGLEAUTH))
    lock->get_parent()->get(CInode::PIN_PTRWAITER);
    lock->get_parent()->add_waiter(MDSCacheObject::WAIT_SINGLEAUTH, new C_Locker_ScatterEval(this, lock));
    return;
  }

  if (!lock->get_parent()->is_auth()) {
    dout(7) << "try_scatter_eval not auth for " << *lock->get_parent() << dendl;
    return;
  }

  if (!lock->get_parent()->can_auth_pin()) {
    dout(7) << "try_scatter_eval can't auth_pin, waiting on " << *lock->get_parent() << dendl;
    //if (!lock->get_parent()->is_waiter(MDSCacheObject::WAIT_SINGLEAUTH))
    lock->get_parent()->get(CInode::PIN_PTRWAITER);
    lock->get_parent()->add_waiter(MDSCacheObject::WAIT_UNFREEZE, new C_Locker_ScatterEval(this, lock));
    return;
  }

  if (lock->is_stable())
    scatter_eval(lock);
}


void Locker::scatter_eval_gather(ScatterLock *lock)
{
  dout(10) << "scatter_eval_gather " << *lock << " on " << *lock->get_parent() << dendl;

  if (!lock->get_parent()->is_auth()) {
    // REPLICA

    if (lock->get_state() == LOCK_GLOCKC &&
	!lock->is_wrlocked()) {
      dout(10) << "scatter_eval no wrlocks, acking lock" << dendl;
      int auth = lock->get_parent()->authority().first;
      if (mds->mdsmap->get_state(auth) >= MDSMap::STATE_REJOIN) {
	bufferlist data;
	lock->encode_locked_state(data);
	mds->send_message_mds(new MLock(lock, LOCK_AC_LOCKACK, mds->get_nodeid(), data), auth);
      }
      lock->set_state(LOCK_LOCK);
    }
    
  } else {
    // AUTH

    // glocks|glockt -> lock?
    if ((lock->get_state() == LOCK_GLOCKS || 
	 lock->get_state() == LOCK_GLOCKT) &&
	!lock->is_gathering() &&
	!lock->is_rdlocked()) {
      dout(7) << "scatter_eval finished lock gather/un-rdlock on " << *lock
	      << " on " << *lock->get_parent() << dendl;
      lock->set_state(LOCK_LOCK);
      lock->finish_waiters(ScatterLock::WAIT_XLOCK|ScatterLock::WAIT_STABLE);
      lock->get_parent()->auth_unpin();
    }
    
    // glockc -> lock?
    else if (lock->get_state() == LOCK_GLOCKC &&
	     !lock->is_gathering() &&
	     !lock->is_wrlocked()) {
      if (lock->is_updated()) {
	scatter_writebehind(lock);
      } else {
	dout(7) << "scatter_eval finished lock gather/un-wrlock on " << *lock
	      << " on " << *lock->get_parent() << dendl;
	lock->set_state(LOCK_LOCK);
	lock->finish_waiters(ScatterLock::WAIT_XLOCK|ScatterLock::WAIT_STABLE);
	lock->get_parent()->auth_unpin();
      }
    }

    // gSyncL -> sync?
    else if (lock->get_state() == LOCK_GSYNCL &&
	     !lock->is_wrlocked()) {
      dout(7) << "scatter_eval finished sync un-wrlock on " << *lock
	      << " on " << *lock->get_parent() << dendl;
      if (lock->get_parent()->is_replicated()) {
	// encode and bcast
	bufferlist data;
	lock->encode_locked_state(data);
	send_lock_message(lock, LOCK_AC_SYNC, data);
      }
      lock->set_state(LOCK_SYNC);
      lock->finish_waiters(ScatterLock::WAIT_RD|ScatterLock::WAIT_STABLE);
      lock->get_parent()->auth_unpin();
    }

    // gscattert|gscatters -> scatter?
    else if ((lock->get_state() == LOCK_GSCATTERT ||
	      lock->get_state() == LOCK_GSCATTERS) &&
	     !lock->is_gathering() &&
	     !lock->is_rdlocked()) {
      dout(7) << "scatter_eval finished scatter un-rdlock(/gather) on " << *lock
	      << " on " << *lock->get_parent() << dendl;
      if (lock->get_parent()->is_replicated()) {
	// encode and bcast
	bufferlist data;
	lock->encode_locked_state(data);
	send_lock_message(lock, LOCK_AC_SCATTER, data);
      }
      lock->set_state(LOCK_SCATTER);
      lock->finish_waiters(ScatterLock::WAIT_WR|ScatterLock::WAIT_STABLE);      
      lock->get_parent()->auth_unpin();
    }

    // gTempsyncC|gTempsyncL -> tempsync
    else if ((lock->get_state() == LOCK_GTEMPSYNCC ||
	      lock->get_state() == LOCK_GTEMPSYNCL) &&
	     !lock->is_gathering() &&
	     !lock->is_wrlocked()) {
      if (lock->is_updated()) {
	scatter_writebehind(lock);
      } else {
	dout(7) << "scatter_eval finished tempsync gather/un-wrlock on " << *lock
		<< " on " << *lock->get_parent() << dendl;
	lock->set_state(LOCK_TEMPSYNC);
	lock->finish_waiters(ScatterLock::WAIT_RD|ScatterLock::WAIT_STABLE);
	lock->get_parent()->auth_unpin();
      }
    }


    // re-eval?
    if (lock->is_stable()) // && lock->get_parent()->can_auth_pin())
      scatter_eval(lock);
  }
}

void Locker::scatter_writebehind(ScatterLock *lock)
{
  CInode *in = (CInode*)lock->get_parent();
  dout(10) << "scatter_writebehind " << in->inode.mtime << " on " << *lock << " on " << *in << dendl;

  // hack:
  if (in->is_base()) {
    dout(10) << "scatter_writebehind just clearing updated flag for base inode " << *in << dendl;
    lock->clear_updated();
    scatter_eval_gather(lock);
    return;
  }

  // journal write-behind.
  inode_t *pi = in->project_inode();
  pi->mtime = in->inode.mtime;   // make sure an intermediate version isn't goofing us up
  pi->version = in->pre_dirty();
  
  EUpdate *le = new EUpdate(mds->mdlog, "scatter writebehind");
  le->metablob.add_dir_context(in->get_parent_dn()->get_dir());
  le->metablob.add_primary_dentry(in->get_parent_dn(), true, 0, pi);
  
  mds->mdlog->submit_entry(le);
  mds->mdlog->wait_for_sync(new C_Locker_ScatterWB(this, lock, mds->mdlog->get_current_segment()));
}

void Locker::scatter_writebehind_finish(ScatterLock *lock, LogSegment *ls)
{
  CInode *in = (CInode*)lock->get_parent();
  dout(10) << "scatter_writebehind_finish on " << *lock << " on " << *in << dendl;
  in->pop_and_dirty_projected_inode(ls);
  lock->clear_updated();
  scatter_eval_gather(lock);
}

void Locker::scatter_eval(ScatterLock *lock)
{
  dout(10) << "scatter_eval " << *lock << " on " << *lock->get_parent() << dendl;

  assert(lock->get_parent()->is_auth());
  assert(lock->is_stable());

  if (lock->get_parent()->is_frozen()) return;

  CInode *in = (CInode*)lock->get_parent();
  if (in->has_subtree_root_dirfrag() && !in->is_base()) {
    // i _should_ be scattered.
    if (!lock->is_rdlocked() &&
	!lock->is_xlocked() &&
	lock->get_state() != LOCK_SCATTER) {
      dout(10) << "scatter_eval no rdlocks|xlocks, am subtree root inode, scattering" << dendl;
      scatter_scatter(lock);
      autoscattered.push_back(&lock->xlistitem_autoscattered);
    }
  } else {
    // i _should_ be sync.
    lock->xlistitem_autoscattered.remove_myself(); 
    if (!lock->is_wrlocked() &&
	!lock->is_xlocked() &&
	lock->get_state() != LOCK_SYNC) {
      dout(10) << "scatter_eval no wrlocks|xlocks, not subtree root inode, syncing" << dendl;
      scatter_sync(lock);
    }
  }
}

void Locker::note_autoscattered(ScatterLock *lock)
{
  dout(10) << "note_autoscattered " << *lock << " on " << *lock->get_parent() << dendl;
  autoscattered.push_back(&lock->xlistitem_autoscattered);
}


/*
 * this is called by LogSegment::try_to_trim() when trying to 
 * flush dirty scattered data (e.g. inode->dirlock mtime) back
 * to the auth node.
 */
void Locker::scatter_try_unscatter(ScatterLock *lock, Context *c)
{
  dout(10) << "scatter_try_unscatter " << *lock << " on " << *lock->get_parent() << dendl;
  assert(!lock->get_parent()->is_auth());
  assert(!lock->get_parent()->is_ambiguous_auth());

  // request unscatter?
  int auth = lock->get_parent()->authority().first;
  if (lock->get_state() == LOCK_SCATTER &&
      mds->mdsmap->get_state(auth) >= MDSMap::STATE_ACTIVE) 
    mds->send_message_mds(new MLock(lock, LOCK_AC_REQUNSCATTER, mds->get_nodeid()), auth);
  
  // wait...
  lock->add_waiter(SimpleLock::WAIT_STABLE, c);
}


void Locker::scatter_sync(ScatterLock *lock)
{
  dout(10) << "scatter_sync " << *lock
	   << " on " << *lock->get_parent() << dendl;
  assert(lock->get_parent()->is_auth());
  assert(lock->is_stable());

  switch (lock->get_state()) {
  case LOCK_SYNC:
    return;    // already sync.

  case LOCK_TEMPSYNC:
    break;    // just do it.

  case LOCK_LOCK:
    if (lock->is_wrlocked() || lock->is_xlocked()) {
      lock->set_state(LOCK_GSYNCL);
      lock->get_parent()->auth_pin();
      return;
    }
    break; // do it.

  case LOCK_SCATTER:
    // lock first.  this is the slow way, incidentally.
    if (lock->get_parent()->is_replicated()) {
      send_lock_message(lock, LOCK_AC_LOCK);
      lock->init_gather();
    } else {
      if (!lock->is_wrlocked()) {
	break; // do it now, we're fine
      }
    }
    lock->set_state(LOCK_GLOCKC);
    lock->get_parent()->auth_pin();
    return;

  default:
    assert(0);
  }
  
  // do sync
  if (lock->get_parent()->is_replicated()) {
    // encode and bcast
    bufferlist data;
    lock->encode_locked_state(data);
    send_lock_message(lock, LOCK_AC_SYNC, data);
  }

  lock->set_state(LOCK_SYNC);
  lock->finish_waiters(ScatterLock::WAIT_RD|ScatterLock::WAIT_STABLE);
}

void Locker::scatter_scatter(ScatterLock *lock)
{
  dout(10) << "scatter_scatter " << *lock
	   << " on " << *lock->get_parent() << dendl;
  assert(lock->get_parent()->is_auth());
  assert(lock->is_stable());
  
  lock->set_last_scatter(g_clock.now());

  switch (lock->get_state()) {
  case LOCK_SYNC:
    if (!lock->is_rdlocked() &&
	!lock->get_parent()->is_replicated())
      break; // do it
    if (lock->get_parent()->is_replicated()) {
      send_lock_message(lock, LOCK_AC_LOCK);
      lock->init_gather();
    }
    lock->set_state(LOCK_GSCATTERS);
    lock->get_parent()->auth_pin();
    return;

  case LOCK_LOCK:
    if (lock->is_xlocked())
      return;  // sorry
    break; // do it.

  case LOCK_SCATTER:
    return; // did it.

  case LOCK_TEMPSYNC:
    if (lock->is_rdlocked()) {
      lock->set_state(LOCK_GSCATTERT);
      lock->get_parent()->auth_pin();
      return;
    }
    break; // do it

  default: 
    assert(0);
  }

  // do scatter
  if (lock->get_parent()->is_replicated()) {
    // encode and bcast
    bufferlist data;
    lock->encode_locked_state(data);
    send_lock_message(lock, LOCK_AC_SCATTER, data);
  } 
  lock->set_state(LOCK_SCATTER);
  lock->finish_waiters(ScatterLock::WAIT_WR|ScatterLock::WAIT_STABLE);
}

void Locker::scatter_lock(ScatterLock *lock)
{
  dout(10) << "scatter_lock " << *lock
	   << " on " << *lock->get_parent() << dendl;
  assert(lock->get_parent()->is_auth());
  assert(lock->is_stable());

  switch (lock->get_state()) {
  case LOCK_SYNC:
    if (!lock->is_rdlocked() &&
	!lock->get_parent()->is_replicated())
      break; // do it.

    if (lock->get_parent()->is_replicated()) {
      send_lock_message(lock, LOCK_AC_LOCK);
      lock->init_gather();
    } 
    lock->set_state(LOCK_GLOCKS);
    lock->get_parent()->auth_pin();
    return;

  case LOCK_LOCK:
    return; // done.

  case LOCK_SCATTER:
    if (!lock->is_wrlocked() &&
	!lock->get_parent()->is_replicated()) {
      break; // do it.
    }

    if (lock->get_parent()->is_replicated()) {
      send_lock_message(lock, LOCK_AC_LOCK);
      lock->init_gather();
    }
    lock->set_state(LOCK_GLOCKC);
    lock->get_parent()->auth_pin();
    return;

  case LOCK_TEMPSYNC:
    if (lock->is_rdlocked()) {
      lock->set_state(LOCK_GLOCKT);
      lock->get_parent()->auth_pin();
      return;
    }
    break; // do it.
  }

  // do lock
  lock->set_state(LOCK_LOCK);
  lock->finish_waiters(ScatterLock::WAIT_XLOCK|ScatterLock::WAIT_WR|ScatterLock::WAIT_STABLE);
}

void Locker::scatter_tempsync(ScatterLock *lock)
{
  dout(10) << "scatter_tempsync " << *lock
	   << " on " << *lock->get_parent() << dendl;
  assert(lock->get_parent()->is_auth());
  assert(lock->is_stable());

  switch (lock->get_state()) {
  case LOCK_SYNC:
    break;  // do it.

  case LOCK_LOCK:
    if (lock->is_wrlocked() ||
	lock->is_xlocked()) {
      lock->set_state(LOCK_GTEMPSYNCL);
      lock->get_parent()->auth_pin();
      return;
    }
    break; // do it.

  case LOCK_SCATTER:
    if (!lock->is_wrlocked() &&
	!lock->get_parent()->is_replicated()) {
      break; // do it.
    }
    
    if (lock->get_parent()->is_replicated()) {
      send_lock_message(lock, LOCK_AC_LOCK);
      lock->init_gather();
    }
    lock->set_state(LOCK_GTEMPSYNCC);
    lock->get_parent()->auth_pin();
    return;

  case LOCK_TEMPSYNC:
    return; // done
  }
  
  // do tempsync
  lock->set_state(LOCK_TEMPSYNC);
  lock->finish_waiters(ScatterLock::WAIT_RD|ScatterLock::WAIT_STABLE);
}




void Locker::handle_scatter_lock(ScatterLock *lock, MLock *m)
{
  int from = m->get_asker();
  dout(10) << "handle_scatter_lock " << *m << " on " << *lock << " on " << *lock->get_parent() << dendl;
  
  if (mds->is_rejoin()) {
    if (lock->get_parent()->is_rejoining()) {
      dout(7) << "handle_scatter_lock still rejoining " << *lock->get_parent()
	      << ", dropping " << *m << dendl;
      delete m;
      return;
    }
  }

  switch (m->get_action()) {
    // -- replica --
  case LOCK_AC_SYNC:
    assert(lock->get_state() == LOCK_LOCK);
    lock->set_state(LOCK_SYNC);
    lock->decode_locked_state(m->get_data());
    lock->clear_updated();
    lock->finish_waiters(ScatterLock::WAIT_RD|ScatterLock::WAIT_STABLE);
    break;

  case LOCK_AC_LOCK:
    assert(lock->get_state() == LOCK_SCATTER ||
	   lock->get_state() == LOCK_SYNC);

    // wait for wrlocks to close?
    if (lock->is_wrlocked()) {
      assert(lock->get_state() == LOCK_SCATTER);
      dout(7) << "handle_scatter_lock has wrlocks, waiting on " << *lock
	      << " on " << *lock->get_parent() << dendl;
      lock->set_state(LOCK_GLOCKC);
    } else if (lock->is_rdlocked()) {
      assert(lock->get_state() == LOCK_SYNC);
      dout(7) << "handle_scatter_lock has rdlocks, waiting on " << *lock
	      << " on " << *lock->get_parent() << dendl;
      lock->set_state(LOCK_GLOCKS);
    } else {
      dout(7) << "handle_scatter_lock has no rd|wrlocks, sending lockack for " << *lock
	      << " on " << *lock->get_parent() << dendl;
      
      // encode and reply
      bufferlist data;
      lock->encode_locked_state(data);
      mds->send_message_mds(new MLock(lock, LOCK_AC_LOCKACK, mds->get_nodeid(), data), from);
      lock->set_state(LOCK_LOCK);
    }
    break;

  case LOCK_AC_SCATTER:
    assert(lock->get_state() == LOCK_LOCK);
    lock->decode_locked_state(m->get_data());
    lock->clear_updated();
    lock->set_state(LOCK_SCATTER);
    lock->finish_waiters(ScatterLock::WAIT_WR|ScatterLock::WAIT_STABLE);
    break;

    // -- for auth --
  case LOCK_AC_LOCKACK:
    assert(lock->get_state() == LOCK_GLOCKS ||
	   lock->get_state() == LOCK_GLOCKC ||
	   lock->get_state() == LOCK_GSCATTERS ||
	   lock->get_state() == LOCK_GTEMPSYNCC);
    assert(lock->is_gathering(from));
    lock->remove_gather(from);
    lock->decode_locked_state(m->get_data());
    
    if (lock->is_gathering()) {
      dout(7) << "handle_scatter_lock " << *lock << " on " << *lock->get_parent()
	      << " from " << from << ", still gathering " << lock->get_gather_set()
	      << dendl;
    } else {
      dout(7) << "handle_scatter_lock " << *lock << " on " << *lock->get_parent()
	      << " from " << from << ", last one" 
	      << dendl;
      scatter_eval_gather(lock);
    }
    break;

  case LOCK_AC_REQSCATTER:
    if (lock->is_stable()) {
      /* NOTE: we can do this _even_ if !can_auth_pin (i.e. freezing)
       *  because the replica should be holding an auth_pin if they're
       *  doing this (and thus, we are freezing, not frozen, and indefinite
       *  starvation isn't an issue).
       */
      dout(7) << "handle_scatter_lock got scatter request on " << *lock
	      << " on " << *lock->get_parent() << dendl;
      scatter_scatter(lock);
    } else {
      dout(7) << "handle_scatter_lock ignoring scatter request on " << *lock
	      << " on " << *lock->get_parent() << dendl;
    }
    break;

  case LOCK_AC_REQUNSCATTER:
    if (!lock->is_stable()) {
      dout(7) << "handle_scatter_lock ignoring now-unnecessary unscatter request on " << *lock
	      << " on " << *lock->get_parent() << dendl;
    } else if (lock->get_parent()->can_auth_pin()) {
      dout(7) << "handle_scatter_lock got unscatter request on " << *lock
	      << " on " << *lock->get_parent() << dendl;
      scatter_lock(lock);
    } else {
      dout(7) << "handle_scatter_lock DROPPING unscatter request on " << *lock
	      << " on " << *lock->get_parent() << dendl;
      /* FIXME: if we can't auth_pin here, this request is effectively lost... */
    }
  }

  delete m;
}



void Locker::scatter_unscatter_autoscattered()
{
  /* 
   * periodically unscatter autoscattered locks
   */

  dout(10) << "scatter_unscatter_autoscattered" << dendl;
  
  utime_t now = g_clock.now();
  int n = autoscattered.size();
  while (!autoscattered.empty()) {
    ScatterLock *lock = autoscattered.front();
    
    // stop?
    if (lock->get_state() == LOCK_SCATTER &&
	now - lock->get_last_scatter() < 10.0) 
      break;
    
    autoscattered.pop_front();

    if (lock->get_state() == LOCK_SCATTER &&
	lock->get_parent()->is_replicated()) {
      if (((CInode*)lock->get_parent())->is_frozen() ||
	  ((CInode*)lock->get_parent())->is_freezing()) {
	// hrm.. requeue.
	dout(10) << "last_scatter " << lock->get_last_scatter() 
		 << ", now " << now << ", but frozen|freezing, requeueing" << dendl;
	autoscattered.push_back(&lock->xlistitem_autoscattered);	
      } else {
	dout(10) << "last_scatter " << lock->get_last_scatter() 
		 << ", now " << now << ", locking" << dendl;
	scatter_lock(lock);
      }
    }
    if (--n == 0) break;
  }
}



// ==========================================================================
// local lock


bool Locker::local_wrlock_start(LocalLock *lock, MDRequest *mdr)
{
  dout(7) << "local_wrlock_start  on " << *lock
	  << " on " << *lock->get_parent() << dendl;  
  
  if (lock->can_wrlock()) {
    lock->get_wrlock();
    mdr->wrlocks.insert(lock);
    mdr->locks.insert(lock);
    return true;
  } else {
    lock->add_waiter(SimpleLock::WAIT_WR|SimpleLock::WAIT_STABLE, new C_MDS_RetryRequest(mdcache, mdr));
    return false;
  }
}

void Locker::local_wrlock_finish(LocalLock *lock, MDRequest *mdr)
{
  dout(7) << "local_wrlock_finish  on " << *lock
	  << " on " << *lock->get_parent() << dendl;  
  lock->put_wrlock();
  mdr->wrlocks.erase(lock);
  mdr->locks.erase(lock);
}

bool Locker::local_xlock_start(LocalLock *lock, MDRequest *mdr)
{
  dout(7) << "local_xlock_start  on " << *lock
	  << " on " << *lock->get_parent() << dendl;  
  
  if (lock->is_xlocked_by_other(mdr)) {
    lock->add_waiter(SimpleLock::WAIT_WR|SimpleLock::WAIT_STABLE, new C_MDS_RetryRequest(mdcache, mdr));
    return false;
  }

  lock->get_xlock(mdr);
  mdr->xlocks.insert(lock);
  mdr->locks.insert(lock);
  return true;
}

void Locker::local_xlock_finish(LocalLock *lock, MDRequest *mdr)
{
  dout(7) << "local_xlock_finish  on " << *lock
	  << " on " << *lock->get_parent() << dendl;  
  lock->put_xlock();
  mdr->xlocks.erase(lock);
  mdr->locks.erase(lock);

  lock->finish_waiters(SimpleLock::WAIT_STABLE|SimpleLock::WAIT_WR);
}



// ==========================================================================
// file lock


bool Locker::file_rdlock_start(FileLock *lock, MDRequest *mdr)
{
  dout(7) << "file_rdlock_start " << *lock << " on " << *lock->get_parent() << dendl;

  // can read?  grab ref.
  if (lock->can_rdlock(mdr)) {
    lock->get_rdlock();
    mdr->rdlocks.insert(lock);
    mdr->locks.insert(lock);
    return true;
  }
  
  // can't read, and replicated.
  if (lock->can_rdlock_soon()) {
    // wait
    dout(7) << "file_rdlock_start can_rdlock_soon " << *lock << " on " << *lock->get_parent() << dendl;
  } else {    
    if (lock->get_parent()->is_auth()) {
      // auth

      // FIXME or qsync?

      if (lock->is_stable()) {
        file_lock(lock);     // lock, bc easiest to back off ... FIXME
	
        if (lock->can_rdlock(mdr)) {
          lock->get_rdlock();
	  mdr->rdlocks.insert(lock);
	  mdr->locks.insert(lock);
          
          lock->finish_waiters(SimpleLock::WAIT_STABLE);
          return true;
        }
      } else {
        dout(7) << "file_rdlock_start waiting until stable on " << *lock << " on " << *lock->get_parent() << dendl;
        lock->add_waiter(SimpleLock::WAIT_STABLE, new C_MDS_RetryRequest(mdcache, mdr));
        return false;
      }
    } else {
      // replica
      if (lock->is_stable()) {
	
        // fw to auth
	CInode *in = (CInode*)lock->get_parent();
        int auth = in->authority().first;
        dout(7) << "file_rdlock_start " << *lock << " on " << *lock->get_parent() << " on replica and async, fw to auth " << auth << dendl;
        assert(auth != mds->get_nodeid());
        mdcache->request_forward(mdr, auth);
        return false;
        
      } else {
        // wait until stable
        dout(7) << "inode_file_rdlock_start waiting until stable on " << *lock << " on " << *lock->get_parent() << dendl;
        lock->add_waiter(SimpleLock::WAIT_STABLE, new C_MDS_RetryRequest(mdcache, mdr));
        return false;
      }
    }
  }
  
  // wait
  dout(7) << "file_rdlock_start waiting on " << *lock << " on " << *lock->get_parent() << dendl;
  lock->add_waiter(SimpleLock::WAIT_RD, new C_MDS_RetryRequest(mdcache, mdr));
        
  return false;
}



void Locker::file_rdlock_finish(FileLock *lock, MDRequest *mdr)
{
  dout(7) << "rdlock_finish on " << *lock << " on " << *lock->get_parent() << dendl;

  // drop ref
  lock->put_rdlock();
  mdr->rdlocks.erase(lock);
  mdr->locks.erase(lock);

  if (!lock->is_rdlocked())
    file_eval_gather(lock);
}


bool Locker::file_xlock_start(FileLock *lock, MDRequest *mdr)
{
  dout(7) << "file_xlock_start on " << *lock << " on " << *lock->get_parent() << dendl;

  assert(lock->get_parent()->is_auth());  // remote file xlock not implemented

  // already xlocked by me?
  if (lock->get_xlocked_by() == mdr)
    return true;

  // can't write?
  if (!lock->can_xlock(mdr)) {
    
    // auth
    if (!lock->can_xlock_soon()) {
      if (!lock->is_stable()) {
	dout(7) << "file_xlock_start on auth, waiting for stable on " << *lock << " on " << *lock->get_parent() << dendl;
	lock->add_waiter(SimpleLock::WAIT_STABLE, new C_MDS_RetryRequest(mdcache, mdr));
	return false;
      }
      
      // initiate lock 
      file_lock(lock);
      
      // fall-thru to below.
    }
  } 
  
  // check again
  if (lock->can_xlock(mdr)) {
    assert(lock->get_parent()->is_auth());
    lock->get_xlock(mdr);
    mdr->locks.insert(lock);
    mdr->xlocks.insert(lock);
    return true;
  } else {
    dout(7) << "file_xlock_start on auth, waiting for write on " << *lock << " on " << *lock->get_parent() << dendl;
    lock->add_waiter(SimpleLock::WAIT_WR, new C_MDS_RetryRequest(mdcache, mdr));
    return false;
  }
}


void Locker::file_xlock_finish(FileLock *lock, MDRequest *mdr)
{
  dout(7) << "file_xlock_finish on " << *lock << " on " << *lock->get_parent() << dendl;

  // drop ref
  assert(lock->can_xlock(mdr));
  lock->put_xlock();
  mdr->locks.erase(lock);
  mdr->xlocks.erase(lock);

  assert(lock->get_parent()->is_auth());  // or implement remote xlocks

  // others waiting?
  lock->finish_waiters(SimpleLock::WAIT_WR, 0); 

  if (lock->get_parent()->is_auth())
    file_eval(lock);
}


/*
 * ...
 *
 * also called after client caps are acked to us
 * - checks if we're in unstable sfot state and can now move on to next state
 * - checks if soft state should change (eg bc last writer closed)
 */
class C_Locker_FileEval : public Context {
  Locker *locker;
  FileLock *lock;
public:
  C_Locker_FileEval(Locker *l, FileLock *lk) : locker(l), lock(lk) {}
  void finish(int r) {
    lock->get_parent()->put(CInode::PIN_PTRWAITER);
    locker->try_file_eval(lock);
  }
};

void Locker::try_file_eval(FileLock *lock)
{
  CInode *in = (CInode*)lock->get_parent();

  // unstable and ambiguous auth?
  if (!lock->is_stable() &&
      in->is_ambiguous_auth()) {
    dout(7) << "try_file_eval not stable and ambiguous auth, waiting on " << *in << dendl;
    //if (!lock->get_parent()->is_waiter(MDSCacheObject::WAIT_SINGLEAUTH))
    in->get(CInode::PIN_PTRWAITER);
    in->add_waiter(CInode::WAIT_SINGLEAUTH, new C_Locker_FileEval(this, lock));
    return;
  }

  if (!lock->get_parent()->is_auth()) {
    dout(7) << "try_file_eval not auth for " << *lock->get_parent() << dendl;
    return;
  }

  if (!lock->get_parent()->can_auth_pin()) {
    dout(7) << "try_file_eval can't auth_pin, waiting on " << *in << dendl;
    //if (!lock->get_parent()->is_waiter(MDSCacheObject::WAIT_SINGLEAUTH))
    in->get(CInode::PIN_PTRWAITER);
    in->add_waiter(CInode::WAIT_UNFREEZE, new C_Locker_FileEval(this, lock));
    return;
  }

  if (lock->is_stable())
    file_eval(lock);
}



void Locker::file_eval_gather(FileLock *lock)
{
  CInode *in = (CInode*)lock->get_parent();
  int issued = in->get_caps_issued();
 
  dout(7) << "file_eval_gather issued " << cap_string(issued)
	  << " vs " << cap_string(lock->caps_allowed())
	  << " on " << *lock << " on " << *lock->get_parent()
	  << dendl;

  if (lock->is_stable())
    return;  // nothing for us to do here!
  
  // [auth] finished gather?
  if (in->is_auth() &&
      !lock->is_gathering() &&
      ((issued & ~lock->caps_allowed()) == 0)) {
    dout(7) << "file_eval_gather finished gather" << dendl;
    
    switch (lock->get_state()) {
      // to lock
    case LOCK_GLOCKR:
    case LOCK_GLOCKM:
    case LOCK_GLOCKL:
      lock->set_state(LOCK_LOCK);
      
      // waiters
      lock->get_rdlock();
      lock->finish_waiters(SimpleLock::WAIT_STABLE|SimpleLock::WAIT_WR|SimpleLock::WAIT_RD);
      lock->put_rdlock();
      lock->get_parent()->auth_unpin();
      break;
      
      // to mixed
    case LOCK_GMIXEDR:
      lock->set_state(LOCK_MIXED);
      lock->finish_waiters(SimpleLock::WAIT_STABLE);
      lock->get_parent()->auth_unpin();
      break;

    case LOCK_GMIXEDL:
      lock->set_state(LOCK_MIXED);
      
      if (in->is_replicated()) {
	// data
	bufferlist softdata;
	lock->encode_locked_state(softdata);
        
	// bcast to replicas
	send_lock_message(lock, LOCK_AC_MIXED, softdata);
      }
      
      lock->finish_waiters(SimpleLock::WAIT_STABLE);
      lock->get_parent()->auth_unpin();
      break;

      // to loner
    case LOCK_GLONERR:
      lock->set_state(LOCK_LONER);
      lock->finish_waiters(SimpleLock::WAIT_STABLE);
      lock->get_parent()->auth_unpin();
      break;

    case LOCK_GLONERM:
      lock->set_state(LOCK_LONER);
      lock->finish_waiters(SimpleLock::WAIT_STABLE);
      lock->get_parent()->auth_unpin();
      break;
      
      // to sync
    case LOCK_GSYNCL:
    case LOCK_GSYNCM:
      lock->set_state(LOCK_SYNC);
      
      { // bcast data to replicas
	bufferlist softdata;
	lock->encode_locked_state(softdata);
          
	send_lock_message(lock, LOCK_AC_SYNC, softdata);
      }
      
      // waiters
      lock->get_rdlock();
      lock->finish_waiters(SimpleLock::WAIT_RD|SimpleLock::WAIT_STABLE);
      lock->put_rdlock();
      lock->get_parent()->auth_unpin();
      break;
      
    default: 
      assert(0);
    }

    issue_caps(in);

    // stable re-eval?
    if (lock->is_stable())    //&& lock->get_parent()->can_auth_pin())
      file_eval(lock);
  }
  
  // [replica] finished caps gather?
  if (!in->is_auth() &&
      ((issued & ~lock->caps_allowed()) == 0)) {
    switch (lock->get_state()) {
    case LOCK_GMIXEDR:
      { 
	lock->set_state(LOCK_MIXED);
	
	// ack
	MLock *reply = new MLock(lock, LOCK_AC_MIXEDACK, mds->get_nodeid());
	mds->send_message_mds(reply, in->authority().first);
      }
      break;

    case LOCK_GLOCKR:
      {
        lock->set_state(LOCK_LOCK);
        
        // ack
        MLock *reply = new MLock(lock, LOCK_AC_LOCKACK, mds->get_nodeid());
        mds->send_message_mds(reply, in->authority().first);
      }
      break;

    default:
      assert(0);
    }
  }


}

void Locker::file_eval(FileLock *lock)
{
  CInode *in = (CInode*)lock->get_parent();
  int wanted = in->get_caps_wanted();
  bool loner = in->is_loner_cap();
  dout(7) << "file_eval wanted=" << cap_string(wanted)
	  << "  filelock=" << *lock << " on " << *lock->get_parent()
	  << "  loner=" << loner
	  << dendl;

  assert(lock->get_parent()->is_auth());
  assert(lock->is_stable());

  // not xlocked!
  if (lock->is_xlocked() || lock->get_parent()->is_frozen()) return;
  
  // * -> loner?
  if (!lock->is_rdlocked() &&
      !lock->is_waiter_for(SimpleLock::WAIT_WR) &&
      (wanted & CEPH_CAP_WR) &&
      loner &&
      lock->get_state() != LOCK_LONER) {
    dout(7) << "file_eval stable, bump to loner " << *lock << " on " << *lock->get_parent() << dendl;
    file_loner(lock);
  }

  // * -> mixed?
  else if (!lock->is_rdlocked() &&
	   !lock->is_waiter_for(SimpleLock::WAIT_WR) &&
	   (wanted & CEPH_CAP_RD) &&
	   (wanted & CEPH_CAP_WR) &&
	   !(loner && lock->get_state() == LOCK_LONER) &&
	   lock->get_state() != LOCK_MIXED) {
    dout(7) << "file_eval stable, bump to mixed " << *lock << " on " << *lock->get_parent() << dendl;
    file_mixed(lock);
  }
  
  // * -> sync?
  else if (!in->filelock.is_waiter_for(SimpleLock::WAIT_WR) &&
	   !(wanted & (CEPH_CAP_WR|CEPH_CAP_WRBUFFER)) &&
	   ((wanted & CEPH_CAP_RD) || 
	    in->is_replicated() || 
	    (!loner && lock->get_state() == LOCK_LONER)) &&
	   lock->get_state() != LOCK_SYNC) {
    dout(7) << "file_eval stable, bump to sync " << *lock << " on " << *lock->get_parent() << dendl;
    file_sync(lock);
  }
  
  // * -> lock?  (if not replicated or open)
  else if (!in->is_replicated() &&
	   wanted == 0 &&
	   lock->get_state() != LOCK_LOCK) {
    file_lock(lock);
  }
}


// mid

bool Locker::file_sync(FileLock *lock)
{
  CInode *in = (CInode*)lock->get_parent();
  dout(7) << "file_sync " << *lock << " on " << *lock->get_parent() << dendl;  

  assert(in->is_auth());
  assert(lock->is_stable());

  int issued = in->get_caps_issued();

  assert((in->get_caps_wanted() & CEPH_CAP_WR) == 0);

  if (lock->get_state() == LOCK_LOCK) {
    if (in->is_replicated()) {
      bufferlist softdata;
      lock->encode_locked_state(softdata);
      send_lock_message(lock, LOCK_AC_SYNC, softdata);
    }
    
    // change lock
    lock->set_state(LOCK_SYNC);

    issue_caps(in);    // reissue caps
    return true;
  }

  else if (lock->get_state() == LOCK_MIXED) {
    // writers?
    if (issued & CEPH_CAP_WR) {
      // gather client write caps
      lock->set_state(LOCK_GSYNCM);
      lock->get_parent()->auth_pin();
      issue_caps(in);
    } else {
      // no writers, go straight to sync
      if (in->is_replicated()) {
	bufferlist softdata;
	lock->encode_locked_state(softdata);
	send_lock_message(lock, LOCK_AC_SYNC, softdata);
      }
    
      // change lock
      lock->set_state(LOCK_SYNC);
    }
    return false;
  }

  else if (lock->get_state() == LOCK_LONER) {
    // writers?
    if (issued & CEPH_CAP_WR) {
      // gather client write caps
      lock->set_state(LOCK_GSYNCL);
      lock->get_parent()->auth_pin();
      issue_caps(in);
    } else {
      // no writers, go straight to sync
      if (in->is_replicated()) {
	bufferlist softdata;
	lock->encode_locked_state(softdata);
	send_lock_message(lock, LOCK_AC_SYNC, softdata);
      }

      // change lock
      lock->set_state(LOCK_SYNC);
    }
    return false;
  }
  else 
    assert(0); // wtf.

  return false;
}



void Locker::file_lock(FileLock *lock)
{
  CInode *in = (CInode*)lock->get_parent();
  dout(7) << "inode_file_lock " << *lock << " on " << *lock->get_parent() << dendl;  

  assert(in->is_auth());
  assert(lock->is_stable());

  int issued = in->get_caps_issued();

  if (lock->get_state() == LOCK_SYNC) {
    if (in->is_replicated()) {
      // bcast to replicas
      send_lock_message(lock, LOCK_AC_LOCK);
      lock->init_gather();
      
      // change lock
      lock->set_state(LOCK_GLOCKR);
      lock->get_parent()->auth_pin();

      // call back caps
      if (issued) 
        issue_caps(in);
    } else {
      if (issued) {
        // call back caps
        lock->set_state(LOCK_GLOCKR);
	lock->get_parent()->auth_pin();
        issue_caps(in);
      } else {
        lock->set_state(LOCK_LOCK);
      }
    }
  }

  else if (lock->get_state() == LOCK_MIXED) {
    if (in->is_replicated()) {
      // bcast to replicas
      send_lock_message(lock, LOCK_AC_LOCK);
      lock->init_gather();

      // change lock
      lock->set_state(LOCK_GLOCKM);
      lock->get_parent()->auth_pin();
      
      // call back caps
      issue_caps(in);
    } else {
      //assert(issued);  // ??? -sage 2/19/06
      if (issued) {
        // change lock
        lock->set_state(LOCK_GLOCKM);
	lock->get_parent()->auth_pin();
        
        // call back caps
        issue_caps(in);
      } else {
        lock->set_state(LOCK_LOCK);
      }
    }
      
  }
  else if (lock->get_state() == LOCK_LONER) {
    if (issued & CEPH_CAP_WR) {
      // change lock
      lock->set_state(LOCK_GLOCKL);
      lock->get_parent()->auth_pin();

      // call back caps
      issue_caps(in);
    } else {
      lock->set_state(LOCK_LOCK);
    }
  }
  else 
    assert(0); // wtf.
}


void Locker::file_mixed(FileLock *lock)
{
  dout(7) << "file_mixed " << *lock << " on " << *lock->get_parent() << dendl;  

  CInode *in = (CInode*)lock->get_parent();
  assert(in->is_auth());
  assert(lock->is_stable());

  int issued = in->get_caps_issued();

  if (lock->get_state() == LOCK_SYNC) {
    if (in->is_replicated()) {
      // bcast to replicas
      send_lock_message(lock, LOCK_AC_MIXED);
      lock->init_gather();
    
      lock->set_state(LOCK_GMIXEDR);
      lock->get_parent()->auth_pin();
      
      issue_caps(in);
    } else {
      if (issued) {
        lock->set_state(LOCK_GMIXEDR);
	lock->get_parent()->auth_pin();
	issue_caps(in);
      } else {
        lock->set_state(LOCK_MIXED);
      }
    }
  }

  else if (lock->get_state() == LOCK_LOCK) {
    if (in->is_replicated()) {
      // data
      bufferlist softdata;
      lock->encode_locked_state(softdata);
      
      // bcast to replicas
      send_lock_message(lock, LOCK_AC_MIXED, softdata);
    }

    // change lock
    lock->set_state(LOCK_MIXED);
    issue_caps(in);
  }

  else if (lock->get_state() == LOCK_LONER) {
    if (issued & CEPH_CAP_WRBUFFER) {
      // gather up WRBUFFER caps
      lock->set_state(LOCK_GMIXEDL);
      lock->get_parent()->auth_pin();
      issue_caps(in);
    }
    else if (in->is_replicated()) {
      // bcast to replicas
      send_lock_message(lock, LOCK_AC_MIXED);
      lock->set_state(LOCK_MIXED);
      issue_caps(in);
    } else {
      lock->set_state(LOCK_MIXED);
      issue_caps(in);
    }
  }

  else 
    assert(0); // wtf.
}


void Locker::file_loner(FileLock *lock)
{
  CInode *in = (CInode*)lock->get_parent();
  dout(7) << "inode_file_loner " << *lock << " on " << *lock->get_parent() << dendl;  

  assert(in->is_auth());
  assert(lock->is_stable());

  assert((in->client_caps.size() == 1) && in->mds_caps_wanted.empty());
  
  if (lock->get_state() == LOCK_SYNC) {
    if (in->is_replicated()) {
      // bcast to replicas
      send_lock_message(lock, LOCK_AC_LOCK);
      lock->init_gather();
      
      // change lock
      lock->set_state(LOCK_GLONERR);
      lock->get_parent()->auth_pin();
    } else {
      // only one guy with file open, who gets it all, so
      lock->set_state(LOCK_LONER);
      issue_caps(in);
    }
  }

  else if (lock->get_state() == LOCK_LOCK) {
    // change lock.  ignore replicas; they don't know about LONER.
    lock->set_state(LOCK_LONER);
    issue_caps(in);
  }

  else if (lock->get_state() == LOCK_MIXED) {
    if (in->is_replicated()) {
      // bcast to replicas
      send_lock_message(lock, LOCK_AC_LOCK);
      lock->init_gather();
      
      // change lock
      lock->set_state(LOCK_GLONERM);
      lock->get_parent()->auth_pin();
    } else {
      lock->set_state(LOCK_LONER);
      issue_caps(in);
    }
  }

  else 
    assert(0);
}



// messenger

void Locker::handle_file_lock(FileLock *lock, MLock *m)
{
  CInode *in = (CInode*)lock->get_parent();
  int from = m->get_asker();

  if (mds->is_rejoin()) {
    if (in->is_rejoining()) {
      dout(7) << "handle_file_lock still rejoining " << *in
	      << ", dropping " << *m << dendl;
      delete m;
      return;
    }
  }


  dout(7) << "handle_file_lock a=" << m->get_action() << " from " << from << " " 
	  << *in << " filelock=" << *lock << dendl;  
  
  int issued = in->get_caps_issued();

  switch (m->get_action()) {
    // -- replica --
  case LOCK_AC_SYNC:
    assert(lock->get_state() == LOCK_LOCK ||
           lock->get_state() == LOCK_MIXED);
    
    lock->decode_locked_state(m->get_data());
    lock->set_state(LOCK_SYNC);
    
    // no need to reply.
    
    // waiters
    lock->get_rdlock();
    lock->finish_waiters(SimpleLock::WAIT_RD|SimpleLock::WAIT_STABLE);
    lock->put_rdlock();
    file_eval_gather(lock);
    break;
    
  case LOCK_AC_LOCK:
    assert(lock->get_state() == LOCK_SYNC ||
           lock->get_state() == LOCK_MIXED);
    
    lock->set_state(LOCK_GLOCKR);
    
    // call back caps?
    if (issued & CEPH_CAP_RD) {
      dout(7) << "handle_file_lock client readers, gathering caps on " << *in << dendl;
      issue_caps(in);
      break;
    }
    else if (lock->is_rdlocked()) {
      dout(7) << "handle_file_lock rdlocked, waiting before ack on " << *in << dendl;
      break;
    } 
    
    // nothing to wait for, lock and ack.
    {
      lock->set_state(LOCK_LOCK);
      
      MLock *reply = new MLock(lock, LOCK_AC_LOCKACK, mds->get_nodeid());
      mds->send_message_mds(reply, from);
    }
    break;
    
  case LOCK_AC_MIXED:
    assert(lock->get_state() == LOCK_SYNC ||
           lock->get_state() == LOCK_LOCK);
    
    if (lock->get_state() == LOCK_SYNC) {
      // MIXED
      if (issued & CEPH_CAP_RD) {
        // call back client caps
        lock->set_state(LOCK_GMIXEDR);
        issue_caps(in);
        break;
      } else {
        // no clients, go straight to mixed
        lock->set_state(LOCK_MIXED);

        // ack
        MLock *reply = new MLock(lock, LOCK_AC_MIXEDACK, mds->get_nodeid());
        mds->send_message_mds(reply, from);
      }
    } else {
      // LOCK
      lock->set_state(LOCK_MIXED);
      
      // no ack needed.
    }

    issue_caps(in);
    
    // waiters
    lock->finish_waiters(SimpleLock::WAIT_WR|SimpleLock::WAIT_STABLE);
    file_eval_gather(lock);
    break;

 
    

    // -- auth --
  case LOCK_AC_LOCKACK:
    assert(lock->get_state() == LOCK_GLOCKR ||
           lock->get_state() == LOCK_GLOCKM ||
           lock->get_state() == LOCK_GLONERM ||
           lock->get_state() == LOCK_GLONERR);
    assert(lock->is_gathering(from));
    lock->remove_gather(from);

    if (lock->is_gathering()) {
      dout(7) << "handle_lock_inode_file " << *in << " from " << from
	      << ", still gathering " << lock->get_gather_set() << dendl;
    } else {
      dout(7) << "handle_lock_inode_file " << *in << " from " << from
	      << ", last one" << dendl;
      file_eval_gather(lock);
    }
    break;
    
  case LOCK_AC_SYNCACK:
    assert(lock->get_state() == LOCK_GSYNCM);
    assert(lock->is_gathering(from));
    lock->remove_gather(from);
    
    /* not used currently
    {
      // merge data  (keep largest size, mtime, etc.)
      int off = 0;
      in->decode_merge_file_state(m->get_data(), off);
    }
    */

    if (lock->is_gathering()) {
      dout(7) << "handle_lock_inode_file " << *in << " from " << from
	      << ", still gathering " << lock->get_gather_set() << dendl;
    } else {
      dout(7) << "handle_lock_inode_file " << *in << " from " << from
	      << ", last one" << dendl;
      file_eval_gather(lock);
    }
    break;

  case LOCK_AC_MIXEDACK:
    assert(lock->get_state() == LOCK_GMIXEDR);
    assert(lock->is_gathering(from));
    lock->remove_gather(from);
    
    if (lock->is_gathering()) {
      dout(7) << "handle_lock_inode_file " << *in << " from " << from
	      << ", still gathering " << lock->get_gather_set() << dendl;
    } else {
      dout(7) << "handle_lock_inode_file " << *in << " from " << from
	      << ", last one" << dendl;
      file_eval_gather(lock);
    }
    break;


  default:
    assert(0);
  }  
  
  delete m;
}





<|MERGE_RESOLUTION|>--- conflicted
+++ resolved
@@ -544,17 +544,11 @@
       }
 
       if (seq > 0 && 
-<<<<<<< HEAD
           !cap->is_suppress()) {
         dout(7) << "   sending MClientFileCaps to client" << it->first << " seq " << cap->get_last_seq()
 		<< " new pending " << cap_string(cap->pending()) << " was " << cap_string(before) 
 		<< dendl;
-        mds->send_message_client(new MClientFileCaps(MClientFileCaps::OP_GRANT,
-=======
-          !it->second.is_suppress()) {
-        dout(7) << "   sending MClientFileCaps to client" << it->first << " seq " << it->second.get_last_seq() << " new pending " << cap_string(it->second.pending()) << " was " << cap_string(before) << dendl;
         mds->send_message_client(new MClientFileCaps(CEPH_CAP_OP_GRANT,
->>>>>>> 5b073624
 						     in->inode,
 						     cap->get_last_seq(),
 						     cap->pending(),
