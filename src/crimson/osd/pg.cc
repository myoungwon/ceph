// -*- mode:C++; tab-width:8; c-basic-offset:2; indent-tabs-mode:nil -*-
// vim: ts=8 sw=2 smarttab expandtab

#include "pg.h"

#include <functional>

#include <boost/range/adaptor/filtered.hpp>
#include <boost/range/adaptor/map.hpp>
#include <boost/range/adaptor/transformed.hpp>
#include <boost/range/algorithm/copy.hpp>
#include <boost/range/algorithm/max_element.hpp>
#include <boost/range/numeric.hpp>
#include <fmt/format.h>
#include <fmt/ostream.h>

#include "messages/MOSDOp.h"
#include "messages/MOSDOpReply.h"
#include "messages/MOSDRepOp.h"
#include "messages/MOSDRepOpReply.h"

#include "osd/OSDMap.h"

#include "os/Transaction.h"

#include "crimson/common/exception.h"
#include "crimson/net/Connection.h"
#include "crimson/net/Messenger.h"
#include "crimson/os/cyanstore/cyan_store.h"
#include "crimson/os/futurized_collection.h"
#include "crimson/osd/exceptions.h"
#include "crimson/osd/pg_meta.h"
#include "crimson/osd/pg_backend.h"
#include "crimson/osd/ops_executer.h"
#include "crimson/osd/osd_operations/osdop_params.h"
#include "crimson/osd/osd_operations/peering_event.h"
#include "crimson/osd/pg_recovery.h"
#include "crimson/osd/replicated_recovery_backend.h"

namespace {
  seastar::logger& logger() {
    return crimson::get_logger(ceph_subsys_osd);
  }
}

namespace std::chrono {
std::ostream& operator<<(std::ostream& out, const signedspan& d)
{
  auto s = std::chrono::duration_cast<std::chrono::seconds>(d).count();
  auto ns = std::abs((d % 1s).count());
  fmt::print(out, "{}{}s", s, ns ? fmt::format(".{:0>9}", ns) : "");
  return out;
}
}

namespace crimson::osd {

using crimson::common::local_conf;

class RecoverablePredicate : public IsPGRecoverablePredicate {
public:
  bool operator()(const set<pg_shard_t> &have) const override {
    return !have.empty();
  }
};

class ReadablePredicate: public IsPGReadablePredicate {
  pg_shard_t whoami;
public:
  explicit ReadablePredicate(pg_shard_t whoami) : whoami(whoami) {}
  bool operator()(const set<pg_shard_t> &have) const override {
    return have.count(whoami);
  }
};

PG::PG(
  spg_t pgid,
  pg_shard_t pg_shard,
  crimson::os::CollectionRef coll_ref,
  pg_pool_t&& pool,
  std::string&& name,
  cached_map_t osdmap,
  ShardServices &shard_services,
  ec_profile_t profile)
  : pgid{pgid},
    pg_whoami{pg_shard},
    coll_ref{coll_ref},
    pgmeta_oid{pgid.make_pgmeta_oid()},
    osdmap_gate("PG::osdmap_gate", std::nullopt),
    shard_services{shard_services},
    osdmap{osdmap},
    backend(
      PGBackend::create(
	pgid.pgid,
	pg_shard,
	pool,
	coll_ref,
	shard_services,
	profile)),
    recovery_backend(
      std::make_unique<ReplicatedRecoveryBackend>(
	*this, shard_services, coll_ref, backend.get())),
    recovery_handler(
      std::make_unique<PGRecovery>(this)),
    peering_state(
      shard_services.get_cct(),
      pg_shard,
      pgid,
      PGPool(
	osdmap,
	pgid.pool(),
	pool,
	name),
      osdmap,
      this,
      this),
    wait_for_active_blocker(this)
{
  peering_state.set_backend_predicates(
    new ReadablePredicate(pg_whoami),
    new RecoverablePredicate());
  osdmap_gate.got_map(osdmap->get_epoch());
}

PG::~PG() {}

bool PG::try_flush_or_schedule_async() {
  (void)shard_services.get_store().do_transaction(
    coll_ref,
    ObjectStore::Transaction()).then(
      [this, epoch=get_osdmap_epoch()]() {
	return shard_services.start_operation<LocalPeeringEvent>(
	  this,
	  shard_services,
	  pg_whoami,
	  pgid,
	  epoch,
	  epoch,
	  PeeringState::IntervalFlush());
      });
  return false;
}

void PG::publish_stats_to_osd()
{
  if (!is_primary())
    return;
  if (auto new_pg_stats = peering_state.prepare_stats_for_publish(
        pg_stats,
        object_stat_collection_t());
      new_pg_stats.has_value()) {
    pg_stats = std::move(new_pg_stats);
  }
}

void PG::clear_publish_stats()
{
  pg_stats.reset();
}

pg_stat_t PG::get_stats() const
{
  return pg_stats.value_or(pg_stat_t{});
}

void PG::queue_check_readable(epoch_t last_peering_reset, ceph::timespan delay)
{
  // handle the peering event in the background
  check_readable_timer.cancel();
  check_readable_timer.set_callback([last_peering_reset, this] {
    (void) shard_services.start_operation<LocalPeeringEvent>(
      this,
      shard_services,
      pg_whoami,
      pgid,
      last_peering_reset,
      last_peering_reset,
      PeeringState::CheckReadable{});
    });
  check_readable_timer.arm(
    std::chrono::duration_cast<seastar::lowres_clock::duration>(delay));
}

void PG::recheck_readable()
{
  bool changed = false;
  const auto mnow = shard_services.get_mnow();
  if (peering_state.state_test(PG_STATE_WAIT)) {
    auto prior_readable_until_ub = peering_state.get_prior_readable_until_ub();
    if (mnow < prior_readable_until_ub) {
      logger().info("{} will wait (mnow {} < prior_readable_until_ub {})",
		    __func__, mnow, prior_readable_until_ub);
    } else {
      logger().info("{} no longer wait (mnow {} >= prior_readable_until_ub {})",
		    __func__, mnow, prior_readable_until_ub);
      peering_state.state_clear(PG_STATE_WAIT);
      peering_state.clear_prior_readable_until_ub();
      changed = true;
    }
  }
  if (peering_state.state_test(PG_STATE_LAGGY)) {
    auto readable_until = peering_state.get_readable_until();
    if (readable_until == readable_until.zero()) {
      logger().info("{} still laggy (mnow {}, readable_until zero)",
		    __func__, mnow);
    } else if (mnow >= readable_until) {
      logger().info("{} still laggy (mnow {} >= readable_until {})",
		    __func__, mnow, readable_until);
    } else {
      logger().info("{} no longer laggy (mnow {} < readable_until {})",
		    __func__, mnow, readable_until);
      peering_state.state_clear(PG_STATE_LAGGY);
      changed = true;
    }
  }
  if (changed) {
    publish_stats_to_osd();
    if (!peering_state.state_test(PG_STATE_WAIT) &&
	!peering_state.state_test(PG_STATE_LAGGY)) {
      // TODO: requeue ops waiting for readable
    }
  }
}

unsigned PG::get_target_pg_log_entries() const
{
  const unsigned num_pgs = shard_services.get_pg_num();
  const unsigned target =
    local_conf().get_val<uint64_t>("osd_target_pg_log_entries_per_osd");
  const unsigned min_pg_log_entries =
    local_conf().get_val<uint64_t>("osd_min_pg_log_entries");
  if (num_pgs > 0 && target > 0) {
    // target an even spread of our budgeted log entries across all
    // PGs.  note that while we only get to control the entry count
    // for primary PGs, we'll normally be responsible for a mix of
    // primary and replica PGs (for the same pool(s) even), so this
    // will work out.
    const unsigned max_pg_log_entries =
      local_conf().get_val<uint64_t>("osd_max_pg_log_entries");
    return std::clamp(target / num_pgs,
		      min_pg_log_entries,
		      max_pg_log_entries);
  } else {
    // fall back to a per-pg value.
    return min_pg_log_entries;
  }
}

void PG::on_activate(interval_set<snapid_t>)
{
  projected_last_update = peering_state.get_info().last_update;
}

void PG::on_activate_complete()
{
  wait_for_active_blocker.on_active();

  if (peering_state.needs_recovery()) {
    logger().info("{}: requesting recovery",
                  __func__);
    (void) shard_services.start_operation<LocalPeeringEvent>(
      this,
      shard_services,
      pg_whoami,
      pgid,
      get_osdmap_epoch(),
      get_osdmap_epoch(),
      PeeringState::DoRecovery{});
  } else if (peering_state.needs_backfill()) {
    logger().info("{}: requesting backfill",
                  __func__);
    (void) shard_services.start_operation<LocalPeeringEvent>(
      this,
      shard_services,
      pg_whoami,
      pgid,
      get_osdmap_epoch(),
      get_osdmap_epoch(),
      PeeringState::RequestBackfill{});
  } else {
    logger().debug("{}: no need to recover or backfill, AllReplicasRecovered",
		   " for pg: {}", __func__, pgid);
    (void) shard_services.start_operation<LocalPeeringEvent>(
      this,
      shard_services,
      pg_whoami,
      pgid,
      get_osdmap_epoch(),
      get_osdmap_epoch(),
      PeeringState::AllReplicasRecovered{});
  }
  backend->on_activate_complete();
}

void PG::prepare_write(pg_info_t &info,
		       pg_info_t &last_written_info,
		       PastIntervals &past_intervals,
		       PGLog &pglog,
		       bool dirty_info,
		       bool dirty_big_info,
		       bool need_write_epoch,
		       ceph::os::Transaction &t)
{
  std::map<string,bufferlist> km;
  std::string key_to_remove;
  if (dirty_big_info || dirty_info) {
    int ret = prepare_info_keymap(
      shard_services.get_cct(),
      &km,
      &key_to_remove,
      get_osdmap_epoch(),
      info,
      last_written_info,
      past_intervals,
      dirty_big_info,
      need_write_epoch,
      true,
      nullptr,
      this);
    ceph_assert(ret == 0);
  }
  pglog.write_log_and_missing(
    t, &km, coll_ref->get_cid(), pgmeta_oid,
    peering_state.get_pool().info.require_rollback());
  if (!km.empty()) {
    t.omap_setkeys(coll_ref->get_cid(), pgmeta_oid, km);
  }
  if (!key_to_remove.empty()) {
    t.omap_rmkey(coll_ref->get_cid(), pgmeta_oid, key_to_remove);
  }
}

std::pair<ghobject_t, bool>
PG::do_delete_work(ceph::os::Transaction &t, ghobject_t _next)
{
  // TODO
  shard_services.dec_pg_num();
  return {_next, false};
}

void PG::scrub_requested(scrub_level_t scrub_level, scrub_type_t scrub_type)
{
  // TODO: should update the stats upon finishing the scrub
  peering_state.update_stats([scrub_level, this](auto& history, auto& stats) {
    const utime_t now = ceph_clock_now();
    history.last_scrub = peering_state.get_info().last_update;
    history.last_scrub_stamp = now;
    history.last_clean_scrub_stamp = now;
    if (scrub_level == scrub_level_t::deep) {
      history.last_deep_scrub = history.last_scrub;
      history.last_deep_scrub_stamp = now;
    }
    // yes, please publish the stats
    return true;
  });
}

void PG::log_state_enter(const char *state) {
  logger().info("Entering state: {}", state);
}

void PG::log_state_exit(
  const char *state_name, utime_t enter_time,
  uint64_t events, utime_t event_dur) {
  logger().info(
    "Exiting state: {}, entered at {}, {} spent on {} events",
    state_name,
    enter_time,
    event_dur,
    events);
}

ceph::signedspan PG::get_mnow()
{
  return shard_services.get_mnow();
}

HeartbeatStampsRef PG::get_hb_stamps(int peer)
{
  return shard_services.get_hb_stamps(peer);
}

void PG::schedule_renew_lease(epoch_t last_peering_reset, ceph::timespan delay)
{
  // handle the peering event in the background
  renew_lease_timer.cancel();
  renew_lease_timer.set_callback([last_peering_reset, this] {
    (void) shard_services.start_operation<LocalPeeringEvent>(
      this,
      shard_services,
      pg_whoami,
      pgid,
      last_peering_reset,
      last_peering_reset,
      RenewLease{});
    });
  renew_lease_timer.arm(
    std::chrono::duration_cast<seastar::lowres_clock::duration>(delay));
}


void PG::init(
  int role,
  const vector<int>& newup, int new_up_primary,
  const vector<int>& newacting, int new_acting_primary,
  const pg_history_t& history,
  const PastIntervals& pi,
  bool backfill,
  ObjectStore::Transaction &t)
{
  peering_state.init(
    role, newup, new_up_primary, newacting,
    new_acting_primary, history, pi, backfill, t);
}

seastar::future<> PG::read_state(crimson::os::FuturizedStore* store)
{
  if (__builtin_expect(stopping, false)) {
    return seastar::make_exception_future<>(
	crimson::common::system_shutdown_exception());
  }

  return seastar::do_with(PGMeta(store, pgid), [] (auto& pg_meta) {
    return pg_meta.load();
  }).then([this, store](auto&& ret) {
    auto [pg_info, past_intervals] = std::move(ret);
    return peering_state.init_from_disk_state(
	std::move(pg_info),
	std::move(past_intervals),
	[this, store] (PGLog &pglog) {
	  return pglog.read_log_and_missing_crimson(
	    *store,
	    coll_ref,
	    peering_state.get_info(),
	    pgmeta_oid);
      });
  }).then([this]() {
    int primary, up_primary;
    vector<int> acting, up;
    peering_state.get_osdmap()->pg_to_up_acting_osds(
	pgid.pgid, &up, &up_primary, &acting, &primary);
    peering_state.init_primary_up_acting(
	up,
	acting,
	up_primary,
	primary);
    int rr = OSDMap::calc_pg_role(pg_whoami, acting);
    peering_state.set_role(rr);

    epoch_t epoch = get_osdmap_epoch();
    (void) shard_services.start_operation<LocalPeeringEvent>(
	this,
	shard_services,
	pg_whoami,
	pgid,
	epoch,
	epoch,
	PeeringState::Initialize());

    return seastar::now();
  });
}

void PG::do_peering_event(
  const boost::statechart::event_base &evt,
  PeeringCtx &rctx)
{
  peering_state.handle_event(
    evt,
    &rctx);
  peering_state.write_if_dirty(rctx.transaction);
}

void PG::do_peering_event(
  PGPeeringEvent& evt, PeeringCtx &rctx)
{
  if (!peering_state.pg_has_reset_since(evt.get_epoch_requested())) {
    logger().debug("{} handling {} for pg: {}", __func__, evt.get_desc(), pgid);
    do_peering_event(evt.get_event(), rctx);
  } else {
    logger().debug("{} ignoring {} -- pg has reset", __func__, evt.get_desc());
  }
}

void PG::handle_advance_map(
  cached_map_t next_map, PeeringCtx &rctx)
{
  vector<int> newup, newacting;
  int up_primary, acting_primary;
  next_map->pg_to_up_acting_osds(
    pgid.pgid,
    &newup, &up_primary,
    &newacting, &acting_primary);
  peering_state.advance_map(
    next_map,
    peering_state.get_osdmap(),
    newup,
    up_primary,
    newacting,
    acting_primary,
    rctx);
  osdmap_gate.got_map(next_map->get_epoch());
}

void PG::handle_activate_map(PeeringCtx &rctx)
{
  peering_state.activate_map(rctx);
}

void PG::handle_initialize(PeeringCtx &rctx)
{
  PeeringState::Initialize evt;
  peering_state.handle_event(evt, &rctx);
}


void PG::print(ostream& out) const
{
  out << peering_state << " ";
}

void PG::dump_primary(Formatter* f)
{
  peering_state.dump_peering_state(f);

  f->open_array_section("recovery_state");
  PeeringState::QueryState q(f);
  peering_state.handle_event(q, 0);
  f->close_section();

  // TODO: snap_trimq
  // TODO: scrubber state
  // TODO: agent state
}

std::ostream& operator<<(std::ostream& os, const PG& pg)
{
  os << " pg_epoch " << pg.get_osdmap_epoch() << " ";
  pg.print(os);
  return os;
}

void PG::WaitForActiveBlocker::dump_detail(Formatter *f) const
{
  f->dump_stream("pgid") << pg->pgid;
}

void PG::WaitForActiveBlocker::on_active()
{
  p.set_value();
  p = {};
}

blocking_future<> PG::WaitForActiveBlocker::wait()
{
  if (pg->peering_state.is_active()) {
    return make_blocking_future(seastar::now());
  } else {
    return make_blocking_future(p.get_shared_future());
  }
}

seastar::future<> PG::WaitForActiveBlocker::stop()
{
  p.set_exception(crimson::common::system_shutdown_exception());
  return seastar::now();
}

<<<<<<< HEAD
seastar::future<> PG::submit_transaction(const OpInfo& op_info,
=======
PG::interruptible_future<> PG::submit_transaction(const OpInfo& op_info,
>>>>>>> 94a0af28
					 ObjectContextRef&& obc,
					 ceph::os::Transaction&& txn,
					 osd_op_params_t&& osd_op_p)
{
  if (__builtin_expect(stopping, false)) {
    return seastar::make_exception_future<>(
	crimson::common::system_shutdown_exception());
  }

  epoch_t map_epoch = get_osdmap_epoch();

  if (__builtin_expect(osd_op_p.at_version.epoch != map_epoch, false)) {
    throw crimson::common::actingset_changed(is_primary());
  }

  std::vector<pg_log_entry_t> log_entries;
  const auto& ops = osd_op_p.req->ops;
  log_entries.emplace_back(obc->obs.exists ?
		      pg_log_entry_t::MODIFY : pg_log_entry_t::DELETE,
		    obc->obs.oi.soid, osd_op_p.at_version, obc->obs.oi.version,
		    osd_op_p.user_modify ? osd_op_p.at_version.version : 0,
		    osd_op_p.req->get_reqid(), osd_op_p.req->get_mtime(),
                    op_info.allows_returnvec() && !ops.empty() ? ops.back().rval.code : 0);
  // TODO: refactor the submit_transaction
  if (op_info.allows_returnvec()) {
    // also the per-op values are recorded in the pg log
    log_entries.back().set_op_returns(ops);
    logger().debug("{} op_returns: {}",
                   __func__, log_entries.back().op_returns);
  }
  log_entries.back().clean_regions = std::move(osd_op_p.clean_regions);
  peering_state.pre_submit_op(obc->obs.oi.soid, log_entries, osd_op_p.at_version);
  peering_state.append_log_with_trim_to_updated(std::move(log_entries), osd_op_p.at_version,
						txn, true, false);

  return backend->mutate_object(peering_state.get_acting_recovery_backfill(),
				std::move(obc),
				std::move(txn),
				std::move(osd_op_p),
				peering_state.get_last_peering_reset(),
				map_epoch,
				std::move(log_entries)).then_interruptible(
    [this, last_complete=peering_state.get_info().last_complete,
      at_version=osd_op_p.at_version](auto acked) {
    for (const auto& peer : acked) {
      peering_state.update_peer_last_complete_ondisk(
        peer.shard, peer.last_complete_ondisk);
    }
    peering_state.complete_write(at_version, last_complete);
    return seastar::now();
  });
}

void PG::fill_op_params_bump_pg_version(
  osd_op_params_t& osd_op_p,
  Ref<MOSDOp> m,
  const bool user_modify)
{
  osd_op_p.req = std::move(m);
  osd_op_p.at_version = next_version();
  osd_op_p.pg_trim_to = get_pg_trim_to();
  osd_op_p.min_last_complete_ondisk = get_min_last_complete_ondisk();
  osd_op_p.last_complete = get_info().last_complete;
  if (user_modify) {
    osd_op_p.user_at_version = osd_op_p.at_version.version;
  }
}

PG::interruptible_future<Ref<MOSDOpReply>> PG::handle_failed_op(
  const std::error_code& e,
  ObjectContextRef obc,
  const OpsExecuter& ox,
  const MOSDOp& m) const
{
  // Oops, an operation had failed. do_osd_ops() altogether with
  // OpsExecuter already dropped the ObjectStore::Transaction if
  // there was any. However, this is not enough to completely
  // rollback as we gave OpsExecuter the very single copy of `obc`
  // we maintain and we did it for both reading and writing.
  // Now all modifications must be reverted.
  //
  // Let's just reload from the store. Evicting from the shared
  // LRU would be tricky as next MOSDOp (the one at `get_obc`
  // phase) could actually already finished the lookup. Fortunately,
  // this is supposed to live on cold  paths, so performance is not
  // a concern -- simplicity wins.
  //
  // The conditional's purpose is to efficiently handle hot errors
  // which may appear as a result of e.g. CEPH_OSD_OP_CMPXATTR or
  // CEPH_OSD_OP_OMAP_CMP. These are read-like ops and clients
  // typically append them before any write. If OpsExecuter hasn't
  // seen any modifying operation, `obc` is supposed to be kept
  // unchanged.
  assert(e.value() > 0);
  const bool need_reload_obc = ox.has_seen_write();
  logger().debug(
    "{}: {} - object {} got error code {}, {}; need_reload_obc {}",
    __func__,
    m,
    obc->obs.oi.soid,
    e.value(),
    e.message(),
    need_reload_obc);
  return (need_reload_obc ? reload_obc(*obc)
                          : interruptor::make_interruptible(load_obc_ertr::now())
  ).safe_then_interruptible([e, &m, obc = std::move(obc), this] {
    auto reply = make_message<MOSDOpReply>(
      &m, -e.value(), get_osdmap_epoch(), 0, false);
    reply->set_enoent_reply_versions(
      peering_state.get_info().last_update,
      peering_state.get_info().last_user_version);
    return seastar::make_ready_future<Ref<MOSDOpReply>>(std::move(reply));
  }, load_obc_ertr::assert_all{ "can't live with object state messed up" });
}

<<<<<<< HEAD
seastar::future<> PG::repair_object(
=======
PG::interruptible_future<> PG::repair_object(
>>>>>>> 94a0af28
  Ref<MOSDOp> m,
  const hobject_t& oid,
  eversion_t& v) 
{
  // see also PrimaryLogPG::rep_repair_primary_object()
  assert(is_primary());
  logger().debug("{}: {} peers osd.{}", __func__, oid, get_acting_recovery_backfill());
  // Add object to PG's missing set if it isn't there already
  assert(!get_local_missing().is_missing(oid));
  peering_state.force_object_missing(pg_whoami, oid, v);
  auto [op, fut] = get_shard_services().start_operation<crimson::osd::UrgentRecovery>(
		oid, v, this, get_shard_services(), m->get_min_epoch());
  return std::move(fut);
}

<<<<<<< HEAD
PG::do_osd_ops_ertr::future<Ref<MOSDOpReply>> 
=======
PG::do_osd_ops_iertr::future<Ref<MOSDOpReply>> 
>>>>>>> 94a0af28
PG::do_osd_ops(
  Ref<MOSDOp> m,
  ObjectContextRef obc,
  const OpInfo &op_info)
{
  if (__builtin_expect(stopping, false)) {
    throw crimson::common::system_shutdown_exception();
  }

  using osd_op_ierrorator =
    OpsExecuter::osd_op_ierrorator;
  const auto oid = m->get_snapid() == CEPH_SNAPDIR ? m->get_hobj().get_head()
                                                   : m->get_hobj();
  auto ox = std::make_unique<OpsExecuter>(
    obc, op_info, get_pool().info, get_backend(), *m);
  return interruptor::do_for_each(
    m->ops.begin(), m->ops.end(), [obc, m, ox = ox.get()](OSDOp& osd_op) {
    logger().debug(
      "do_osd_ops: {} - object {} - handling op {}",
      *m,
      obc->obs.oi.soid,
      ceph_osd_op_name(osd_op.op.op));
    return ox->execute_op(osd_op);
  }).safe_then_interruptible([this, obc, m, ox = ox.get(), &op_info] {
    logger().debug(
      "do_osd_ops: {} - object {} all operations successful",
      *m,
      obc->obs.oi.soid);
    return std::move(*ox).flush_changes(
      [this, m, &op_info] (auto&& txn,
			   auto&& obc,
			   auto&& osd_op_p,
                           bool user_modify) -> osd_op_ierrorator::future<> {
	logger().debug(
	  "do_osd_ops: {} - object {} submitting txn",
	  *m,
	  obc->obs.oi.soid);
        fill_op_params_bump_pg_version(osd_op_p, std::move(m), user_modify);
	return submit_transaction(
          op_info,
          std::move(obc),
          std::move(txn),
          std::move(osd_op_p));
      });
<<<<<<< HEAD
  }).safe_then([this, m, obc, rvec = op_info.allows_returnvec()] {
=======
  }).safe_then_interruptible_tuple([this, m, obc, rvec = op_info.allows_returnvec()]()
    -> PG::do_osd_ops_iertr::future<Ref<MOSDOpReply>> {
>>>>>>> 94a0af28
    // TODO: should stop at the first op which returns a negative retval,
    //       cmpext uses it for returning the index of first unmatched byte
    int result = m->ops.empty() ? 0 : m->ops.back().rval.code;
    if (result > 0 && !rvec) {
      result = 0;
    }
    auto reply = make_message<MOSDOpReply>(m.get(),
                                           result,
                                           get_osdmap_epoch(),
                                           0,
                                           false);
    reply->add_flags(CEPH_OSD_FLAG_ACK | CEPH_OSD_FLAG_ONDISK);
    logger().debug(
      "do_osd_ops: {} - object {} sending reply",
      *m,
      obc->obs.oi.soid);
    return PG::do_osd_ops_ertr::make_ready_future<Ref<MOSDOpReply>>(
      std::move(reply));
  }, crimson::ct_error::object_corrupted::handle([m, obc, this] {
<<<<<<< HEAD
    return repair_object(m, obc->obs.oi.soid, obc->obs.oi.version).then([] {
=======
    return repair_object(m, obc->obs.oi.soid, obc->obs.oi.version)
    .then_interruptible([] {
>>>>>>> 94a0af28
      return PG::do_osd_ops_ertr::future<Ref<MOSDOpReply>>(
      crimson::ct_error::eagain::make());
    });
  }), OpsExecuter::osd_op_errorator::all_same_way([ox = std::move(ox),
                                     m,
                                     obc,
                                     this] (const std::error_code& e) {
    return handle_failed_op(e, std::move(obc), *ox, *m);
  }));
}

PG::interruptible_future<Ref<MOSDOpReply>> PG::do_pg_ops(Ref<MOSDOp> m)
{
  if (__builtin_expect(stopping, false)) {
    throw crimson::common::system_shutdown_exception();
  }

  auto ox = std::make_unique<PgOpsExecuter>(std::as_const(*this),
                                            std::as_const(*m));
  return interruptor::do_for_each(m->ops, [ox = ox.get()](OSDOp& osd_op) {
    logger().debug("will be handling pg op {}", ceph_osd_op_name(osd_op.op.op));
    return ox->execute_op(osd_op);
  }).then_interruptible([m, this, ox = std::move(ox)] {
    auto reply = make_message<MOSDOpReply>(m.get(), 0, get_osdmap_epoch(),
                                           CEPH_OSD_FLAG_ACK | CEPH_OSD_FLAG_ONDISK,
                                           false);
    return seastar::make_ready_future<Ref<MOSDOpReply>>(std::move(reply));
  }).handle_exception_type_interruptible([=](const crimson::osd::error& e) {
    auto reply = make_message<MOSDOpReply>(
      m.get(), -e.code().value(), get_osdmap_epoch(), 0, false);
    reply->set_enoent_reply_versions(peering_state.get_info().last_update,
				     peering_state.get_info().last_user_version);
    return seastar::make_ready_future<Ref<MOSDOpReply>>(std::move(reply));
  });
}

hobject_t PG::get_oid(const MOSDOp &m)
{
  return (m.get_snapid() == CEPH_SNAPDIR ?
          m.get_hobj().get_head() :
          m.get_hobj());
}

RWState::State PG::get_lock_type(const OpInfo &op_info)
{

  if (op_info.rwordered() && op_info.may_read()) {
    return RWState::RWEXCL;
  } else if (op_info.rwordered()) {
    return RWState::RWWRITE;
  } else {
    ceph_assert(op_info.may_read());
    return RWState::RWREAD;
  }
}

std::optional<hobject_t> PG::resolve_oid(
  const SnapSet &ss,
  const hobject_t &oid)
{
  if (oid.snap > ss.seq) {
    return oid.get_head();
  } else {
    // which clone would it be?
    auto clone = std::upper_bound(
      begin(ss.clones), end(ss.clones),
      oid.snap);
    if (clone == end(ss.clones)) {
      // Doesn't exist, > last clone, < ss.seq
      return std::nullopt;
    }
    auto citer = ss.clone_snaps.find(*clone);
    // TODO: how do we want to handle this kind of logic error?
    ceph_assert(citer != ss.clone_snaps.end());

    if (std::find(
	  citer->second.begin(),
	  citer->second.end(),
	  *clone) == citer->second.end()) {
      return std::nullopt;
    } else {
      auto soid = oid;
      soid.snap = *clone;
      return std::optional<hobject_t>(soid);
    }
  }
}

template<RWState::State State>
PG::load_obc_iertr::future<>
PG::with_head_obc(hobject_t oid, with_obc_func_t&& func)
{
  logger().debug("{} {}", __func__, oid);
  boost::intrusive_ptr<PG> pgref{this};
  assert(oid.is_head());
  auto [obc, existed] = shard_services.obc_registry.get_cached_obc(oid);
  obc->append_to(obc_set_accessing);
<<<<<<< HEAD
  return obc->with_lock<State>(
=======
  return obc->with_lock<State, IOInterruptCondition>(
>>>>>>> 94a0af28
    [oid=std::move(oid), existed=existed, obc=obc,
     func=std::move(func), this] {
    auto loaded = load_obc_iertr::make_ready_future<ObjectContextRef>(obc);
    if (existed) {
      logger().debug("with_head_obc: found {} in cache", oid);
    } else {
      logger().debug("with_head_obc: cache miss on {}", oid);
      loaded = obc->with_promoted_lock<State, IOInterruptCondition>([this, obc] {
        return load_head_obc(obc);
      });
    }
    return loaded.safe_then_interruptible([func = std::move(func)](auto obc) {
      return func(std::move(obc));
    });
  }).finally([this, pgref, obc=std::move(obc)] {
    logger().debug("with_head_obc: released {}", obc->get_oid());
    obc->remove_from(obc_set_accessing);
  });
}

template<RWState::State State>
PG::load_obc_iertr::future<>
PG::with_clone_obc(hobject_t oid, with_obc_func_t&& func)
{
  assert(!oid.is_head());
  return with_head_obc<RWState::RWREAD>(oid.get_head(),
    [oid, func=std::move(func), this](auto head) -> load_obc_iertr::future<> {
    auto coid = resolve_oid(head->get_ro_ss(), oid);
    if (!coid) {
      // TODO: return crimson::ct_error::enoent::make();
      logger().error("with_clone_obc: {} clone not found", coid);
      return load_obc_ertr::make_ready_future<>();
    }
    auto [clone, existed] = shard_services.obc_registry.get_cached_obc(*coid);
    return clone->template with_lock<State>(
      [coid=*coid, existed=existed,
       head=std::move(head), clone=std::move(clone),
       func=std::move(func), this]() -> load_obc_iertr::future<> {
      auto loaded = load_obc_iertr::make_ready_future<ObjectContextRef>(clone);
      if (existed) {
        logger().debug("with_clone_obc: found {} in cache", coid);
      } else {
        logger().debug("with_clone_obc: cache miss on {}", coid);
        loaded = clone->template with_promoted_lock<State>(
          [coid, clone, head, this] {
          return backend->load_metadata(coid).safe_then_interruptible(
            [coid, clone=std::move(clone), head=std::move(head)](auto md) mutable {
            clone->set_clone_state(std::move(md->os), std::move(head));
            return clone;
          });
        });
      }
      return loaded.safe_then_interruptible([func = std::move(func)](auto clone) {
        return func(std::move(clone));
      });
    });
  });
}

// explicitly instantiate the used instantiations
template PG::load_obc_iertr::future<>
PG::with_head_obc<RWState::RWNONE>(hobject_t, with_obc_func_t&&);

PG::load_obc_iertr::future<crimson::osd::ObjectContextRef>
PG::load_head_obc(ObjectContextRef obc)
{
  hobject_t oid = obc->get_oid();
  return backend->load_metadata(oid).safe_then_interruptible(
    [obc=std::move(obc)](auto md)
    -> load_obc_ertr::future<crimson::osd::ObjectContextRef> {
    const hobject_t& oid = md->os.oi.soid;
    logger().debug(
      "load_head_obc: loaded obs {} for {}", md->os.oi, oid);
    if (!md->ss) {
      logger().error(
        "load_head_obc: oid {} missing snapset", oid);
      return crimson::ct_error::object_corrupted::make();
    }
    obc->set_head_state(std::move(md->os), std::move(*(md->ss)));
    logger().debug(
      "load_head_obc: returning obc {} for {}",
      obc->obs.oi, obc->obs.oi.soid);
    return load_obc_ertr::make_ready_future<
      crimson::osd::ObjectContextRef>(obc);
  });
}

PG::load_obc_iertr::future<>
PG::reload_obc(crimson::osd::ObjectContext& obc) const
{
  assert(obc.is_head());
  return backend->load_metadata(obc.get_oid()).safe_then_interruptible<false>([&obc](auto md)
    -> load_obc_ertr::future<> {
    logger().debug(
      "{}: reloaded obs {} for {}",
      __func__,
      md->os.oi,
      obc.get_oid());
    if (!md->ss) {
      logger().error(
        "{}: oid {} missing snapset",
        __func__,
        obc.get_oid());
      return crimson::ct_error::object_corrupted::make();
    }
    obc.set_head_state(std::move(md->os), std::move(*(md->ss)));
    return load_obc_ertr::now();
  });
}

PG::load_obc_iertr::future<>
PG::with_locked_obc(Ref<MOSDOp> &m, const OpInfo &op_info,
		    Operation *op, PG::with_obc_func_t &&f)
{
  if (__builtin_expect(stopping, false)) {
    throw crimson::common::system_shutdown_exception();
  }
  const hobject_t oid = get_oid(*m);
  switch (get_lock_type(op_info)) {
  case RWState::RWREAD:
    if (oid.is_head()) {
      return with_head_obc<RWState::RWREAD>(oid, std::move(f));
    } else {
      return with_clone_obc<RWState::RWREAD>(oid, std::move(f));
    }
  case RWState::RWWRITE:
    if (oid.is_head()) {
      return with_head_obc<RWState::RWWRITE>(oid, std::move(f));
    } else {
      return with_clone_obc<RWState::RWWRITE>(oid, std::move(f));
    }
  case RWState::RWEXCL:
    if (oid.is_head()) {
      return with_head_obc<RWState::RWEXCL>(oid, std::move(f));
    } else {
      return with_clone_obc<RWState::RWEXCL>(oid, std::move(f));
    }
  default:
    ceph_abort();
  };
}

PG::interruptible_future<> PG::handle_rep_op(Ref<MOSDRepOp> req)
{
  if (__builtin_expect(stopping, false)) {
    return seastar::make_exception_future<>(
	crimson::common::system_shutdown_exception());
  }

  if (can_discard_replica_op(*req)) {
    return seastar::now();
  }

  ceph::os::Transaction txn;
  auto encoded_txn = req->get_data().cbegin();
  decode(txn, encoded_txn);
  auto p = req->logbl.cbegin();
  std::vector<pg_log_entry_t> log_entries;
  decode(log_entries, p);
  peering_state.append_log(std::move(log_entries), req->pg_trim_to,
      req->version, req->min_last_complete_ondisk, txn, !txn.empty(), false);
  return interruptor::make_interruptible(shard_services.get_store().do_transaction(
	coll_ref, std::move(txn))).then_interruptible(
      [req, lcod=peering_state.get_info().last_complete, this] {
      peering_state.update_last_complete_ondisk(lcod);
      const auto map_epoch = get_osdmap_epoch();
      auto reply = make_message<MOSDRepOpReply>(
        req.get(), pg_whoami, 0,
	map_epoch, req->get_min_epoch(), CEPH_OSD_FLAG_ONDISK);
      reply->set_last_complete_ondisk(lcod);
      return shard_services.send_to_osd(req->from.osd, reply, map_epoch);
    });
}

void PG::handle_rep_op_reply(crimson::net::ConnectionRef conn,
			     const MOSDRepOpReply& m)
{
  if (!can_discard_replica_op(m)) {
    backend->got_rep_op_reply(m);
  }
}

template <typename MsgType>
bool PG::can_discard_replica_op(const MsgType& m) const
{
  // if a repop is replied after a replica goes down in a new osdmap, and
  // before the pg advances to this new osdmap, the repop replies before this
  // repop can be discarded by that replica OSD, because the primary resets the
  // connection to it when handling the new osdmap marking it down, and also
  // resets the messenger sesssion when the replica reconnects. to avoid the
  // out-of-order replies, the messages from that replica should be discarded.
  const auto osdmap = peering_state.get_osdmap();
  const int from_osd = m.get_source().num();
  if (osdmap->is_down(from_osd)) {
    return true;
  }
  // Mostly, this overlaps with the old_peering_msg
  // condition.  An important exception is pushes
  // sent by replicas not in the acting set, since
  // if such a replica goes down it does not cause
  // a new interval.
  if (osdmap->get_down_at(from_osd) >= m.map_epoch) {
    return true;
  }
  // same pg?
  //  if pg changes *at all*, we reset and repeer!
  if (epoch_t lpr = peering_state.get_last_peering_reset();
      lpr > m.map_epoch) {
    logger().debug("{}: pg changed {} after {}, dropping",
                   __func__, get_info().history, m.map_epoch);
    return true;
  }
  return false;
}

seastar::future<> PG::stop()
{
  logger().info("PG {} {}", pgid, __func__);
  stopping = true;
  return osdmap_gate.stop().then([this] {
    return wait_for_active_blocker.stop();
  }).then([this] {
    return recovery_handler->stop();
  }).then([this] {
    return recovery_backend->stop();
  }).then([this] {
    return backend->stop();
  });
}

void PG::on_change(ceph::os::Transaction &t) {
  logger().debug("{}, {}", __func__, *this);
  for (auto& obc : obc_set_accessing) {
    obc.interrupt(::crimson::common::actingset_changed(is_primary()));
  }
  recovery_backend->on_peering_interval_change(t);
  backend->on_actingset_changed({ is_primary() });
}

bool PG::can_discard_op(const MOSDOp& m) const {
  return __builtin_expect(m.get_map_epoch()
      < peering_state.get_info().history.same_primary_since, false);
}

bool PG::is_degraded_or_backfilling_object(const hobject_t& soid) const {
  /* The conditions below may clear (on_local_recover, before we queue
   * the transaction) before we actually requeue the degraded waiters
   * in on_global_recover after the transaction completes.
   */
  if (peering_state.get_pg_log().get_missing().get_items().count(soid))
    return true;
  ceph_assert(!get_acting_recovery_backfill().empty());
  for (auto& peer : get_acting_recovery_backfill()) {
    if (peer == get_primary()) continue;
    auto peer_missing_entry = peering_state.get_peer_missing().find(peer);
    // If an object is missing on an async_recovery_target, return false.
    // This will not block the op and the object is async recovered later.
    if (peer_missing_entry != peering_state.get_peer_missing().end() &&
	peer_missing_entry->second.get_items().count(soid)) {
	return true;
    }
    // Object is degraded if after last_backfill AND
    // we are backfilling it
    if (is_backfill_target(peer) &&
        peering_state.get_peer_info(peer).last_backfill <= soid &&
	recovery_handler->backfill_state->get_last_backfill_started() >= soid &&
	recovery_backend->is_recovering(soid)) {
      return true;
    }
  }
  return false;
}

<<<<<<< HEAD
seastar::future<std::tuple<bool, int>>
=======
PG::interruptible_future<std::tuple<bool, int>>
>>>>>>> 94a0af28
PG::already_complete(const osd_reqid_t& reqid)
{
  eversion_t version;
  version_t user_version;
  int ret;
  std::vector<pg_log_op_return_item_t> op_returns;

  if (peering_state.get_pg_log().get_log().get_request(
	reqid, &version, &user_version, &ret, &op_returns)) {
    return backend->request_committed(reqid, version).then([ret] {
      return seastar::make_ready_future<std::tuple<bool, int>>(true, ret);
    });
  } else {
    return seastar::make_ready_future<std::tuple<bool, int>>(false, 0);
  }
}

}<|MERGE_RESOLUTION|>--- conflicted
+++ resolved
@@ -566,11 +566,7 @@
   return seastar::now();
 }
 
-<<<<<<< HEAD
-seastar::future<> PG::submit_transaction(const OpInfo& op_info,
-=======
 PG::interruptible_future<> PG::submit_transaction(const OpInfo& op_info,
->>>>>>> 94a0af28
 					 ObjectContextRef&& obc,
 					 ceph::os::Transaction&& txn,
 					 osd_op_params_t&& osd_op_p)
@@ -686,11 +682,7 @@
   }, load_obc_ertr::assert_all{ "can't live with object state messed up" });
 }
 
-<<<<<<< HEAD
-seastar::future<> PG::repair_object(
-=======
 PG::interruptible_future<> PG::repair_object(
->>>>>>> 94a0af28
   Ref<MOSDOp> m,
   const hobject_t& oid,
   eversion_t& v) 
@@ -706,11 +698,7 @@
   return std::move(fut);
 }
 
-<<<<<<< HEAD
-PG::do_osd_ops_ertr::future<Ref<MOSDOpReply>> 
-=======
 PG::do_osd_ops_iertr::future<Ref<MOSDOpReply>> 
->>>>>>> 94a0af28
 PG::do_osd_ops(
   Ref<MOSDOp> m,
   ObjectContextRef obc,
@@ -755,12 +743,8 @@
           std::move(txn),
           std::move(osd_op_p));
       });
-<<<<<<< HEAD
-  }).safe_then([this, m, obc, rvec = op_info.allows_returnvec()] {
-=======
   }).safe_then_interruptible_tuple([this, m, obc, rvec = op_info.allows_returnvec()]()
     -> PG::do_osd_ops_iertr::future<Ref<MOSDOpReply>> {
->>>>>>> 94a0af28
     // TODO: should stop at the first op which returns a negative retval,
     //       cmpext uses it for returning the index of first unmatched byte
     int result = m->ops.empty() ? 0 : m->ops.back().rval.code;
@@ -780,12 +764,8 @@
     return PG::do_osd_ops_ertr::make_ready_future<Ref<MOSDOpReply>>(
       std::move(reply));
   }, crimson::ct_error::object_corrupted::handle([m, obc, this] {
-<<<<<<< HEAD
-    return repair_object(m, obc->obs.oi.soid, obc->obs.oi.version).then([] {
-=======
     return repair_object(m, obc->obs.oi.soid, obc->obs.oi.version)
     .then_interruptible([] {
->>>>>>> 94a0af28
       return PG::do_osd_ops_ertr::future<Ref<MOSDOpReply>>(
       crimson::ct_error::eagain::make());
     });
@@ -883,11 +863,7 @@
   assert(oid.is_head());
   auto [obc, existed] = shard_services.obc_registry.get_cached_obc(oid);
   obc->append_to(obc_set_accessing);
-<<<<<<< HEAD
-  return obc->with_lock<State>(
-=======
   return obc->with_lock<State, IOInterruptCondition>(
->>>>>>> 94a0af28
     [oid=std::move(oid), existed=existed, obc=obc,
      func=std::move(func), this] {
     auto loaded = load_obc_iertr::make_ready_future<ObjectContextRef>(obc);
@@ -1161,11 +1137,7 @@
   return false;
 }
 
-<<<<<<< HEAD
-seastar::future<std::tuple<bool, int>>
-=======
 PG::interruptible_future<std::tuple<bool, int>>
->>>>>>> 94a0af28
 PG::already_complete(const osd_reqid_t& reqid)
 {
   eversion_t version;
