--- conflicted
+++ resolved
@@ -560,18 +560,6 @@
     const MOSDOp& m) const;
   using do_osd_ops_ertr = crimson::errorator<
    crimson::ct_error::eagain>;
-<<<<<<< HEAD
-  do_osd_ops_ertr::future<Ref<MOSDOpReply>> do_osd_ops(
-    Ref<MOSDOp> m,
-    ObjectContextRef obc,
-    const OpInfo &op_info);
-  seastar::future<Ref<MOSDOpReply>> do_pg_ops(Ref<MOSDOp> m);
-  seastar::future<> submit_transaction(const OpInfo& op_info,
-				       ObjectContextRef&& obc,
-				       ceph::os::Transaction&& txn,
-				       osd_op_params_t&& oop);
-  seastar::future<> repair_object(Ref<MOSDOp> m,
-=======
   using do_osd_ops_iertr =
     ::crimson::interruptible::interruptible_errorator<
       ::crimson::osd::IOInterruptCondition,
@@ -586,7 +574,6 @@
 				       ceph::os::Transaction&& txn,
 				       osd_op_params_t&& oop);
   interruptible_future<> repair_object(Ref<MOSDOp> m,
->>>>>>> 94a0af28
                const hobject_t& oid,
                eversion_t& v);
 
@@ -675,11 +662,7 @@
 	return &it->second;
     }
   }
-<<<<<<< HEAD
-  seastar::future<std::tuple<bool, int>> already_complete(const osd_reqid_t& reqid);
-=======
   interruptible_future<std::tuple<bool, int>> already_complete(const osd_reqid_t& reqid);
->>>>>>> 94a0af28
   int get_recovery_op_priority() const {
     int64_t pri = 0;
     get_pool().info.opts.get(pool_opts_t::RECOVERY_OP_PRIORITY, &pri);
