// -*- mode:C++; tab-width:8; c-basic-offset:2; indent-tabs-mode:t -*-
// vim: ts=8 sw=2 smarttab

#include "replicated_backend.h"

#include "messages/MOSDRepOpReply.h"

#include "crimson/common/exception.h"
#include "crimson/common/log.h"
#include "crimson/os/futurized_store.h"
#include "crimson/osd/shard_services.h"
#include "osd/PeeringState.h"

namespace {
  seastar::logger& logger() {
    return crimson::get_logger(ceph_subsys_osd);
  }
}

ReplicatedBackend::ReplicatedBackend(pg_t pgid,
                                     pg_shard_t whoami,
                                     ReplicatedBackend::CollectionRef coll,
                                     crimson::osd::ShardServices& shard_services)
  : PGBackend{whoami.shard, coll, &shard_services.get_store()},
    pgid{pgid},
    whoami{whoami},
    shard_services{shard_services}
{}

ReplicatedBackend::ll_read_ierrorator::future<ceph::bufferlist>
ReplicatedBackend::_read(const hobject_t& hoid,
                         const uint64_t off,
                         const uint64_t len,
                         const uint32_t flags)
{
  if (__builtin_expect(stopping, false)) {
    throw crimson::common::system_shutdown_exception();
  }
  return store->read(coll, ghobject_t{hoid}, off, len, flags);
}

ReplicatedBackend::interruptible_future<crimson::osd::acked_peers_t>
ReplicatedBackend::_submit_transaction(std::set<pg_shard_t>&& pg_shards,
                                       const hobject_t& hoid,
                                       ceph::os::Transaction&& txn,
                                       osd_op_params_t&& osd_op_p,
                                       epoch_t min_epoch, epoch_t map_epoch,
				       std::vector<pg_log_entry_t>&& log_entries)
{
  if (__builtin_expect(stopping, false)) {
    throw crimson::common::system_shutdown_exception();
  }
  if (__builtin_expect((bool)peering, false)) {
    throw crimson::common::actingset_changed(peering->is_primary);
  }

  const ceph_tid_t tid = next_txn_id++;
  auto req_id = osd_op_p.req->get_reqid();
  auto pending_txn =
    pending_trans.try_emplace(tid, pg_shards.size(), osd_op_p.at_version).first;
  bufferlist encoded_txn;
  encode(txn, encoded_txn);

  return interruptor::parallel_for_each(std::move(pg_shards),
    [=, encoded_txn=std::move(encoded_txn), txn=std::move(txn)]
    (auto pg_shard) mutable {
      if (pg_shard == whoami) {
        return shard_services.get_store().do_transaction(coll,std::move(txn));
      } else {
        auto m = make_message<MOSDRepOp>(req_id, whoami,
                                         spg_t{pgid, pg_shard.shard}, hoid,
                                         CEPH_OSD_FLAG_ACK | CEPH_OSD_FLAG_ONDISK,
                                         map_epoch, min_epoch,
                                         tid, osd_op_p.at_version);
        m->set_data(encoded_txn);
        pending_txn->second.acked_peers.push_back({pg_shard, eversion_t{}});
	encode(log_entries, m->logbl);
	m->pg_trim_to = osd_op_p.pg_trim_to;
	m->min_last_complete_ondisk = osd_op_p.min_last_complete_ondisk;
	m->set_rollback_to(osd_op_p.at_version);
        // TODO: set more stuff. e.g., pg_states
        return shard_services.send_to_osd(pg_shard.osd, std::move(m), map_epoch);
      }
    }).then_interruptible([this, peers=pending_txn->second.weak_from_this()] {
      if (!peers) {
	// for now, only actingset_changed can cause peers
	// to be nullptr
	assert(peering);
	throw crimson::common::actingset_changed(peering->is_primary);
      }
      if (--peers->pending == 0) {
        peers->all_committed.set_value();
	peers->all_committed = {};
	return seastar::now();
      }
      return peers->all_committed.get_shared_future();
<<<<<<< HEAD
    }).then([pending_txn, this] {
=======
    }).then_interruptible([pending_txn, this] {
>>>>>>> 94a0af28
      auto acked_peers = std::move(pending_txn->second.acked_peers);
      pending_trans.erase(pending_txn);
      return seastar::make_ready_future<crimson::osd::acked_peers_t>(std::move(acked_peers));
    });
}

void ReplicatedBackend::on_actingset_changed(peering_info_t pi)
{
  peering.emplace(pi);
  crimson::common::actingset_changed e_actingset_changed{peering->is_primary};
  for (auto& [tid, pending_txn] : pending_trans) {
    pending_txn.all_committed.set_exception(e_actingset_changed);
  }
  pending_trans.clear();
}

void ReplicatedBackend::got_rep_op_reply(const MOSDRepOpReply& reply)
{
  auto found = pending_trans.find(reply.get_tid());
  if (found == pending_trans.end()) {
    logger().warn("{}: no matched pending rep op: {}", __func__, reply);
    return;
  }
  auto& peers = found->second;
  for (auto& peer : peers.acked_peers) {
    if (peer.shard == reply.from) {
      peer.last_complete_ondisk = reply.get_last_complete_ondisk();
      if (--peers.pending == 0) {
        peers.all_committed.set_value();
        peers.all_committed = {};
      }
      return;
    }
  }
}

seastar::future<> ReplicatedBackend::stop()
{
  logger().info("ReplicatedBackend::stop {}", coll->get_cid());
  stopping = true;
  for (auto& [tid, pending_on] : pending_trans) {
    pending_on.all_committed.set_exception(
	crimson::common::system_shutdown_exception());
  }
  pending_trans.clear();
  return seastar::now();
}

seastar::future<>
ReplicatedBackend::request_committed(const osd_reqid_t& reqid,
				    const eversion_t& at_version)
{
  if (std::empty(pending_trans)) {
    return seastar::now();
  }
  auto iter = pending_trans.begin();
  auto& pending_txn = iter->second;
  if (pending_txn.at_version > at_version) {
    return seastar::now();
  }
  for (; iter->second.at_version < at_version; ++iter);
  // As for now, the previous client_request with the same reqid
  // mustn't have finished, as that would mean later client_requests
  // has finished before earlier ones.
  //
  // The following line of code should be "assert(pending_txn.at_version == at_version)",
  // as there can be only one transaction at any time in pending_trans due to
  // PG::client_request_pg_pipeline. But there's a high possibility that we will
  // improve the parallelism here in the future, which means there may be multiple
  // client requests in flight, so we loosed the restriction to as follows. Correct
  // me if I'm wrong:-)
  assert(iter != pending_trans.end() && iter->second.at_version == at_version);
  if (iter->second.pending) {
    return iter->second.all_committed.get_shared_future();
  } else {
    return seastar::now();
  }
}<|MERGE_RESOLUTION|>--- conflicted
+++ resolved
@@ -94,11 +94,7 @@
 	return seastar::now();
       }
       return peers->all_committed.get_shared_future();
-<<<<<<< HEAD
-    }).then([pending_txn, this] {
-=======
     }).then_interruptible([pending_txn, this] {
->>>>>>> 94a0af28
       auto acked_peers = std::move(pending_txn->second.acked_peers);
       pending_trans.erase(pending_txn);
       return seastar::make_ready_future<crimson::osd::acked_peers_t>(std::move(acked_peers));
