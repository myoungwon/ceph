--- conflicted
+++ resolved
@@ -679,12 +679,8 @@
     return submit_push_data(pi.recovery_info, first, complete, clear_omap,
                             std::move(data_zeros), std::move(usable_intervals),
                             std::move(data), std::move(pop.omap_header),
-<<<<<<< HEAD
-                            pop.attrset, std::move(pop.omap_entries), t).then(
-=======
                             pop.attrset, std::move(pop.omap_entries), t)
     .then_interruptible(
->>>>>>> 94a0af28
       [this, response, &pi, &pop, complete, t, bytes_recovered=data.length()] {
       pi.stat.num_keys_recovered += pop.omap_entries.size();
       pi.stat.num_bytes_recovered += bytes_recovered;
@@ -782,12 +778,8 @@
   return submit_push_data(pop.recovery_info, first, complete, clear_omap,
                           std::move(data_zeros), std::move(pop.data_included),
                           std::move(pop.data), std::move(pop.omap_header),
-<<<<<<< HEAD
-                          pop.attrset, std::move(pop.omap_entries), t).then(
-=======
                           pop.attrset, std::move(pop.omap_entries), t)
   .then_interruptible(
->>>>>>> 94a0af28
     [this, complete, &pop, t] {
     if (complete) {
       pg.get_recovery_handler()->on_local_recover(
@@ -928,11 +920,7 @@
   return {intervals_usable, data_usable};
 }
 
-<<<<<<< HEAD
-seastar::future<hobject_t>
-=======
 RecoveryBackend::interruptible_future<hobject_t>
->>>>>>> 94a0af28
 ReplicatedRecoveryBackend::prep_push_target(
   const ObjectRecoveryInfo& recovery_info,
   bool first,
@@ -985,12 +973,8 @@
     return seastar::make_ready_future<hobject_t>(target_oid.hobj);
   }
   // clone overlap content in local object if using a new object
-<<<<<<< HEAD
-  return store->stat(coll, ghobject_t(recovery_info.soid)).then(
-=======
   return interruptor::make_interruptible(store->stat(coll, ghobject_t(recovery_info.soid)))
   .then_interruptible(
->>>>>>> 94a0af28
     [this, &recovery_info, t, target_oid] (auto st) {
     // TODO: pg num bytes counting
     uint64_t local_size = std::min(recovery_info.size, (uint64_t)st.st_size);
@@ -1009,13 +993,8 @@
     return seastar::make_ready_future<hobject_t>(target_oid.hobj);
   });
 }
-<<<<<<< HEAD
-
-seastar::future<> ReplicatedRecoveryBackend::submit_push_data(
-=======
 RecoveryBackend::interruptible_future<>
 ReplicatedRecoveryBackend::submit_push_data(
->>>>>>> 94a0af28
   const ObjectRecoveryInfo &recovery_info,
   bool first,
   bool complete,
@@ -1031,11 +1010,7 @@
   logger().debug("{}", __func__);
   return prep_push_target(recovery_info, first, complete,
                           clear_omap, t, attrs,
-<<<<<<< HEAD
-                          std::move(omap_header)).then(
-=======
                           std::move(omap_header)).then_interruptible(
->>>>>>> 94a0af28
     [this,
      &recovery_info, t,
      first, complete,
@@ -1044,10 +1019,7 @@
      data_included=std::move(data_included),
      omap_entries=std::move(omap_entries),
      &attrs](auto target_oid) mutable {
-<<<<<<< HEAD
-=======
-
->>>>>>> 94a0af28
+
     uint32_t fadvise_flags = CEPH_OSD_OP_FLAG_FADVISE_SEQUENTIAL;
     // Punch zeros for data, if fiemap indicates nothing but it is marked dirty
     if (!data_zeros.empty()) {
