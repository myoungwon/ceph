--- conflicted
+++ resolved
@@ -132,11 +132,7 @@
     boost::intrusive::list_member_hook<>,
     &ObjectContext::list_hook>;
 
-<<<<<<< HEAD
-  template<RWState::State Type, typename Func>
-=======
   template<RWState::State Type, typename InterruptCond = void, typename Func>
->>>>>>> 94a0af28
   auto with_lock(Func&& func) {
     if constexpr (!std::is_void_v<InterruptCond>) {
       auto wrapper = ::crimson::interruptible::interruptor<InterruptCond>::wrap_function(std::forward<Func>(func));
