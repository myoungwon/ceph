--- conflicted
+++ resolved
@@ -155,11 +155,7 @@
     ObjectRecoveryProgress& new_progress,
     uint64_t* max_len,
     PushOp* push_op);
-<<<<<<< HEAD
-  seastar::future<hobject_t> prep_push_target(
-=======
   interruptible_future<hobject_t> prep_push_target(
->>>>>>> 94a0af28
     const ObjectRecoveryInfo &recovery_info,
     bool first,
     bool complete,
@@ -167,9 +163,6 @@
     ObjectStore::Transaction* t,
     const map<string, bufferlist> &attrs,
     bufferlist&& omap_header);
-<<<<<<< HEAD
-=======
   using interruptor = crimson::interruptible::interruptor<
     crimson::osd::IOInterruptCondition>;
->>>>>>> 94a0af28
 };