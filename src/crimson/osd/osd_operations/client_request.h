// -*- mode:C++; tab-width:8; c-basic-offset:2; indent-tabs-mode:t -*-
// vim: ts=8 sw=2 smarttab

#pragma once

#include "osd/osd_op_util.h"
#include "crimson/net/Connection.h"
#include "crimson/osd/object_context.h"
#include "crimson/osd/osd_operation.h"
#include "crimson/common/type_helpers.h"
#include "messages/MOSDOp.h"

namespace crimson::osd {
class PG;
class OSD;

class ClientRequest final : public OperationT<ClientRequest> {
  OSD &osd;
  crimson::net::ConnectionRef conn;
  Ref<MOSDOp> m;
  OpInfo op_info;
  PipelineHandle handle;

public:
  class ConnectionPipeline {
    OrderedExclusivePhase await_map = {
      "ClientRequest::ConnectionPipeline::await_map"
    };
    OrderedExclusivePhase get_pg = {
      "ClientRequest::ConnectionPipeline::get_pg"
    };
    friend class ClientRequest;
  };
  class PGPipeline {
    OrderedExclusivePhase await_map = {
      "ClientRequest::PGPipeline::await_map"
    };
    OrderedExclusivePhase wait_for_active = {
      "ClientRequest::PGPipeline::wait_for_active"
    };
    OrderedExclusivePhase recover_missing = {
      "ClientRequest::PGPipeline::recover_missing"
    };
    OrderedExclusivePhase get_obc = {
      "ClientRequest::PGPipeline::get_obc"
    };
    OrderedExclusivePhase process = {
      "ClientRequest::PGPipeline::process"
    };
    friend class ClientRequest;
  };

  static constexpr OperationTypeCode type = OperationTypeCode::client_request;

  ClientRequest(OSD &osd, crimson::net::ConnectionRef, Ref<MOSDOp> &&m);
  ~ClientRequest();

  void print(std::ostream &) const final;
  void dump_detail(Formatter *f) const final;

public:
  seastar::future<> start();

private:
<<<<<<< HEAD
  seastar::future<> process_pg_op(Ref<PG>& pg);
  seastar::future<> process_op(Ref<PG>& pg);
  seastar::future<> do_recover_missing(Ref<PG>& pgref);
  seastar::future<> do_process(
      Ref<PG>& pg,
      crimson::osd::ObjectContextRef obc);

=======
  interruptible_future<> do_recover_missing(Ref<PG>& pgref);
  interruptible_future<> do_process(
      Ref<PG>& pg,
      crimson::osd::ObjectContextRef obc);
  ::crimson::interruptible::interruptible_future<
    ::crimson::osd::IOInterruptCondition> process_pg_op(
    Ref<PG> &pg);
  ::crimson::interruptible::interruptible_future<
    ::crimson::osd::IOInterruptCondition> process_op(
    Ref<PG> &pg);
>>>>>>> 94a0af28
  bool is_pg_op() const;

  ConnectionPipeline &cp();
  PGPipeline &pp(PG &pg);

  OpSequencer& sequencer;
<<<<<<< HEAD
  const uint64_t prev_op_id;

=======
  uint64_t prev_op_id = 0;

  template <typename Errorator>
  using interruptible_errorator =
    ::crimson::interruptible::interruptible_errorator<
      ::crimson::osd::IOInterruptCondition,
      Errorator>;
>>>>>>> 94a0af28
private:
  bool is_misdirected(const PG& pg) const;
  void may_set_prev_op();
};

}<|MERGE_RESOLUTION|>--- conflicted
+++ resolved
@@ -62,15 +62,6 @@
   seastar::future<> start();
 
 private:
-<<<<<<< HEAD
-  seastar::future<> process_pg_op(Ref<PG>& pg);
-  seastar::future<> process_op(Ref<PG>& pg);
-  seastar::future<> do_recover_missing(Ref<PG>& pgref);
-  seastar::future<> do_process(
-      Ref<PG>& pg,
-      crimson::osd::ObjectContextRef obc);
-
-=======
   interruptible_future<> do_recover_missing(Ref<PG>& pgref);
   interruptible_future<> do_process(
       Ref<PG>& pg,
@@ -81,17 +72,12 @@
   ::crimson::interruptible::interruptible_future<
     ::crimson::osd::IOInterruptCondition> process_op(
     Ref<PG> &pg);
->>>>>>> 94a0af28
   bool is_pg_op() const;
 
   ConnectionPipeline &cp();
   PGPipeline &pp(PG &pg);
 
   OpSequencer& sequencer;
-<<<<<<< HEAD
-  const uint64_t prev_op_id;
-
-=======
   uint64_t prev_op_id = 0;
 
   template <typename Errorator>
@@ -99,7 +85,6 @@
     ::crimson::interruptible::interruptible_errorator<
       ::crimson::osd::IOInterruptCondition,
       Errorator>;
->>>>>>> 94a0af28
 private:
   bool is_misdirected(const PG& pg) const;
   void may_set_prev_op();
