// -*- mode:C++; tab-width:8; c-basic-index:2; indent-tabs-mode:t -*-
// vim: ts=8 sw=2 smarttab

#pragma once

#include <iostream>
#include <string>

#include "include/byteorder.h"
#include "include/denc.h"
#include "include/encoding.h"

#include "crimson/common/layout.h"
#include "crimson/common/fixed_kv_node_layout.h"
#include "crimson/os/seastore/omap_manager.h"
#include "crimson/os/seastore/omap_manager/btree/omap_types.h"

namespace crimson::os::seastore::omap_manager {
class StringKVInnerNodeLayout;
class StringKVLeafNodeLayout;
<<<<<<< HEAD

=======
>>>>>>> 94a0af28

/**
 * copy_from_foreign
 *
 * Copy from another node entries to this node.
 * [from_src, to_src) is another node entry range.
 * tgt is this node entry to copy to.
 * tgt and from_src must be from different nodes.
 * from_src and to_src must be in the same node.
 */
template <typename iterator, typename const_iterator>
static void copy_from_foreign(
  iterator tgt,
  const_iterator from_src,
  const_iterator to_src) {
  assert(tgt->node != from_src->node);
  assert(to_src->node == from_src->node);
  if (from_src == to_src)
    return;

  auto to_copy = from_src->get_right_ptr_end() - to_src->get_right_ptr_end();
  assert(to_copy > 0);
  memcpy(
    tgt->get_right_ptr_end() - to_copy,
    to_src->get_right_ptr_end(),
    to_copy);
  memcpy(
    tgt->get_node_key_ptr(),
    from_src->get_node_key_ptr(),
    to_src->get_node_key_ptr() - from_src->get_node_key_ptr());

  auto offset_diff = tgt->get_right_offset_end() - from_src->get_right_offset_end();
  for (auto i = tgt; i != tgt + (to_src - from_src); ++i) {
    i->update_offset(offset_diff);
  }
}

/**
 * copy_from_local
 *
 * Copies entries from [from_src, to_src) to tgt.
 * tgt, from_src, and to_src must be from the same node.
 */
template <typename iterator>
static void copy_from_local(
  unsigned len,
  iterator tgt,
  iterator from_src,
  iterator to_src) {
  assert(tgt->node == from_src->node);
  assert(to_src->node == from_src->node);

  auto to_copy = from_src->get_right_ptr_end() - to_src->get_right_ptr_end();
  assert(to_copy > 0);
  int adjust_offset = tgt > from_src? -len : len;
  memmove(to_src->get_right_ptr_end() + adjust_offset,
          to_src->get_right_ptr_end(),
          to_copy);

  for ( auto ite = from_src; ite < to_src; ite++) {
      ite->update_offset(-adjust_offset);
  }
  memmove(tgt->get_node_key_ptr(), from_src->get_node_key_ptr(),
          to_src->get_node_key_ptr() - from_src->get_node_key_ptr());
}

struct delta_inner_t {
  enum class op_t : uint_fast8_t {
    INSERT,
    UPDATE,
    REMOVE,
  } op;
<<<<<<< HEAD
  omap_inner_key_t key;
  std::string val;
=======
  std::string key;
  laddr_t addr;
>>>>>>> 94a0af28

  DENC(delta_inner_t, v, p) {
    DENC_START(1, 1, p);
    denc(v.op, p);
    denc(v.key, p);
<<<<<<< HEAD
    denc(v.val, p);
=======
    denc(v.addr, p);
>>>>>>> 94a0af28
    DENC_FINISH(p);
  }

  void replay(StringKVInnerNodeLayout &l);
  bool operator==(const delta_inner_t &rhs) const {
    return op == rhs.op &&
           key == rhs.key &&
<<<<<<< HEAD
           val == rhs.val;
=======
           addr == rhs.addr;
>>>>>>> 94a0af28
  }
};
}
WRITE_CLASS_DENC(crimson::os::seastore::omap_manager::delta_inner_t)

namespace crimson::os::seastore::omap_manager {
struct delta_leaf_t {
  enum class op_t : uint_fast8_t {
    INSERT,
    UPDATE,
    REMOVE,
  } op;
  std::string key;
<<<<<<< HEAD
  std::string val;
=======
  ceph::bufferlist val;
>>>>>>> 94a0af28

  DENC(delta_leaf_t, v, p) {
    DENC_START(1, 1, p);
    denc(v.op, p);
    denc(v.key, p);
    denc(v.val, p);
    DENC_FINISH(p);
  }

  void replay(StringKVLeafNodeLayout &l);
  bool operator==(const delta_leaf_t &rhs) const {
    return op == rhs.op &&
      key == rhs.key &&
      val == rhs.val;
  }
};
}
WRITE_CLASS_DENC(crimson::os::seastore::omap_manager::delta_leaf_t)

namespace crimson::os::seastore::omap_manager {
class delta_inner_buffer_t {
  std::vector<delta_inner_t> buffer;
public:
  bool empty() const {
    return buffer.empty();
  }
  void insert(
<<<<<<< HEAD
    const omap_inner_key_t key,
    std::string_view val) {
    omap_inner_key_le_t k;
    k = key;
    buffer.push_back(
      delta_inner_t{
        delta_inner_t::op_t::INSERT,
        k,
        val.data()
      });
  }
  void update(
    const omap_inner_key_t key,
    std::string_view val) {
    omap_inner_key_le_t k;
    k = key;
    buffer.push_back(
      delta_inner_t{
        delta_inner_t::op_t::UPDATE,
        k,
        val.data()
      });
  }
  void remove(std::string_view val) {
    buffer.push_back(
      delta_inner_t{
        delta_inner_t::op_t::REMOVE,
        omap_inner_key_le_t(),
        val.data()
=======
    const std::string &key,
    laddr_t addr) {
    buffer.push_back(
      delta_inner_t{
        delta_inner_t::op_t::INSERT,
        key,
        addr
      });
  }
  void update(
    const std::string &key,
    laddr_t addr) {
    buffer.push_back(
      delta_inner_t{
	delta_inner_t::op_t::UPDATE,
	key,
	addr
      });
  }
  void remove(const std::string &key) {
    buffer.push_back(
      delta_inner_t{
	delta_inner_t::op_t::REMOVE,
	key,
	L_ADDR_NULL
>>>>>>> 94a0af28
      });
  }

  void replay(StringKVInnerNodeLayout &node) {
    for (auto &i: buffer) {
      i.replay(node);
<<<<<<< HEAD
    }
  }
  size_t get_bytes() const {
    size_t size = 0;
    for (auto &i: buffer) {
      size += sizeof(i.op) + sizeof(i.key) + i.val.size();
    }
    return size;
  }
  void clear() {
    buffer.clear();
  }

  DENC(delta_inner_buffer_t, v, p) {
    DENC_START(1, 1, p);
    denc(v.buffer, p);
    DENC_FINISH(p);
  }

  bool operator==(const delta_inner_buffer_t &rhs) const {
    return buffer == rhs.buffer;
  }
};
}
WRITE_CLASS_DENC(crimson::os::seastore::omap_manager::delta_inner_buffer_t)

namespace crimson::os::seastore::omap_manager {
class delta_leaf_buffer_t {
  std::vector<delta_leaf_t> buffer;
public:
  bool empty() const {
    return buffer.empty();
  }
  void insert(
    std::string_view key,
    std::string_view val) {
    buffer.push_back(
      delta_leaf_t{
        delta_leaf_t::op_t::INSERT,
        key.data(),
        val.data()
      });
  }
  void update(
    std::string_view key,
    std::string_view val) {
    buffer.push_back(
      delta_leaf_t{
        delta_leaf_t::op_t::UPDATE,
        key.data(),
        val.data()
      });
  }
  void remove(std::string_view key) {
    buffer.push_back(
      delta_leaf_t{
        delta_leaf_t::op_t::REMOVE,
        key.data(),
        ""
      });
  }

  void replay(StringKVLeafNodeLayout &node) {
    for (auto &i: buffer) {
      i.replay(node);
    }
  }
  size_t get_bytes() const {
    size_t size = 0;
    for (auto &i: buffer) {
      size += sizeof(i.op) + i.key.size() + i.val.size();
    }
    return size;
  }
=======
    }
  }

  void clear() {
    buffer.clear();
  }

  DENC(delta_inner_buffer_t, v, p) {
    DENC_START(1, 1, p);
    denc(v.buffer, p);
    DENC_FINISH(p);
  }

  bool operator==(const delta_inner_buffer_t &rhs) const {
    return buffer == rhs.buffer;
  }
};
}
WRITE_CLASS_DENC(crimson::os::seastore::omap_manager::delta_inner_buffer_t)

namespace crimson::os::seastore::omap_manager {
class delta_leaf_buffer_t {
  std::vector<delta_leaf_t> buffer;
public:
  bool empty() const {
    return buffer.empty();
  }
  void insert(
    const std::string &key,
    const ceph::bufferlist &val) {
    buffer.push_back(
      delta_leaf_t{
        delta_leaf_t::op_t::INSERT,
        key,
        val
      });
  }
  void update(
    const std::string &key,
    const ceph::bufferlist &val) {
    buffer.push_back(
      delta_leaf_t{
        delta_leaf_t::op_t::UPDATE,
	key,
	val
      });
  }
  void remove(const std::string &key) {
    buffer.push_back(
      delta_leaf_t{
	delta_leaf_t::op_t::REMOVE,
	key,
	bufferlist()
      });
  }

  void replay(StringKVLeafNodeLayout &node) {
    for (auto &i: buffer) {
      i.replay(node);
    }
  }

>>>>>>> 94a0af28
  void clear() {
    buffer.clear();
  }

  DENC(delta_leaf_buffer_t, v, p) {
    DENC_START(1, 1, p);
    denc(v.buffer, p);
    DENC_FINISH(p);
  }

  bool operator==(const delta_leaf_buffer_t &rhs) const {
    return buffer == rhs.buffer;
  }
};
}
WRITE_CLASS_DENC(crimson::os::seastore::omap_manager::delta_leaf_buffer_t)

namespace crimson::os::seastore::omap_manager {
/**
 * StringKVInnerNodeLayout
 *
 * Uses absl::container_internal::Layout for the actual key memory layout.
 *
 * The primary interface exposed is centered on the iterator
 * and related methods.
 *
 * Also included are helpers for doing splits and merges as for a btree.
 */
class StringKVInnerNodeLayout {
  char *buf = nullptr;

  using L = absl::container_internal::Layout<ceph_le32, omap_node_meta_le_t, omap_inner_key_le_t>;
  static constexpr L layout{1, 1, 1}; // = L::Partial(1, 1, 1);
  friend class delta_inner_t;
public:
  template <bool is_const>
  class iter_t : public std::iterator<std::input_iterator_tag, StringKVInnerNodeLayout> {
    friend class StringKVInnerNodeLayout;

    template <typename iterator, typename const_iterator>
    friend void copy_from_foreign(iterator, const_iterator, const_iterator);
    template <typename iterator>
    friend void copy_from_local(unsigned, iterator, iterator, iterator);

    using parent_t = typename crimson::common::maybe_const_t<StringKVInnerNodeLayout, is_const>::type;

    mutable parent_t node;
    uint16_t index;

    iter_t(
      parent_t parent,
      uint16_t index) : node(parent), index(index) {}

  public:
    iter_t(const iter_t &) = default;
    iter_t(iter_t &&) = default;
    iter_t &operator=(const iter_t &) = default;
    iter_t &operator=(iter_t &&) = default;

    operator iter_t<!is_const>() const {
      static_assert(!is_const);
      return iter_t<!is_const>(node, index);
    }

    iter_t &operator*() { return *this; }
    iter_t *operator->() { return this; }

    iter_t operator++(int) {
      auto ret = *this;
      ++index;
      return ret;
    }

    iter_t &operator++() {
      ++index;
      return *this;
    }

    iter_t operator--(int) {
      auto ret = *this;
      assert(index > 0);
      --index;
      return ret;
    }

    iter_t &operator--() {
      assert(index > 0);
      --index;
      return *this;
    }

    uint16_t operator-(const iter_t &rhs) const {
      assert(rhs.node == node);
      return index - rhs.index;
    }

    iter_t operator+(uint16_t off) const {
      return iter_t(node, index + off);
    }
    iter_t operator-(uint16_t off) const {
      return iter_t(node, index - off);
    }

    uint16_t operator<(const iter_t &rhs) const {
      assert(rhs.node == node);
      return index < rhs.index;
    }

    uint16_t operator>(const iter_t &rhs) const {
      assert(rhs.node == node);
      return index > rhs.index;
    }

    bool operator==(const iter_t &rhs) const {
      assert(node == rhs.node);
      return rhs.index == index;
    }

    bool operator!=(const iter_t &rhs) const {
      return !(*this == rhs);
    }

  private:
    omap_inner_key_t get_node_key() const {
      omap_inner_key_le_t kint = node->get_node_key_ptr()[index];
      return omap_inner_key_t(kint);
    }
<<<<<<< HEAD

    char *get_node_val_ptr() {
      auto tail = node->buf + OMAP_BLOCK_SIZE;
      if (*this == node->iter_end())
        return tail;
      else {
        return tail - static_cast<uint32_t>(get_node_key().key_off);
      }
    }

    const char *get_node_val_ptr() const {
      auto tail = node->buf + OMAP_BLOCK_SIZE;
      if ( *this == node->iter_end())
=======
    auto get_node_key_ptr() const {
      return reinterpret_cast<
	typename crimson::common::maybe_const_t<char, is_const>::type>(
	  node->get_node_key_ptr() + index);
    }

    uint32_t get_node_val_offset() const {
      return get_node_key().key_off;
    }
    auto get_node_val_ptr() const {
      auto tail = node->buf + OMAP_BLOCK_SIZE;
      if (*this == node->iter_end())
>>>>>>> 94a0af28
        return tail;
      else {
        return tail - get_node_val_offset();
      }
    }

    int get_right_offset_end() const {
      if (index == 0)
        return 0;
      else
        return (*this - 1)->get_node_val_offset();
    }
<<<<<<< HEAD

    char *get_right_ptr() {
      return node->buf + OMAP_BLOCK_SIZE - get_right_offset();
    }

    const char *get_right_ptr() const {
      static_assert(!is_const);
      return node->buf + OMAP_BLOCK_SIZE - get_right_offset();
    }

    char *get_right_ptr_end() {
      if (index == 0)
        return node->buf + OMAP_BLOCK_SIZE;
      else
        return (*this - 1)->get_right_ptr();
    }

    const char *get_right_ptr_end() const {
      if (index == 0)
        return node->buf + OMAP_BLOCK_SIZE;
      else
        return (*this - 1)->get_right_ptr();
=======
    auto get_right_ptr_end() const {
      return node->buf + OMAP_BLOCK_SIZE - get_right_offset_end();
>>>>>>> 94a0af28
    }

    void update_offset(int offset) {
      static_assert(!is_const);
      auto key = get_node_key();
      assert(offset + key.key_off >= 0);
      key.key_off += offset;
      set_node_key(key);
    }

    void set_node_key(omap_inner_key_t _lb) {
      static_assert(!is_const);
      omap_inner_key_le_t lb;
      lb = _lb;
      node->get_node_key_ptr()[index] = lb;
    }

    void set_node_val(const std::string &str) {
      static_assert(!is_const);
      assert(str.size() == get_node_key().key_len);
      assert(get_node_key().key_off >= str.size());
      assert(get_node_key().key_off < OMAP_BLOCK_SIZE);
      assert(str.size() < OMAP_BLOCK_SIZE);
      ::memcpy(get_node_val_ptr(), str.data(), str.size());
    }

<<<<<<< HEAD
  };
  using const_iterator = iter_t<true>;
  using iterator = iter_t<false>;


public:
=======
  public:
    uint16_t get_index() const {
      return index;
    }

    std::string get_key() const {
      return std::string(
	get_node_val_ptr(),
	get_node_key().key_len);
    }

    laddr_t get_val() const {
      return get_node_key().laddr;
    }

    bool contains(std::string_view key) const {
      assert(*this != node->iter_end());
      auto next = *this + 1;
      if (next == node->iter_end()) {
        return get_key() <= key;
      } else {
	return (get_key() <= key) && (next->get_key() > key);
      }
    }
  };
  using const_iterator = iter_t<true>;
  using iterator = iter_t<false>;
>>>>>>> 94a0af28

public:
  void journal_inner_insert(
    const_iterator _iter,
    const laddr_t laddr,
    const std::string &key,
    delta_inner_buffer_t *recorder) {
    auto iter = iterator(this, _iter.index);
    if (recorder) {
      recorder->insert(
	key,
	laddr);
    }
    inner_insert(iter, key, laddr);
  }

  void journal_inner_update(
    const_iterator _iter,
    const laddr_t laddr,
    delta_inner_buffer_t *recorder) {
    auto iter = iterator(this, _iter.index);
    auto key = iter->get_key();
    if (recorder) {
      recorder->update(key, laddr);
    }
    inner_update(iter, laddr);
  }

  void journal_inner_remove(
    const_iterator _iter,
    delta_inner_buffer_t *recorder) {
    auto iter = iterator(this, _iter.index);
    if (recorder) {
      recorder->remove(iter->get_key());
    }
    inner_remove(iter);
  }

  StringKVInnerNodeLayout(char *buf) :
    buf(buf) {}

  uint32_t get_size() const {
    ceph_le32 &size = *layout.template Pointer<0>(buf);
    return uint32_t(size);
  }

  /**
   * set_size
   *
   * Set size representation to match size
   */
  void set_size(uint32_t size) {
    ceph_le32 s;
    s = size;
    *layout.template Pointer<0>(buf) = s;
  }

  const_iterator iter_cbegin() const {
    return const_iterator(
      this,
      0);
  }
  const_iterator iter_begin() const {
    return iter_cbegin();
  }

  const_iterator iter_cend() const {
    return const_iterator(
      this,
      get_size());
  }
  const_iterator iter_end() const {
    return iter_cend();
  }

  iterator iter_begin() {
    return iterator(
      this,
      0);
  }

  iterator iter_end() {
    return iterator(
      this,
      get_size());
  }

  const_iterator iter_idx(uint16_t off) const {
    return const_iterator(
      this,
      off);
  }

  const_iterator string_lower_bound(std::string_view str) const {
    uint16_t start = 0, end = get_size();
    while (start != end) {
      unsigned mid = (start + end) / 2;
      const_iterator iter(this, mid);
      std::string s = iter->get_key();
      if (s < str) {
        start = ++mid;
      } else if ( s > str) {
        end = mid;
      } else {
        return iter;
      }
    }
    return const_iterator(this, start);
  }

  iterator string_lower_bound(std::string_view str) {
    const auto &tref = *this;
    return iterator(this, tref.string_lower_bound(str).index);
  }

  const_iterator string_upper_bound(std::string_view str) const {
    auto ret = iter_begin();
    for (; ret != iter_end(); ++ret) {
      std::string s = ret->get_key();
      if (s > str)
        break;
    }
    return ret;
  }

  iterator string_upper_bound(std::string_view str) {
    const auto &tref = *this;
    return iterator(this, tref.string_upper_bound(str).index);
  }

  const_iterator find_string_key(std::string_view str) const {
    auto ret = iter_begin();
    for (; ret != iter_end(); ++ret) {
     std::string s = ret->get_key();
      if (s == str)
        break;
    }
    return ret;
  }

  iterator find_string_key(std::string_view str) {
    const auto &tref = *this;
    return iterator(this, tref.find_string_key(str).index);
  }

  const_iterator get_split_pivot() const {
    uint32_t total_size = omap_inner_key_t(
      get_node_key_ptr()[get_size()-1]).key_off;
    uint32_t pivot_size = total_size / 2;
    uint32_t size = 0;
    for (auto ite = iter_begin(); ite < iter_end(); ite++) {
      auto node_key = ite->get_node_key();
      size += node_key.key_len;
      if (size >= pivot_size){
        return ite;
      }
    }
    return iter_end();
  }


  /**
   * get_meta/set_meta
   *
   * Enables stashing a templated type within the layout.
   * Cannot be modified after initial write as it is not represented
   * in delta_t
   */
  omap_node_meta_t get_meta() const {
    omap_node_meta_le_t &metaint = *layout.template Pointer<1>(buf);
    return omap_node_meta_t(metaint);
  }
  void set_meta(const omap_node_meta_t &meta) {
    *layout.template Pointer<1>(buf) = omap_node_meta_le_t(meta);
  }

  uint32_t used_space() const {
    uint32_t count = get_size();
    if (count) {
      omap_inner_key_t last_key = omap_inner_key_t(get_node_key_ptr()[count-1]);
      return last_key.key_off + count * sizeof(omap_inner_key_le_t);
    } else {
      return 0;
    }
  }

  uint32_t free_space() const {
    return capacity() - used_space();
  }

  uint16_t capacity() const {
    return OMAP_BLOCK_SIZE - (reinterpret_cast<char*>(layout.template Pointer<2>(buf))-
                        reinterpret_cast<char*>(layout.template Pointer<0>(buf)));
  }

  bool is_overflow(size_t ksize) const {
    return free_space() < (sizeof(omap_inner_key_le_t) + ksize);
  }
  bool below_min() const {
    return free_space() > (capacity() / 2);
  }

  bool operator==(const StringKVInnerNodeLayout &rhs) const {
    if (get_size() != rhs.get_size()) {
      return false;
    }

    auto iter = iter_begin();
    auto iter2 = rhs.iter_begin();
    while (iter != iter_end()) {
      if (iter->get_key() != iter2->get_key() ||
          iter->get_val() != iter2->get_val()) {
          return false;
      }
      iter++;
      iter2++;
    }
    return true;
  }

  /**
   * split_into
   *
   * Takes *this and splits its contents into left and right.
   */
  std::string split_into(
    StringKVInnerNodeLayout &left,
    StringKVInnerNodeLayout &right) const {
    auto piviter = get_split_pivot();
    assert(piviter != iter_end());

    copy_from_foreign(left.iter_begin(), iter_begin(), piviter);
    left.set_size(piviter - iter_begin());

    copy_from_foreign(right.iter_begin(), piviter, iter_end());
    right.set_size(iter_end() - piviter);

    auto [lmeta, rmeta] = get_meta().split_into();
    left.set_meta(lmeta);
    right.set_meta(rmeta);

    return piviter->get_key();
  }

  /**
   * merge_from
   *
   * Takes two nodes and copies their contents into *this.
   *
   * precondition: left.size() + right.size() < CAPACITY
   */
  void merge_from(
    const StringKVInnerNodeLayout &left,
    const StringKVInnerNodeLayout &right) {
    copy_from_foreign(
      iter_end(),
      left.iter_begin(),
      left.iter_end());
    set_size(left.get_size());

    copy_from_foreign(
      iter_end(),
      right.iter_begin(),
      right.iter_end());
    set_size(left.get_size() + right.get_size());
    set_meta(omap_node_meta_t::merge_from(left.get_meta(), right.get_meta()));
  }

  /**
   * balance_into_new_nodes
   *
   * Takes the contents of left and right and copies them into
   * replacement_left and replacement_right such that
   * the size of replacement_left just >= 1/2 of (left + right)
   */
  static std::string balance_into_new_nodes(
    const StringKVInnerNodeLayout &left,
    const StringKVInnerNodeLayout &right,
    StringKVInnerNodeLayout &replacement_left,
    StringKVInnerNodeLayout &replacement_right)
  {
    uint32_t left_size = omap_inner_key_t(left.get_node_key_ptr()[left.get_size()-1]).key_off;
    uint32_t right_size = omap_inner_key_t(right.get_node_key_ptr()[right.get_size()-1]).key_off;
    uint32_t total = left_size + right_size;
    uint32_t pivot_size = total / 2;
    uint32_t pivot_idx = 0;
    if (pivot_size < left_size) {
      uint32_t size = 0;
      for (auto ite = left.iter_begin(); ite < left.iter_end(); ite++) {
        auto node_key = ite->get_node_key();
        size += node_key.key_len;
        if (size >= pivot_size){
          pivot_idx = ite.get_index();
          break;
        }
      }
    } else {
      uint32_t more_size = pivot_size - left_size;
      uint32_t size = 0;
      for (auto ite = right.iter_begin(); ite < right.iter_end(); ite++) {
        auto node_key = ite->get_node_key();
        size += node_key.key_len;
        if (size >= more_size){
          pivot_idx = ite.get_index() + left.get_size();
          break;
        }
      }
    }

    auto replacement_pivot = pivot_idx >= left.get_size() ?
      right.iter_idx(pivot_idx - left.get_size())->get_key() :
      left.iter_idx(pivot_idx)->get_key();

    if (pivot_size < left_size) {
      copy_from_foreign(
        replacement_left.iter_end(),
        left.iter_begin(),
        left.iter_idx(pivot_idx));
      replacement_left.set_size(pivot_idx);

      copy_from_foreign(
        replacement_right.iter_end(),
        left.iter_idx(pivot_idx),
        left.iter_end());
      replacement_right.set_size(left.get_size() - pivot_idx);

      copy_from_foreign(
        replacement_right.iter_end(),
        right.iter_begin(),
        right.iter_end());
      replacement_right.set_size(right.get_size() + left.get_size()- pivot_idx);
    } else {
      copy_from_foreign(
        replacement_left.iter_end(),
        left.iter_begin(),
        left.iter_end());
      replacement_left.set_size(left.get_size());

      copy_from_foreign(
        replacement_left.iter_end(),
        right.iter_begin(),
        right.iter_idx(pivot_idx - left.get_size()));
      replacement_left.set_size(pivot_idx);

      copy_from_foreign(
        replacement_right.iter_end(),
        right.iter_idx(pivot_idx - left.get_size()),
        right.iter_end());
      replacement_right.set_size(right.get_size() + left.get_size() - pivot_idx);
    }

    auto [lmeta, rmeta] = omap_node_meta_t::rebalance(
      left.get_meta(), right.get_meta());
    replacement_left.set_meta(lmeta);
    replacement_right.set_meta(rmeta);
    return replacement_pivot;
  }

private:
  void inner_insert(
    iterator iter,
<<<<<<< HEAD
    const omap_inner_key_t key,
    const std::string &val) {
    if (iter != iter_begin()) {
      assert((iter - 1)->get_node_val() < val);
    }
    if (iter != iter_end()) {
      assert(iter->get_node_val() > val);
    }
    assert(is_overflow(val.size() + 1) == false);
    if (get_size() != 0 && iter != iter_end())
      copy_from_local(key.key_len, iter + 1, iter, iter_end());
=======
    const std::string &key,
    laddr_t val) {
    if (iter != iter_begin()) {
      assert((iter - 1)->get_key() < key);
    }
    if (iter != iter_end()) {
      assert(iter->get_key() > key);
    }
    assert(!is_overflow(key.size()));
>>>>>>> 94a0af28

    if (iter != iter_end()) {
      copy_from_local(key.size(), iter + 1, iter, iter_end());
    }

    omap_inner_key_t nkey;
    nkey.key_len = key.size();
    nkey.laddr = val;
    if (iter != iter_begin()) {
      auto pkey = (iter - 1).get_node_key();
      nkey.key_off = nkey.key_len + pkey.key_off;
    } else {
      nkey.key_off = nkey.key_len;
    }

    iter->set_node_key(nkey);
    set_size(get_size() + 1);
    iter->set_node_val(key);
  }

  void inner_update(
    iterator iter,
    laddr_t addr) {
    assert(iter != iter_end());
<<<<<<< HEAD
    iter->set_node_key(key);
  }

  void inner_replace(
    iterator iter,
    const omap_inner_key_t key,
    const std::string &val) {
    assert(iter != iter_end());
    if (iter != iter_begin()) {
      assert((iter - 1)->get_node_val() < val);
    }
    if ((iter + 1) != iter_end()) {
      assert((iter + 1)->get_node_val() > val);
    }
    assert(is_overflow(val.size() + 1) == false);
    inner_remove(iter);
    inner_insert(iter, key, val);
=======
    auto node_key = iter->get_node_key();
    node_key.laddr = addr;
    iter->set_node_key(node_key);
>>>>>>> 94a0af28
  }

  void inner_remove(iterator iter) {
    assert(iter != iter_end());
    if ((iter + 1) != iter_end())
      copy_from_local(iter->get_node_key().key_len, iter, iter + 1, iter_end());
    set_size(get_size() - 1);
  }

  /**
   * get_key_ptr
   *
   * Get pointer to start of key array
   */
  omap_inner_key_le_t *get_node_key_ptr() {
    return L::Partial(1, 1, get_size()).template Pointer<2>(buf);
  }
  const omap_inner_key_le_t *get_node_key_ptr() const {
    return L::Partial(1, 1, get_size()).template Pointer<2>(buf);
  }

};

class StringKVLeafNodeLayout {
  char *buf = nullptr;

  using L = absl::container_internal::Layout<ceph_le32, omap_node_meta_le_t, omap_leaf_key_le_t>;
  static constexpr L layout{1, 1, 1}; // = L::Partial(1, 1, 1);
  friend class delta_leaf_t;

public:
  template <bool is_const>
  class iter_t {
    friend class StringKVLeafNodeLayout;
    using parent_t = typename crimson::common::maybe_const_t<StringKVLeafNodeLayout, is_const>::type;

    template <typename iterator, typename const_iterator>
    friend void copy_from_foreign(iterator, const_iterator, const_iterator);
    template <typename iterator>
    friend void copy_from_local(unsigned, iterator, iterator, iterator);

    parent_t node;
    uint16_t index;

    iter_t(
      parent_t parent,
      uint16_t index) : node(parent), index(index) {}

  public:
    iter_t(const iter_t &) = default;
    iter_t(iter_t &&) = default;
    iter_t &operator=(const iter_t &) = default;
    iter_t &operator=(iter_t &&) = default;

    operator iter_t<!is_const>() const {
      static_assert(!is_const);
      return iter_t<!is_const>(node, index);
    }

    iter_t &operator*() { return *this; }
    iter_t *operator->() { return this; }

    iter_t operator++(int) {
      auto ret = *this;
      ++index;
      return ret;
    }

    iter_t &operator++() {
      ++index;
      return *this;
    }

    uint16_t operator-(const iter_t &rhs) const {
      assert(rhs.node == node);
      return index - rhs.index;
    }

    iter_t operator+(uint16_t off) const {
      return iter_t(
             node,
             index + off);
    }
    iter_t operator-(uint16_t off) const {
      return iter_t(
             node,
             index - off);
    }

    uint16_t operator<(const iter_t &rhs) const {
      assert(rhs.node == node);
      return index < rhs.index;
    }

    uint16_t operator>(const iter_t &rhs) const {
      assert(rhs.node == node);
      return index > rhs.index;
    }

    bool operator==(const iter_t &rhs) const {
      assert(node == rhs.node);
      return rhs.index == index;
    }

    bool operator!=(const iter_t &rhs) const {
      assert(node == rhs.node);
      return index != rhs.index;
    }

  private:
    omap_leaf_key_t get_node_key() const {
      omap_leaf_key_le_t kint = node->get_node_key_ptr()[index];
      return omap_leaf_key_t(kint);
    }
<<<<<<< HEAD

    char *get_node_val_ptr() {
      auto tail = node->buf + OMAP_BLOCK_SIZE;
      if ( *this == node->iter_end())
        return tail;
      else
        return tail - static_cast<int>(get_node_key().key_off);
    }

    const char *get_node_val_ptr() const {
      auto tail = node->buf + OMAP_BLOCK_SIZE;
      if ( *this == node->iter_end())
        return tail;
      else
        return tail - static_cast<int>(get_node_key().key_off);
    }

    char *get_string_val_ptr() {
      auto tail = node->buf + OMAP_BLOCK_SIZE;
      return tail - static_cast<int>(get_node_key().val_off);
    }

    const char *get_string_val_ptr() const {
      auto tail = node->buf + OMAP_BLOCK_SIZE;
      return tail - static_cast<int>(get_node_key().val_off);
    }

    void set_node_val(const std::string &val) const {
      static_assert(!is_const);
      std::strcpy((char*)get_node_val_ptr(), val.c_str()); //copy char* to char* include "\0"
    }

    std::string get_node_val() {
      std::string s(get_node_val_ptr());
      return s;
    }
    std::string get_node_val() const{
      std::string s(get_node_val_ptr());
      return s;
    }

    void set_string_val(const std::string &val) {
      static_assert(!is_const);
      std::strcpy((char*)get_string_val_ptr(), val.c_str()); //copy char* to char* include "\0"
=======
    auto get_node_key_ptr() const {
      return reinterpret_cast<
	typename crimson::common::maybe_const_t<char, is_const>::type>(
	  node->get_node_key_ptr() + index);
>>>>>>> 94a0af28
    }

    uint32_t get_node_val_offset() const {
      return get_node_key().key_off;
    }
    auto get_node_val_ptr() const {
      auto tail = node->buf + OMAP_BLOCK_SIZE;
      if (*this == node->iter_end())
        return tail;
      else {
        return tail - get_node_val_offset();
      }
    }

    int get_right_offset_end() const {
      if (index == 0)
<<<<<<< HEAD
	      return 0;
      else
	      return (*this - 1)->get_right_offset();
    }

    char *get_right_ptr() {
      return node->buf + OMAP_BLOCK_SIZE - get_right_offset();
    }

    const char *get_right_ptr() const {
      static_assert(!is_const);
      return node->buf + OMAP_BLOCK_SIZE - get_right_offset();
    }

    char *get_right_ptr_end() {
      if (index == 0)
	      return node->buf + OMAP_BLOCK_SIZE;
=======
        return 0;
>>>>>>> 94a0af28
      else
        return (*this - 1)->get_node_val_offset();
    }
<<<<<<< HEAD

    const char *get_right_ptr_end() const {
      if (index == 0)
	      return node->buf + OMAP_BLOCK_SIZE;
      else
	      return (*this - 1)->get_right_ptr();
=======
    auto get_right_ptr_end() const {
      return node->buf + OMAP_BLOCK_SIZE - get_right_offset_end();
>>>>>>> 94a0af28
    }

    void update_offset(int offset) {
      auto key = get_node_key();
      assert(offset + key.key_off >= 0);
      key.key_off += offset;
      set_node_key(key);
    }

    void set_node_key(omap_leaf_key_t _lb) const {
      static_assert(!is_const);
      omap_leaf_key_le_t lb;
      lb = _lb;
      node->get_node_key_ptr()[index] = lb;
    }

    void set_node_val(const std::string &key, const ceph::bufferlist &val) {
      static_assert(!is_const);
      auto node_key = get_node_key();
      assert(key.size() == node_key.key_len);
      assert(val.length() == node_key.val_len);
      ::memcpy(get_node_val_ptr(), key.data(), key.size());
      auto bliter = val.begin();
      bliter.copy(node_key.val_len, get_node_val_ptr() + node_key.key_len);
    }

<<<<<<< HEAD

public:
=======
  public:
    uint16_t get_index() const {
      return index;
    }

    std::string get_key() const {
      return std::string(
	get_node_val_ptr(),
	get_node_key().key_len);
    }

    std::string get_str_val() const {
      auto node_key = get_node_key();
      return std::string(
	get_node_val_ptr() + node_key.key_len,
	get_node_key().val_len);
    }

    ceph::bufferlist get_val() const {
      auto node_key = get_node_key();
      ceph::bufferlist bl;
      ceph::bufferptr bptr(
	get_node_val_ptr() + node_key.key_len,
	get_node_key().val_len);
      bl.append(bptr);
      return bl;
    }
  };
  using const_iterator = iter_t<true>;
  using iterator = iter_t<false>;
>>>>>>> 94a0af28

public:
  void journal_leaf_insert(
    const_iterator _iter,
    const std::string &key,
    const ceph::bufferlist &val,
    delta_leaf_buffer_t *recorder) {
    auto iter = iterator(this, _iter.index);
    if (recorder) {
      recorder->insert(
        key,
        val);
    }
    leaf_insert(iter, key, val);
  }

  void journal_leaf_update(
    const_iterator _iter,
    const std::string &key,
    const ceph::bufferlist &val,
    delta_leaf_buffer_t *recorder) {
    auto iter = iterator(this, _iter.index);
    if (recorder) {
      recorder->remove(iter->get_key());
      recorder->insert(key, val);
    }
    leaf_update(iter, key, val);
  }

  void journal_leaf_remove(
    const_iterator _iter,
    delta_leaf_buffer_t *recorder) {
    auto iter = iterator(this, _iter.index);
    if (recorder) {
      recorder->remove(iter->get_key());
    }
    leaf_remove(iter);
  }

  StringKVLeafNodeLayout(char *buf) :
    buf(buf) {}

  const_iterator iter_begin() const {
    return const_iterator(
      this,
      0);
  }

  const_iterator iter_end() const {
    return const_iterator(
      this,
      get_size());
  }

  iterator iter_begin() {
    return iterator(
      this,
      0);
  }

  iterator iter_end() {
    return iterator(
      this,
      get_size());
  }

  const_iterator iter_idx(uint16_t off) const {
    return const_iterator(
      this,
      off);
  }

  const_iterator string_lower_bound(std::string_view str) const {
    uint16_t start = 0, end = get_size();
    while (start != end) {
      unsigned mid = (start + end) / 2;
      const_iterator iter(this, mid);
      std::string s = iter->get_key();
      if (s < str) {
        start = ++mid;
      } else if (s > str) {
        end = mid;
      } else {
        return iter;
      }
    }
    return const_iterator(this, start);
  }

  iterator string_lower_bound(std::string_view str) {
    const auto &tref = *this;
    return iterator(this, tref.string_lower_bound(str).index);
  }

  const_iterator string_upper_bound(std::string_view str) const {
    auto ret = iter_begin();
    for (; ret != iter_end(); ++ret) {
      std::string s = ret->get_key();
      if (s > str)
        break;
    }
    return ret;
  }

  iterator string_upper_bound(std::string_view str) {
    const auto &tref = *this;
    return iterator(this, tref.string_upper_bound(str).index);
  }

  const_iterator find_string_key(std::string_view str) const {
    auto ret = iter_begin();
    for (; ret != iter_end(); ++ret) {
      std::string s = ret->get_key();
      if (s == str)
        break;
    }
    return ret;
  }
  iterator find_string_key(std::string_view str) {
    const auto &tref = *this;
    return iterator(this, tref.find_string_key(str).index);
  }

  const_iterator get_split_pivot() const {
    uint32_t total_size = omap_leaf_key_t(get_node_key_ptr()[get_size()-1]).key_off;
    uint32_t pivot_size = total_size / 2;
    uint32_t size = 0;
    for (auto ite = iter_begin(); ite < iter_end(); ite++) {
      auto node_key = ite->get_node_key();
      size += node_key.key_len + node_key.val_len;
      if (size >= pivot_size){
        return ite;
      }
    }
    return iter_end();
  }

  uint32_t get_size() const {
    ceph_le32 &size = *layout.template Pointer<0>(buf);
    return uint32_t(size);
  }

  /**
   * set_size
   *
   * Set size representation to match size
   */
  void set_size(uint32_t size) {
    ceph_le32 s;
    s = size;
    *layout.template Pointer<0>(buf) = s;
  }

  /**
   * get_meta/set_meta
   *
   * Enables stashing a templated type within the layout.
   * Cannot be modified after initial write as it is not represented
   * in delta_t
   */
  omap_node_meta_t get_meta() const {
    omap_node_meta_le_t &metaint = *layout.template Pointer<1>(buf);
    return omap_node_meta_t(metaint);
  }
  void set_meta(const omap_node_meta_t &meta) {
    *layout.template Pointer<1>(buf) = omap_node_meta_le_t(meta);
  }

  uint32_t used_space() const {
    uint32_t count = get_size();
    if (count) {
      omap_leaf_key_t last_key = omap_leaf_key_t(get_node_key_ptr()[count-1]);
      return last_key.key_off + count * sizeof(omap_leaf_key_le_t);
    } else {
      return 0;
    }
  }

  uint32_t free_space() const {
    return capacity() - used_space();
  }

  uint32_t capacity() const {
    return OMAP_BLOCK_SIZE - (reinterpret_cast<char*>(layout.template Pointer<2>(buf))-
                        reinterpret_cast<char*>(layout.template Pointer<0>(buf)));
  }

  bool is_overflow(size_t ksize, size_t vsize) const {
    return free_space() < (sizeof(omap_leaf_key_le_t) + ksize + vsize);
  }
  bool below_min() const {
    return free_space() > (capacity() / 2);
  }

  bool operator==(const StringKVLeafNodeLayout &rhs) const {
    if (get_size() != rhs.get_size()) {
      return false;
    }

    auto iter = iter_begin();
    auto iter2 = rhs.iter_begin();
    while (iter != iter_end()) {
      if(iter->get_key() != iter2->get_key() ||
         iter->get_val() != iter2->get_val()) {
	return false;
      }
      iter++;
      iter2++;
    }
    return true;
  }

  /**
   * split_into
   *
   * Takes *this and splits its contents into left and right.
   */
  std::string split_into(
    StringKVLeafNodeLayout &left,
    StringKVLeafNodeLayout &right) const {
    auto piviter = get_split_pivot();
    assert (piviter != iter_end());

    copy_from_foreign(left.iter_begin(), iter_begin(), piviter);
    left.set_size(piviter - iter_begin());

    copy_from_foreign(right.iter_begin(), piviter, iter_end());
    right.set_size(iter_end() - piviter);

    auto [lmeta, rmeta] = get_meta().split_into();
    left.set_meta(lmeta);
    right.set_meta(rmeta);

    return piviter->get_key();
  }

  /**
   * merge_from
   *
   * Takes two nodes and copies their contents into *this.
   *
   * precondition: left.size() + right.size() < CAPACITY
   */
  void merge_from(
    const StringKVLeafNodeLayout &left,
    const StringKVLeafNodeLayout &right)
  {
    copy_from_foreign(
      iter_end(),
      left.iter_begin(),
      left.iter_end());
    set_size(left.get_size());
    copy_from_foreign(
      iter_end(),
      right.iter_begin(),
      right.iter_end());
    set_size(left.get_size() + right.get_size());
    set_meta(omap_node_meta_t::merge_from(left.get_meta(), right.get_meta()));
  }

  /**
   * balance_into_new_nodes
   *
   * Takes the contents of left and right and copies them into
   * replacement_left and replacement_right such that
   * the size of replacement_left side just >= 1/2 of the total size (left + right).
   */
  static std::string balance_into_new_nodes(
    const StringKVLeafNodeLayout &left,
    const StringKVLeafNodeLayout &right,
    StringKVLeafNodeLayout &replacement_left,
    StringKVLeafNodeLayout &replacement_right)
  {
    uint32_t left_size = omap_leaf_key_t(left.get_node_key_ptr()[left.get_size()-1]).key_off;
    uint32_t right_size = omap_leaf_key_t(right.get_node_key_ptr()[right.get_size()-1]).key_off;
    uint32_t total = left_size + right_size;
    uint32_t pivot_size = total / 2;
    uint32_t pivot_idx = 0;
    if (pivot_size < left_size) {
      uint32_t size = 0;
      for (auto ite = left.iter_begin(); ite < left.iter_end(); ite++) {
        auto node_key = ite->get_node_key();
        size += node_key.key_len + node_key.val_len;
        if (size >= pivot_size){
          pivot_idx = ite.get_index();
          break;
        }
      }
    } else {
      uint32_t more_size = pivot_size - left_size;
      uint32_t size = 0;
      for (auto ite = right.iter_begin(); ite < right.iter_end(); ite++) {
        auto node_key = ite->get_node_key();
        size += node_key.key_len + node_key.val_len;
        if (size >= more_size){
          pivot_idx = ite.get_index() + left.get_size();
          break;
        }
      }
    }

    auto replacement_pivot = pivot_idx >= left.get_size() ?
      right.iter_idx(pivot_idx - left.get_size())->get_key() :
      left.iter_idx(pivot_idx)->get_key();

    if (pivot_size < left_size) {
      copy_from_foreign(
        replacement_left.iter_end(),
        left.iter_begin(),
        left.iter_idx(pivot_idx));
      replacement_left.set_size(pivot_idx);

      copy_from_foreign(
        replacement_right.iter_end(),
        left.iter_idx(pivot_idx),
        left.iter_end());
      replacement_right.set_size(left.get_size() - pivot_idx);

      copy_from_foreign(
        replacement_right.iter_end(),
        right.iter_begin(),
        right.iter_end());
      replacement_right.set_size(right.get_size() + left.get_size() - pivot_idx);
    } else {
      copy_from_foreign(
        replacement_left.iter_end(),
        left.iter_begin(),
        left.iter_end());
      replacement_left.set_size(left.get_size());

      copy_from_foreign(
        replacement_left.iter_end(),
        right.iter_begin(),
        right.iter_idx(pivot_idx - left.get_size()));
      replacement_left.set_size(pivot_idx);

      copy_from_foreign(
        replacement_right.iter_end(),
        right.iter_idx(pivot_idx - left.get_size()),
        right.iter_end());
      replacement_right.set_size(right.get_size() + left.get_size() - pivot_idx);
    }

    auto [lmeta, rmeta] = omap_node_meta_t::rebalance(
      left.get_meta(), right.get_meta());
    replacement_left.set_meta(lmeta);
    replacement_right.set_meta(rmeta);
    return replacement_pivot;
  }

private:
  void leaf_insert(
    iterator iter,
    const std::string &key,
<<<<<<< HEAD
    const std::string &val) {
    if (iter != iter_begin()) {
      assert((iter - 1)->get_node_val() < key);
    }
    if (iter != iter_end()) {
      assert(iter->get_node_val() > key);
    }
    assert(is_overflow(key.size() + 1, val.size() + 1) == false);
=======
    const bufferlist &val) {
    if (iter != iter_begin()) {
      assert((iter - 1)->get_key() < key);
    }
    if (iter != iter_end()) {
      assert(iter->get_key() > key);
    }
    assert(!is_overflow(key.size(), val.length()));
>>>>>>> 94a0af28
    omap_leaf_key_t node_key;
    if (iter == iter_begin()) {
      node_key.key_off = key.size() + val.length();
      node_key.key_len = key.size();
      node_key.val_len = val.length();
    } else {
      node_key.key_off = (iter - 1)->get_node_key().key_off +
	(key.size() + val.length());
      node_key.key_len = key.size();
      node_key.val_len = val.length();
    }
    if (get_size() != 0 && iter != iter_end())
      copy_from_local(node_key.key_len + node_key.val_len, iter + 1, iter, iter_end());

    iter->set_node_key(node_key);
    set_size(get_size() + 1);
    iter->set_node_val(key, val);
  }

  void leaf_update(
    iterator iter,
    const std::string &key,
    const ceph::bufferlist &val) {
    assert(iter != iter_end());
<<<<<<< HEAD
    assert(is_overflow(0, val.size() + 1) == false);
=======
>>>>>>> 94a0af28
    leaf_remove(iter);
    assert(!is_overflow(key.size(), val.length()));
    leaf_insert(iter, key, val);
  }

  void leaf_remove(iterator iter) {
    assert(iter != iter_end());
    if ((iter + 1) != iter_end()) {
      omap_leaf_key_t key = iter->get_node_key();
      copy_from_local(key.key_len + key.val_len, iter, iter + 1, iter_end());
    }
    set_size(get_size() - 1);
  }

  /**
   * get_key_ptr
   *
   * Get pointer to start of key array
   */
  omap_leaf_key_le_t *get_node_key_ptr() {
    return L::Partial(1, 1, get_size()).template Pointer<2>(buf);
  }
  const omap_leaf_key_le_t *get_node_key_ptr() const {
    return L::Partial(1, 1, get_size()).template Pointer<2>(buf);
  }

};

inline void delta_inner_t::replay(StringKVInnerNodeLayout &l) {
  switch (op) {
    case op_t::INSERT: {
<<<<<<< HEAD
      l.inner_insert(l.string_lower_bound(val), key, val);
      break;
    }
    case op_t::UPDATE: {
      auto iter = l.find_string_key(val);
      assert(iter != l.iter_end());
      l.inner_update(iter, key);
      break;
    }
    case op_t::REMOVE: {
      auto iter = l.find_string_key(val);
=======
      l.inner_insert(l.string_lower_bound(key), key, addr);
      break;
    }
    case op_t::UPDATE: {
      auto iter = l.find_string_key(key);
      assert(iter != l.iter_end());
      l.inner_update(iter, addr);
      break;
    }
    case op_t::REMOVE: {
      auto iter = l.find_string_key(key);
>>>>>>> 94a0af28
      assert(iter != l.iter_end());
      l.inner_remove(iter);
      break;
    }
    default:
      assert(0 == "Impossible");
  }
}

inline void delta_leaf_t::replay(StringKVLeafNodeLayout &l) {
  switch (op) {
    case op_t::INSERT: {
      l.leaf_insert(l.string_lower_bound(key), key, val);
      break;
    }
    case op_t::UPDATE: {
      auto iter = l.find_string_key(key);
      assert(iter != l.iter_end());
      l.leaf_update(iter, key, val);
      break;
    }
    case op_t::REMOVE: {
      auto iter = l.find_string_key(key);
      assert(iter != l.iter_end());
      l.leaf_remove(iter);
      break;
    }
    default:
      assert(0 == "Impossible");
  }
}

}<|MERGE_RESOLUTION|>--- conflicted
+++ resolved
@@ -18,10 +18,6 @@
 namespace crimson::os::seastore::omap_manager {
 class StringKVInnerNodeLayout;
 class StringKVLeafNodeLayout;
-<<<<<<< HEAD
-
-=======
->>>>>>> 94a0af28
 
 /**
  * copy_from_foreign
@@ -94,23 +90,14 @@
     UPDATE,
     REMOVE,
   } op;
-<<<<<<< HEAD
-  omap_inner_key_t key;
-  std::string val;
-=======
   std::string key;
   laddr_t addr;
->>>>>>> 94a0af28
 
   DENC(delta_inner_t, v, p) {
     DENC_START(1, 1, p);
     denc(v.op, p);
     denc(v.key, p);
-<<<<<<< HEAD
-    denc(v.val, p);
-=======
     denc(v.addr, p);
->>>>>>> 94a0af28
     DENC_FINISH(p);
   }
 
@@ -118,11 +105,7 @@
   bool operator==(const delta_inner_t &rhs) const {
     return op == rhs.op &&
            key == rhs.key &&
-<<<<<<< HEAD
-           val == rhs.val;
-=======
            addr == rhs.addr;
->>>>>>> 94a0af28
   }
 };
 }
@@ -136,11 +119,7 @@
     REMOVE,
   } op;
   std::string key;
-<<<<<<< HEAD
-  std::string val;
-=======
   ceph::bufferlist val;
->>>>>>> 94a0af28
 
   DENC(delta_leaf_t, v, p) {
     DENC_START(1, 1, p);
@@ -168,37 +147,6 @@
     return buffer.empty();
   }
   void insert(
-<<<<<<< HEAD
-    const omap_inner_key_t key,
-    std::string_view val) {
-    omap_inner_key_le_t k;
-    k = key;
-    buffer.push_back(
-      delta_inner_t{
-        delta_inner_t::op_t::INSERT,
-        k,
-        val.data()
-      });
-  }
-  void update(
-    const omap_inner_key_t key,
-    std::string_view val) {
-    omap_inner_key_le_t k;
-    k = key;
-    buffer.push_back(
-      delta_inner_t{
-        delta_inner_t::op_t::UPDATE,
-        k,
-        val.data()
-      });
-  }
-  void remove(std::string_view val) {
-    buffer.push_back(
-      delta_inner_t{
-        delta_inner_t::op_t::REMOVE,
-        omap_inner_key_le_t(),
-        val.data()
-=======
     const std::string &key,
     laddr_t addr) {
     buffer.push_back(
@@ -224,89 +172,12 @@
 	delta_inner_t::op_t::REMOVE,
 	key,
 	L_ADDR_NULL
->>>>>>> 94a0af28
       });
   }
 
   void replay(StringKVInnerNodeLayout &node) {
     for (auto &i: buffer) {
       i.replay(node);
-<<<<<<< HEAD
-    }
-  }
-  size_t get_bytes() const {
-    size_t size = 0;
-    for (auto &i: buffer) {
-      size += sizeof(i.op) + sizeof(i.key) + i.val.size();
-    }
-    return size;
-  }
-  void clear() {
-    buffer.clear();
-  }
-
-  DENC(delta_inner_buffer_t, v, p) {
-    DENC_START(1, 1, p);
-    denc(v.buffer, p);
-    DENC_FINISH(p);
-  }
-
-  bool operator==(const delta_inner_buffer_t &rhs) const {
-    return buffer == rhs.buffer;
-  }
-};
-}
-WRITE_CLASS_DENC(crimson::os::seastore::omap_manager::delta_inner_buffer_t)
-
-namespace crimson::os::seastore::omap_manager {
-class delta_leaf_buffer_t {
-  std::vector<delta_leaf_t> buffer;
-public:
-  bool empty() const {
-    return buffer.empty();
-  }
-  void insert(
-    std::string_view key,
-    std::string_view val) {
-    buffer.push_back(
-      delta_leaf_t{
-        delta_leaf_t::op_t::INSERT,
-        key.data(),
-        val.data()
-      });
-  }
-  void update(
-    std::string_view key,
-    std::string_view val) {
-    buffer.push_back(
-      delta_leaf_t{
-        delta_leaf_t::op_t::UPDATE,
-        key.data(),
-        val.data()
-      });
-  }
-  void remove(std::string_view key) {
-    buffer.push_back(
-      delta_leaf_t{
-        delta_leaf_t::op_t::REMOVE,
-        key.data(),
-        ""
-      });
-  }
-
-  void replay(StringKVLeafNodeLayout &node) {
-    for (auto &i: buffer) {
-      i.replay(node);
-    }
-  }
-  size_t get_bytes() const {
-    size_t size = 0;
-    for (auto &i: buffer) {
-      size += sizeof(i.op) + i.key.size() + i.val.size();
-    }
-    return size;
-  }
-=======
     }
   }
 
@@ -369,7 +240,6 @@
     }
   }
 
->>>>>>> 94a0af28
   void clear() {
     buffer.clear();
   }
@@ -497,21 +367,6 @@
       omap_inner_key_le_t kint = node->get_node_key_ptr()[index];
       return omap_inner_key_t(kint);
     }
-<<<<<<< HEAD
-
-    char *get_node_val_ptr() {
-      auto tail = node->buf + OMAP_BLOCK_SIZE;
-      if (*this == node->iter_end())
-        return tail;
-      else {
-        return tail - static_cast<uint32_t>(get_node_key().key_off);
-      }
-    }
-
-    const char *get_node_val_ptr() const {
-      auto tail = node->buf + OMAP_BLOCK_SIZE;
-      if ( *this == node->iter_end())
-=======
     auto get_node_key_ptr() const {
       return reinterpret_cast<
 	typename crimson::common::maybe_const_t<char, is_const>::type>(
@@ -524,7 +379,6 @@
     auto get_node_val_ptr() const {
       auto tail = node->buf + OMAP_BLOCK_SIZE;
       if (*this == node->iter_end())
->>>>>>> 94a0af28
         return tail;
       else {
         return tail - get_node_val_offset();
@@ -537,33 +391,8 @@
       else
         return (*this - 1)->get_node_val_offset();
     }
-<<<<<<< HEAD
-
-    char *get_right_ptr() {
-      return node->buf + OMAP_BLOCK_SIZE - get_right_offset();
-    }
-
-    const char *get_right_ptr() const {
-      static_assert(!is_const);
-      return node->buf + OMAP_BLOCK_SIZE - get_right_offset();
-    }
-
-    char *get_right_ptr_end() {
-      if (index == 0)
-        return node->buf + OMAP_BLOCK_SIZE;
-      else
-        return (*this - 1)->get_right_ptr();
-    }
-
-    const char *get_right_ptr_end() const {
-      if (index == 0)
-        return node->buf + OMAP_BLOCK_SIZE;
-      else
-        return (*this - 1)->get_right_ptr();
-=======
     auto get_right_ptr_end() const {
       return node->buf + OMAP_BLOCK_SIZE - get_right_offset_end();
->>>>>>> 94a0af28
     }
 
     void update_offset(int offset) {
@@ -590,14 +419,6 @@
       ::memcpy(get_node_val_ptr(), str.data(), str.size());
     }
 
-<<<<<<< HEAD
-  };
-  using const_iterator = iter_t<true>;
-  using iterator = iter_t<false>;
-
-
-public:
-=======
   public:
     uint16_t get_index() const {
       return index;
@@ -625,7 +446,6 @@
   };
   using const_iterator = iter_t<true>;
   using iterator = iter_t<false>;
->>>>>>> 94a0af28
 
 public:
   void journal_inner_insert(
@@ -987,19 +807,6 @@
 private:
   void inner_insert(
     iterator iter,
-<<<<<<< HEAD
-    const omap_inner_key_t key,
-    const std::string &val) {
-    if (iter != iter_begin()) {
-      assert((iter - 1)->get_node_val() < val);
-    }
-    if (iter != iter_end()) {
-      assert(iter->get_node_val() > val);
-    }
-    assert(is_overflow(val.size() + 1) == false);
-    if (get_size() != 0 && iter != iter_end())
-      copy_from_local(key.key_len, iter + 1, iter, iter_end());
-=======
     const std::string &key,
     laddr_t val) {
     if (iter != iter_begin()) {
@@ -1009,7 +816,6 @@
       assert(iter->get_key() > key);
     }
     assert(!is_overflow(key.size()));
->>>>>>> 94a0af28
 
     if (iter != iter_end()) {
       copy_from_local(key.size(), iter + 1, iter, iter_end());
@@ -1034,29 +840,9 @@
     iterator iter,
     laddr_t addr) {
     assert(iter != iter_end());
-<<<<<<< HEAD
-    iter->set_node_key(key);
-  }
-
-  void inner_replace(
-    iterator iter,
-    const omap_inner_key_t key,
-    const std::string &val) {
-    assert(iter != iter_end());
-    if (iter != iter_begin()) {
-      assert((iter - 1)->get_node_val() < val);
-    }
-    if ((iter + 1) != iter_end()) {
-      assert((iter + 1)->get_node_val() > val);
-    }
-    assert(is_overflow(val.size() + 1) == false);
-    inner_remove(iter);
-    inner_insert(iter, key, val);
-=======
     auto node_key = iter->get_node_key();
     node_key.laddr = addr;
     iter->set_node_key(node_key);
->>>>>>> 94a0af28
   }
 
   void inner_remove(iterator iter) {
@@ -1171,57 +957,10 @@
       omap_leaf_key_le_t kint = node->get_node_key_ptr()[index];
       return omap_leaf_key_t(kint);
     }
-<<<<<<< HEAD
-
-    char *get_node_val_ptr() {
-      auto tail = node->buf + OMAP_BLOCK_SIZE;
-      if ( *this == node->iter_end())
-        return tail;
-      else
-        return tail - static_cast<int>(get_node_key().key_off);
-    }
-
-    const char *get_node_val_ptr() const {
-      auto tail = node->buf + OMAP_BLOCK_SIZE;
-      if ( *this == node->iter_end())
-        return tail;
-      else
-        return tail - static_cast<int>(get_node_key().key_off);
-    }
-
-    char *get_string_val_ptr() {
-      auto tail = node->buf + OMAP_BLOCK_SIZE;
-      return tail - static_cast<int>(get_node_key().val_off);
-    }
-
-    const char *get_string_val_ptr() const {
-      auto tail = node->buf + OMAP_BLOCK_SIZE;
-      return tail - static_cast<int>(get_node_key().val_off);
-    }
-
-    void set_node_val(const std::string &val) const {
-      static_assert(!is_const);
-      std::strcpy((char*)get_node_val_ptr(), val.c_str()); //copy char* to char* include "\0"
-    }
-
-    std::string get_node_val() {
-      std::string s(get_node_val_ptr());
-      return s;
-    }
-    std::string get_node_val() const{
-      std::string s(get_node_val_ptr());
-      return s;
-    }
-
-    void set_string_val(const std::string &val) {
-      static_assert(!is_const);
-      std::strcpy((char*)get_string_val_ptr(), val.c_str()); //copy char* to char* include "\0"
-=======
     auto get_node_key_ptr() const {
       return reinterpret_cast<
 	typename crimson::common::maybe_const_t<char, is_const>::type>(
 	  node->get_node_key_ptr() + index);
->>>>>>> 94a0af28
     }
 
     uint32_t get_node_val_offset() const {
@@ -1238,41 +977,12 @@
 
     int get_right_offset_end() const {
       if (index == 0)
-<<<<<<< HEAD
-	      return 0;
-      else
-	      return (*this - 1)->get_right_offset();
-    }
-
-    char *get_right_ptr() {
-      return node->buf + OMAP_BLOCK_SIZE - get_right_offset();
-    }
-
-    const char *get_right_ptr() const {
-      static_assert(!is_const);
-      return node->buf + OMAP_BLOCK_SIZE - get_right_offset();
-    }
-
-    char *get_right_ptr_end() {
-      if (index == 0)
-	      return node->buf + OMAP_BLOCK_SIZE;
-=======
         return 0;
->>>>>>> 94a0af28
       else
         return (*this - 1)->get_node_val_offset();
     }
-<<<<<<< HEAD
-
-    const char *get_right_ptr_end() const {
-      if (index == 0)
-	      return node->buf + OMAP_BLOCK_SIZE;
-      else
-	      return (*this - 1)->get_right_ptr();
-=======
     auto get_right_ptr_end() const {
       return node->buf + OMAP_BLOCK_SIZE - get_right_offset_end();
->>>>>>> 94a0af28
     }
 
     void update_offset(int offset) {
@@ -1299,10 +1009,6 @@
       bliter.copy(node_key.val_len, get_node_val_ptr() + node_key.key_len);
     }
 
-<<<<<<< HEAD
-
-public:
-=======
   public:
     uint16_t get_index() const {
       return index;
@@ -1333,7 +1039,6 @@
   };
   using const_iterator = iter_t<true>;
   using iterator = iter_t<false>;
->>>>>>> 94a0af28
 
 public:
   void journal_leaf_insert(
@@ -1688,16 +1393,6 @@
   void leaf_insert(
     iterator iter,
     const std::string &key,
-<<<<<<< HEAD
-    const std::string &val) {
-    if (iter != iter_begin()) {
-      assert((iter - 1)->get_node_val() < key);
-    }
-    if (iter != iter_end()) {
-      assert(iter->get_node_val() > key);
-    }
-    assert(is_overflow(key.size() + 1, val.size() + 1) == false);
-=======
     const bufferlist &val) {
     if (iter != iter_begin()) {
       assert((iter - 1)->get_key() < key);
@@ -1706,7 +1401,6 @@
       assert(iter->get_key() > key);
     }
     assert(!is_overflow(key.size(), val.length()));
->>>>>>> 94a0af28
     omap_leaf_key_t node_key;
     if (iter == iter_begin()) {
       node_key.key_off = key.size() + val.length();
@@ -1731,10 +1425,6 @@
     const std::string &key,
     const ceph::bufferlist &val) {
     assert(iter != iter_end());
-<<<<<<< HEAD
-    assert(is_overflow(0, val.size() + 1) == false);
-=======
->>>>>>> 94a0af28
     leaf_remove(iter);
     assert(!is_overflow(key.size(), val.length()));
     leaf_insert(iter, key, val);
@@ -1766,19 +1456,6 @@
 inline void delta_inner_t::replay(StringKVInnerNodeLayout &l) {
   switch (op) {
     case op_t::INSERT: {
-<<<<<<< HEAD
-      l.inner_insert(l.string_lower_bound(val), key, val);
-      break;
-    }
-    case op_t::UPDATE: {
-      auto iter = l.find_string_key(val);
-      assert(iter != l.iter_end());
-      l.inner_update(iter, key);
-      break;
-    }
-    case op_t::REMOVE: {
-      auto iter = l.find_string_key(val);
-=======
       l.inner_insert(l.string_lower_bound(key), key, addr);
       break;
     }
@@ -1790,7 +1467,6 @@
     }
     case op_t::REMOVE: {
       auto iter = l.find_string_key(key);
->>>>>>> 94a0af28
       assert(iter != l.iter_end());
       l.inner_remove(iter);
       break;
