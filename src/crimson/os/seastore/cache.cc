// -*- mode:C++; tab-width:8; c-basic-offset:2; indent-tabs-mode:t -*-
// vim: ts=8 sw=2 smarttab

#include "crimson/os/seastore/cache.h"
#include "crimson/common/log.h"

// included for get_extent_by_type
#include "crimson/os/seastore/collection_manager/collection_flat_node.h"
#include "crimson/os/seastore/extentmap_manager/btree/extentmap_btree_node_impl.h"
#include "crimson/os/seastore/lba_manager/btree/lba_btree_node_impl.h"
#include "crimson/os/seastore/omap_manager/btree/omap_btree_node_impl.h"
#include "crimson/os/seastore/collection_manager/collection_flat_node.h"
#include "crimson/os/seastore/onode_manager/staged-fltree/node_extent_manager/seastore.h"
#include "test/crimson/seastore/test_block.h"

namespace {
  seastar::logger& logger() {
    return crimson::get_logger(ceph_subsys_filestore);
  }
}

namespace crimson::os::seastore {

Cache::Cache(SegmentManager &segment_manager) :
  segment_manager(segment_manager) {}

Cache::~Cache()
{
  for (auto &i: extents) {
    logger().error("~Cache: extent {} still alive", i);
  }
  ceph_assert(extents.empty());
}

Cache::retire_extent_ret Cache::retire_extent_if_cached(
  Transaction &t, paddr_t addr, extent_len_t length)
{
  if (auto ext = t.write_set.find_offset(addr); ext != t.write_set.end()) {
    logger().debug("{}: found {} in t.write_set", __func__, addr);
    t.add_to_retired_set(CachedExtentRef(&*ext));
    return retire_extent_ertr::now();
  } else if (auto iter = extents.find_offset(addr);
      iter != extents.end()) {
    auto ret = CachedExtentRef(&*iter);
    return ret->wait_io().then([&t, ret=std::move(ret)]() mutable {
      t.add_to_retired_set(ret);
      return retire_extent_ertr::now();
    });
  } else {
    t.add_to_retired_uncached(addr, length);
    return retire_extent_ertr::now();
  }
}

void Cache::add_extent(CachedExtentRef ref)
{
  assert(ref->is_valid());
  extents.insert(*ref);

  if (ref->is_dirty()) {
    add_to_dirty(ref);
  } else {
    ceph_assert(!ref->primary_ref_list_hook.is_linked());
  }
  logger().debug("add_extent: {}", *ref);
}

void Cache::mark_dirty(CachedExtentRef ref)
{
  if (ref->is_dirty()) {
    assert(ref->primary_ref_list_hook.is_linked());
    return;
  }

  add_to_dirty(ref);
  ref->state = CachedExtent::extent_state_t::DIRTY;

  logger().debug("mark_dirty: {}", *ref);
}

void Cache::add_to_dirty(CachedExtentRef ref)
{
  assert(ref->is_valid());
  assert(!ref->primary_ref_list_hook.is_linked());
  intrusive_ptr_add_ref(&*ref);
  dirty.push_back(*ref);
}

void Cache::remove_extent(CachedExtentRef ref)
{
  logger().debug("remove_extent: {}", *ref);
  assert(ref->is_valid());
  extents.erase(*ref);

  if (ref->is_dirty()) {
    ceph_assert(ref->primary_ref_list_hook.is_linked());
    dirty.erase(dirty.s_iterator_to(*ref));
    intrusive_ptr_release(&*ref);
  } else {
    ceph_assert(!ref->primary_ref_list_hook.is_linked());
  }
}

void Cache::replace_extent(CachedExtentRef next, CachedExtentRef prev)
{
  assert(next->get_paddr() == prev->get_paddr());
  assert(next->version == prev->version + 1);
  extents.replace(*next, *prev);

  if (prev->get_type() == extent_types_t::ROOT) {
    assert(prev->primary_ref_list_hook.is_linked());
    assert(prev->is_dirty());
    dirty.erase(dirty.s_iterator_to(*prev));
    intrusive_ptr_release(&*prev);
    add_to_dirty(next);
  } else if (prev->is_dirty()) {
    assert(prev->dirty_from == next->dirty_from);
    assert(prev->primary_ref_list_hook.is_linked());
    auto prev_it = dirty.iterator_to(*prev);
    dirty.insert(prev_it, *next);
    dirty.erase(prev_it);
    intrusive_ptr_release(&*prev);
    intrusive_ptr_add_ref(&*next);
  } else {
    add_to_dirty(next);
  }

  prev->state = CachedExtent::extent_state_t::INVALID;
}

CachedExtentRef Cache::alloc_new_extent_by_type(
  Transaction &t,       ///< [in, out] current transaction
  extent_types_t type,  ///< [in] type tag
  segment_off_t length  ///< [in] length
)
{
  switch (type) {
  case extent_types_t::ROOT:
    assert(0 == "ROOT is never directly alloc'd");
    return CachedExtentRef();
  case extent_types_t::LADDR_INTERNAL:
    return alloc_new_extent<lba_manager::btree::LBAInternalNode>(t, length);
  case extent_types_t::LADDR_LEAF:
    return alloc_new_extent<lba_manager::btree::LBALeafNode>(t, length);
<<<<<<< HEAD
  case extent_types_t::ONODE_BLOCK:
    return alloc_new_extent<OnodeBlock>(t, length);
=======
>>>>>>> 94a0af28
  case extent_types_t::ONODE_BLOCK_STAGED:
    return alloc_new_extent<onode::SeastoreNodeExtent>(t, length);
  case extent_types_t::EXTMAP_INNER:
    return alloc_new_extent<extentmap_manager::ExtMapInnerNode>(t, length);
  case extent_types_t::EXTMAP_LEAF:
    return alloc_new_extent<extentmap_manager::ExtMapLeafNode>(t, length);
  case extent_types_t::OMAP_INNER:
    return alloc_new_extent<omap_manager::OMapInnerNode>(t, length);
  case extent_types_t::OMAP_LEAF:
    return alloc_new_extent<omap_manager::OMapLeafNode>(t, length);
  case extent_types_t::COLL_BLOCK:
    return alloc_new_extent<collection_manager::CollectionNode>(t, length);
  case extent_types_t::TEST_BLOCK:
    return alloc_new_extent<TestBlock>(t, length);
  case extent_types_t::TEST_BLOCK_PHYSICAL:
    return alloc_new_extent<TestBlockPhysical>(t, length);
  case extent_types_t::NONE: {
    ceph_assert(0 == "NONE is an invalid extent type");
    return CachedExtentRef();
  }
  default:
    ceph_assert(0 == "impossible");
    return CachedExtentRef();
  }
}

CachedExtentRef Cache::duplicate_for_write(
  Transaction &t,
  CachedExtentRef i) {
  if (i->is_pending())
    return i;

  auto ret = i->duplicate_for_write();
  ret->prior_instance = i;
  t.add_mutated_extent(ret);
  if (ret->get_type() == extent_types_t::ROOT) {
    t.root = ret->cast<RootBlock>();
  } else {
    ret->last_committed_crc = i->last_committed_crc;
  }

  ret->version++;
  ret->state = CachedExtent::extent_state_t::MUTATION_PENDING;
  logger().debug("Cache::duplicate_for_write: {} -> {}", *i, *ret);
  return ret;
}

std::optional<record_t> Cache::try_construct_record(Transaction &t)
{
  // First, validate read set
  for (auto &i: t.read_set) {
    if (i->state == CachedExtent::extent_state_t::INVALID)
      return std::nullopt;
  }

  record_t record;

  t.write_set.clear();

  // Add new copy of mutated blocks, set_io_wait to block until written
  record.deltas.reserve(t.mutated_block_list.size());
  for (auto &i: t.mutated_block_list) {
    if (!i->is_valid()) {
      logger().debug("try_construct_record: ignoring invalid {}", *i);
      continue;
    }
    logger().debug("try_construct_record: mutating {}", *i);

    assert(i->prior_instance);
    replace_extent(i, i->prior_instance);

    i->prepare_write();
    i->set_io_wait();

    assert(i->get_version() > 0);
    auto final_crc = i->get_crc32c();
    if (i->get_type() == extent_types_t::ROOT) {
      root = t.root;
      logger().debug(
	"{}: writing out root delta for {}",
	__func__,
	*t.root);
      record.deltas.push_back(
	delta_info_t{
	  extent_types_t::ROOT,
	  paddr_t{},
	  L_ADDR_NULL,
	  0,
	  0,
	  0,
	  t.root->get_version() - 1,
	  t.root->get_delta()
	});
    } else {
      record.deltas.push_back(
	delta_info_t{
	  i->get_type(),
	  i->get_paddr(),
	  (i->is_logical()
	   ? i->cast<LogicalCachedExtent>()->get_laddr()
	   : L_ADDR_NULL),
	  i->last_committed_crc,
	  final_crc,
	  (segment_off_t)i->get_length(),
	  i->get_version() - 1,
	  i->get_delta()
	});
      i->last_committed_crc = final_crc;
    }
  }

  // Transaction is now a go, set up in-memory cache state
  // invalidate now invalid blocks
  for (auto &i: t.retired_set) {
    logger().debug("try_construct_record: retiring {}", *i);
    ceph_assert(i->is_valid());
    remove_extent(i);
    i->state = CachedExtent::extent_state_t::INVALID;
  }

  record.extents.reserve(t.fresh_block_list.size());
  for (auto &i: t.fresh_block_list) {
    logger().debug("try_construct_record: fresh block {}", *i);
    bufferlist bl;
    i->prepare_write();
    bl.append(i->get_bptr());
    if (i->get_type() == extent_types_t::ROOT) {
      assert(0 == "ROOT never gets written as a fresh block");
    }

    assert(bl.length() == i->get_length());
    record.extents.push_back(extent_t{
	i->get_type(),
	i->is_logical()
	? i->cast<LogicalCachedExtent>()->get_laddr()
	: L_ADDR_NULL,
	std::move(bl)
      });
  }

  return std::make_optional<record_t>(std::move(record));
}

void Cache::complete_commit(
  Transaction &t,
  paddr_t final_block_start,
  journal_seq_t seq,
  SegmentCleaner *cleaner)
{
  for (auto &i: t.fresh_block_list) {
    i->set_paddr(final_block_start.add_relative(i->get_paddr()));
    i->last_committed_crc = i->get_crc32c();
    i->on_initial_write();

    if (!i->is_valid()) {
      logger().debug("complete_commit: invalid {}", *i);
      continue;
    }

    i->state = CachedExtent::extent_state_t::CLEAN;
    logger().debug("complete_commit: fresh {}", *i);
    add_extent(i);
    if (cleaner) {
      cleaner->mark_space_used(
	i->get_paddr(),
	i->get_length());
    }
  }

  // Add new copy of mutated blocks, set_io_wait to block until written
  for (auto &i: t.mutated_block_list) {
    logger().debug("complete_commit: mutated {}", *i);
    assert(i->prior_instance);
    i->on_delta_write(final_block_start);
    i->prior_instance = CachedExtentRef();
    if (!i->is_valid()) {
      logger().debug("complete_commit: not dirtying invalid {}", *i);
      continue;
    }
    i->state = CachedExtent::extent_state_t::DIRTY;
    if (i->version == 1 || i->get_type() == extent_types_t::ROOT) {
      i->dirty_from = seq;
    }
  }

  if (cleaner) {
    for (auto &i: t.retired_set) {
      cleaner->mark_space_free(
	i->get_paddr(),
	i->get_length());
    }
    for (auto &i: t.retired_uncached) {
      cleaner->mark_space_free(
	i.first,
	i.second);
    }
  }

  for (auto &i: t.mutated_block_list) {
    i->complete_io();
  }
}

void Cache::init() {
  if (root) {
    // initial creation will do mkfs followed by mount each of which calls init
    remove_extent(root);
    root = nullptr;
  }
  root = new RootBlock();
  root->state = CachedExtent::extent_state_t::DIRTY;
  add_extent(root);
}

Cache::mkfs_ertr::future<> Cache::mkfs(Transaction &t)
{
  return get_root(t).safe_then([this, &t](auto croot) {
    duplicate_for_write(t, croot);
    return mkfs_ertr::now();
  }).handle_error(
    mkfs_ertr::pass_further{},
    crimson::ct_error::assert_all{
      "Invalid error in Cache::mkfs"
    }
  );
}

Cache::close_ertr::future<> Cache::close()
{
  root.reset();
  for (auto i = dirty.begin(); i != dirty.end(); ) {
    auto ptr = &*i;
    dirty.erase(i++);
    intrusive_ptr_release(ptr);
  }
  return close_ertr::now();
}

Cache::replay_delta_ret
Cache::replay_delta(
  journal_seq_t journal_seq,
  paddr_t record_base,
  const delta_info_t &delta)
{
  if (delta.type == extent_types_t::ROOT) {
    logger().debug("replay_delta: found root delta");
    remove_extent(root);
    root->apply_delta_and_adjust_crc(record_base, delta.bl);
    root->dirty_from = journal_seq;
    add_extent(root);
    return replay_delta_ertr::now();
  } else {
    auto get_extent_if_cached = [this](paddr_t addr)
      -> get_extent_ertr::future<CachedExtentRef> {
      auto retiter = extents.find_offset(addr);
      if (retiter != extents.end()) {
	return seastar::make_ready_future<CachedExtentRef>(&*retiter);
      } else {
	return seastar::make_ready_future<CachedExtentRef>();
      }
    };
    auto extent_fut = (delta.pversion == 0 ?
      get_extent_by_type(
	delta.type,
	delta.paddr,
	delta.laddr,
	delta.length) :
      get_extent_if_cached(
	delta.paddr)
    ).handle_error(
      replay_delta_ertr::pass_further{},
      crimson::ct_error::assert_all{
	"Invalid error in Cache::replay_delta"
      }
    );
    return extent_fut.safe_then([=, &delta](auto extent) {
      if (!extent) {
	assert(delta.pversion > 0);
	logger().debug(
	  "replay_delta: replaying {}, extent not present so delta is obsolete",
	  delta);
	return;
      }

      logger().debug(
	"replay_delta: replaying {} on {}",
	  *extent,
	delta);

      assert(extent->version == delta.pversion);

      assert(extent->last_committed_crc == delta.prev_crc);
      extent->apply_delta_and_adjust_crc(record_base, delta.bl);
      assert(extent->last_committed_crc == delta.final_crc);

      if (extent->version == 0) {
	extent->dirty_from = journal_seq;
      }
      extent->version++;
      mark_dirty(extent);
    });
  }
}

Cache::get_next_dirty_extents_ret Cache::get_next_dirty_extents(
  journal_seq_t seq,
  size_t max_bytes)
{
  std::vector<CachedExtentRef> ret;
  size_t bytes_so_far = 0;
  for (auto i = dirty.begin();
       i != dirty.end() && bytes_so_far < max_bytes;
       ++i) {
    CachedExtentRef cand;
    if (i->dirty_from != journal_seq_t() && i->dirty_from < seq) {
      logger().debug(
	"Cache::get_next_dirty_extents: next {}",
	*i);
      if (!(ret.empty() || ret.back()->dirty_from <= i->dirty_from)) {
	logger().debug(
	  "Cache::get_next_dirty_extents: last {}, next {}",
	  *ret.back(),
	  *i);
      }
      assert(ret.empty() || ret.back()->dirty_from <= i->dirty_from);
      bytes_so_far += i->get_length();
      ret.push_back(&*i);
    } else {
      break;
    }
  }
  return seastar::do_with(
    std::move(ret),
    [](auto &ret) {
      return seastar::do_for_each(
	ret,
	[](auto &ext) {
	  logger().debug(
	    "get_next_dirty_extents: waiting on {}",
	    *ext);
	  return ext->wait_io();
	}).then([&ret]() mutable {
	  return seastar::make_ready_future<std::vector<CachedExtentRef>>(
	    std::move(ret));
	});
    });
}

Cache::get_root_ret Cache::get_root(Transaction &t)
{
  if (t.root) {
    return get_root_ret(
      get_root_ertr::ready_future_marker{},
      t.root);
  } else {
    auto ret = root;
    return ret->wait_io().then([ret, &t] {
      t.root = ret;
      t.add_to_read_set(ret);
      return get_root_ret(
	get_root_ertr::ready_future_marker{},
	ret);
    });
  }
}

Cache::get_extent_ertr::future<CachedExtentRef> Cache::get_extent_by_type(
  extent_types_t type,
  paddr_t offset,
  laddr_t laddr,
  segment_off_t length)
{
  return [=] {
    switch (type) {
    case extent_types_t::ROOT:
      assert(0 == "ROOT is never directly read");
      return get_extent_ertr::make_ready_future<CachedExtentRef>();
    case extent_types_t::LADDR_INTERNAL:
      return get_extent<lba_manager::btree::LBAInternalNode>(offset, length
      ).safe_then([](auto extent) {
	return CachedExtentRef(extent.detach(), false /* add_ref */);
      });
    case extent_types_t::LADDR_LEAF:
      return get_extent<lba_manager::btree::LBALeafNode>(offset, length
      ).safe_then([](auto extent) {
	return CachedExtentRef(extent.detach(), false /* add_ref */);
      });
    case extent_types_t::EXTMAP_INNER:
      return get_extent<extentmap_manager::ExtMapInnerNode>(offset, length
      ).safe_then([](auto extent) {
        return CachedExtentRef(extent.detach(), false /* add_ref */);
      });
    case extent_types_t::EXTMAP_LEAF:
      return get_extent<extentmap_manager::ExtMapLeafNode>(offset, length
      ).safe_then([](auto extent) {
        return CachedExtentRef(extent.detach(), false /* add_ref */);
      });
    case extent_types_t::OMAP_INNER:
      return get_extent<omap_manager::OMapInnerNode>(offset, length
      ).safe_then([](auto extent) {
        return CachedExtentRef(extent.detach(), false /* add_ref */);
      });
    case extent_types_t::OMAP_LEAF:
      return get_extent<omap_manager::OMapLeafNode>(offset, length
      ).safe_then([](auto extent) {
        return CachedExtentRef(extent.detach(), false /* add_ref */);
      });
    case extent_types_t::COLL_BLOCK:
      return get_extent<collection_manager::CollectionNode>(offset, length
<<<<<<< HEAD
      ).safe_then([](auto extent) {
        return CachedExtentRef(extent.detach(), false /* add_ref */);
      });
    case extent_types_t::ONODE_BLOCK:
      return get_extent<OnodeBlock>(offset, length
=======
>>>>>>> 94a0af28
      ).safe_then([](auto extent) {
        return CachedExtentRef(extent.detach(), false /* add_ref */);
      });
    case extent_types_t::ONODE_BLOCK_STAGED:
      return get_extent<onode::SeastoreNodeExtent>(offset, length
      ).safe_then([](auto extent) {
	return CachedExtentRef(extent.detach(), false /* add_ref */);
      });
    case extent_types_t::TEST_BLOCK:
      return get_extent<TestBlock>(offset, length
      ).safe_then([](auto extent) {
	return CachedExtentRef(extent.detach(), false /* add_ref */);
      });
    case extent_types_t::TEST_BLOCK_PHYSICAL:
      return get_extent<TestBlockPhysical>(offset, length
      ).safe_then([](auto extent) {
	return CachedExtentRef(extent.detach(), false /* add_ref */);
      });
    case extent_types_t::NONE: {
      ceph_assert(0 == "NONE is an invalid extent type");
      return get_extent_ertr::make_ready_future<CachedExtentRef>();
    }
    default:
      ceph_assert(0 == "impossible");
      return get_extent_ertr::make_ready_future<CachedExtentRef>();
    }
  }().safe_then([laddr](CachedExtentRef e) {
    assert(e->is_logical() == (laddr != L_ADDR_NULL));
    if (e->is_logical()) {
      e->cast<LogicalCachedExtent>()->set_laddr(laddr);
    }
    return get_extent_ertr::make_ready_future<CachedExtentRef>(e);
  });
}

}<|MERGE_RESOLUTION|>--- conflicted
+++ resolved
@@ -142,11 +142,6 @@
     return alloc_new_extent<lba_manager::btree::LBAInternalNode>(t, length);
   case extent_types_t::LADDR_LEAF:
     return alloc_new_extent<lba_manager::btree::LBALeafNode>(t, length);
-<<<<<<< HEAD
-  case extent_types_t::ONODE_BLOCK:
-    return alloc_new_extent<OnodeBlock>(t, length);
-=======
->>>>>>> 94a0af28
   case extent_types_t::ONODE_BLOCK_STAGED:
     return alloc_new_extent<onode::SeastoreNodeExtent>(t, length);
   case extent_types_t::EXTMAP_INNER:
@@ -556,14 +551,6 @@
       });
     case extent_types_t::COLL_BLOCK:
       return get_extent<collection_manager::CollectionNode>(offset, length
-<<<<<<< HEAD
-      ).safe_then([](auto extent) {
-        return CachedExtentRef(extent.detach(), false /* add_ref */);
-      });
-    case extent_types_t::ONODE_BLOCK:
-      return get_extent<OnodeBlock>(offset, length
-=======
->>>>>>> 94a0af28
       ).safe_then([](auto extent) {
         return CachedExtentRef(extent.detach(), false /* add_ref */);
       });
