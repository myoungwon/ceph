// -*- mode:C++; tab-width:8; c-basic-offset:2; indent-tabs-mode:nil -*-
// vim: ts=8 sw=2 smarttab

#include "node.h"

#include <cassert>
#include <exception>
#include <sstream>

#include "common/likely.h"
#include "crimson/common/log.h"
#include "node_extent_manager.h"
#include "node_impl.h"
#include "stages/node_stage_layout.h"

namespace {

seastar::logger& logger()
{
  return crimson::get_logger(ceph_subsys_filestore);
}

}

namespace crimson::os::seastore::onode {

using node_ertr = Node::node_ertr;
template <class ValueT=void>
using node_future = Node::node_future<ValueT>;

/*
 * tree_cursor_t
 */

tree_cursor_t::tree_cursor_t(Ref<LeafNode> node, const search_position_t& pos)
      : ref_leaf_node{node}, position{pos}, cache{ref_leaf_node}
{
  assert(!is_end());
  ref_leaf_node->do_track_cursor<true>(*this);
}

tree_cursor_t::tree_cursor_t(
    Ref<LeafNode> node, const search_position_t& pos,
    const key_view_t& key_view, const value_header_t* p_value_header)
      : ref_leaf_node{node}, position{pos}, cache{ref_leaf_node}
{
  assert(!is_end());
  update_cache_same_node(key_view, p_value_header);
  ref_leaf_node->do_track_cursor<true>(*this);
}

tree_cursor_t::tree_cursor_t(Ref<LeafNode> node)
      : ref_leaf_node{node}, position{search_position_t::end()}, cache{ref_leaf_node}
{
  assert(is_end());
  assert(ref_leaf_node->is_level_tail());
}

tree_cursor_t::~tree_cursor_t()
{
  if (!is_end()) {
    ref_leaf_node->do_untrack_cursor(*this);
  }
}

tree_cursor_t::future<Ref<tree_cursor_t>>
tree_cursor_t::get_next(context_t c)
{
  return ref_leaf_node->get_next_cursor(c, position);
}

void tree_cursor_t::assert_next_to(
    const tree_cursor_t& prv, value_magic_t magic) const
{
#ifndef NDEBUG
  assert(!prv.is_end());
  if (is_end()) {
    assert(ref_leaf_node == prv.ref_leaf_node);
    assert(ref_leaf_node->is_level_tail());
  } else {
    auto key = get_key_view(magic);
    auto prv_key = prv.get_key_view(magic);
    assert(key.compare_to(prv_key) == MatchKindCMP::GT);
    if (ref_leaf_node == prv.ref_leaf_node) {
      position.assert_next_to(prv.position);
    } else {
      assert(!prv.ref_leaf_node->is_level_tail());
      assert(position == search_position_t::begin());
    }
  }
#endif
}

MatchKindCMP tree_cursor_t::compare_to(
    const tree_cursor_t& o, value_magic_t magic) const
{
  // singleton
  if (this == &o) {
    return MatchKindCMP::EQ;
  }

  MatchKindCMP ret;
  if (ref_leaf_node == o.ref_leaf_node) {
    ret = position.compare_to(o.position);
  } else {
    auto key = get_key_view(magic);
    auto o_key = o.get_key_view(magic);
    ret = key.compare_to(o_key);
  }
  assert(ret != MatchKindCMP::EQ);
  return ret;
}

tree_cursor_t::future<>
tree_cursor_t::extend_value(context_t c, value_size_t extend_size)
{
  return ref_leaf_node->extend_value(c, position, extend_size);
}

tree_cursor_t::future<>
tree_cursor_t::trim_value(context_t c, value_size_t trim_size)
{
  return ref_leaf_node->trim_value(c, position, trim_size);
}

template <bool VALIDATE>
void tree_cursor_t::update_track(
    Ref<LeafNode> node, const search_position_t& pos)
{
  // the cursor must be already untracked
  // track the new node and new pos
  assert(!pos.is_end());
  assert(!is_end());
  ref_leaf_node = node;
  position = pos;
  // we lazy update the key/value information until user asked
  cache.invalidate();
  ref_leaf_node->do_track_cursor<VALIDATE>(*this);
}
template void tree_cursor_t::update_track<true>(Ref<LeafNode>, const search_position_t&);
template void tree_cursor_t::update_track<false>(Ref<LeafNode>, const search_position_t&);

void tree_cursor_t::update_cache_same_node(const key_view_t& key_view,
                                           const value_header_t* p_value_header) const
{
  assert(!is_end());
  cache.update_all(ref_leaf_node->get_version(), key_view, p_value_header);
  cache.validate_is_latest(position);
}

/*
 * tree_cursor_t::Cache
 */

tree_cursor_t::Cache::Cache(Ref<LeafNode>& ref_leaf_node)
  : ref_leaf_node{ref_leaf_node} {}

void tree_cursor_t::Cache::update_all(const node_version_t& current_version,
                                      const key_view_t& _key_view,
                                      const value_header_t* _p_value_header)
{
  assert(_p_value_header);

  needs_update_all = false;
  version = current_version;

  p_node_base = ref_leaf_node->read();
  key_view = _key_view;
  p_value_header = _p_value_header;
  assert((const char*)p_value_header > p_node_base);
  assert((const char*)p_value_header - p_node_base < NODE_BLOCK_SIZE);

  value_payload_mut.reset();
  p_value_recorder = nullptr;
}

void tree_cursor_t::Cache::maybe_duplicate(const node_version_t& current_version)
{
  assert(version.layout == current_version.layout);
  if (!version.is_duplicate && current_version.is_duplicate) {
    assert(p_node_base != nullptr);
    assert(key_view.has_value());
    assert(p_value_header != nullptr);
    assert(!value_payload_mut);
    assert(p_value_recorder == nullptr);

    auto current_p_node_base = ref_leaf_node->read();
    assert(current_p_node_base != p_node_base);

    version.is_duplicate = true;
    reset_ptr(p_value_header, p_node_base, current_p_node_base);
    key_view->reset_to(p_node_base, current_p_node_base);

    p_node_base = current_p_node_base;
  } else {
    // cache must be latest.
    // node cannot change is_duplicate from true to false.
    assert(!(version.is_duplicate && !current_version.is_duplicate));
  }
}

void tree_cursor_t::Cache::make_latest(
    value_magic_t magic, const search_position_t& pos)
{
  auto current_version = ref_leaf_node->get_version();
  if (needs_update_all || version.layout != current_version.layout) {
    auto [_key_view, _p_value_header] = ref_leaf_node->get_kv(pos);
    update_all(current_version, _key_view, _p_value_header);
  } else {
    maybe_duplicate(current_version);
  }
  assert(p_value_header->magic == magic);
  validate_is_latest(pos);
}

void tree_cursor_t::Cache::validate_is_latest(const search_position_t& pos) const
{
#ifndef NDEBUG
<<<<<<< HEAD
  auto [_key_view, _p_value_header] = node.get_kv(pos);
=======
  assert(!needs_update_all);
  assert(version == ref_leaf_node->get_version());

  auto [_key_view, _p_value_header] = ref_leaf_node->get_kv(pos);
  assert(p_node_base == ref_leaf_node->read());
>>>>>>> 94a0af28
  assert(key_view->compare_to(_key_view) == MatchKindCMP::EQ);
  assert(p_value_header == _p_value_header);
#endif
}

std::pair<NodeExtentMutable&, ValueDeltaRecorder*>
tree_cursor_t::Cache::prepare_mutate_value_payload(
    context_t c, const search_position_t& pos)
{
  make_latest(c.vb.get_header_magic(), pos);
  if (!value_payload_mut.has_value()) {
    assert(!p_value_recorder);
    auto value_mutable = ref_leaf_node->prepare_mutate_value_payload(c);
    auto current_version = ref_leaf_node->get_version();
    maybe_duplicate(current_version);
    value_payload_mut = p_value_header->get_payload_mutable(value_mutable.first);
    p_value_recorder = value_mutable.second;
    validate_is_latest(pos);
  }
  return {*value_payload_mut, p_value_recorder};
}

/*
 * Node
 */

Node::Node(NodeImplURef&& impl) : impl{std::move(impl)} {}

Node::~Node()
{
  // XXX: tolerate failure between allocate() and as_child()
  if (is_root()) {
    super->do_untrack_root(*this);
  } else {
    _parent_info->ptr->do_untrack_child(*this);
  }
}

level_t Node::level() const
{
  return impl->level();
}

node_future<Node::search_result_t> Node::lower_bound(
    context_t c, const key_hobj_t& key)
{
  return seastar::do_with(
    MatchHistory(), [this, c, &key](auto& history) {
      return lower_bound_tracked(c, key, history);
    }
  );
}

node_future<std::pair<Ref<tree_cursor_t>, bool>> Node::insert(
    context_t c, const key_hobj_t& key, value_config_t vconf)
{
  return seastar::do_with(
    MatchHistory(), [this, c, &key, vconf](auto& history) {
      return lower_bound_tracked(c, key, history
      ).safe_then([c, &key, vconf, &history](auto result) {
        if (result.match() == MatchKindBS::EQ) {
          return node_ertr::make_ready_future<std::pair<Ref<tree_cursor_t>, bool>>(
              std::make_pair(result.p_cursor, false));
        } else {
          auto leaf_node = result.p_cursor->get_leaf_node();
          return leaf_node->insert_value(
              c, key, vconf, result.p_cursor->get_position(), history, result.mstat
          ).safe_then([](auto p_cursor) {
            return node_ertr::make_ready_future<std::pair<Ref<tree_cursor_t>, bool>>(
                std::make_pair(p_cursor, true));
          });
        }
      });
    }
  );
}

node_future<tree_stats_t> Node::get_tree_stats(context_t c)
{
  return seastar::do_with(
    tree_stats_t(), [this, c](auto& stats) {
      return do_get_tree_stats(c, stats).safe_then([&stats] {
        return stats;
      });
    }
  );
}

std::ostream& Node::dump(std::ostream& os) const
{
  return impl->dump(os);
}

std::ostream& Node::dump_brief(std::ostream& os) const
{
  return impl->dump_brief(os);
}

void Node::test_make_destructable(
    context_t c, NodeExtentMutable& mut, Super::URef&& _super)
{
  impl->test_set_tail(mut);
  make_root(c, std::move(_super));
}

node_future<> Node::mkfs(context_t c, RootNodeTracker& root_tracker)
{
  return LeafNode::allocate_root(c, root_tracker
  ).safe_then([](auto ret) { /* FIXME: discard_result(); */ });
}

node_future<Ref<Node>> Node::load_root(context_t c, RootNodeTracker& root_tracker)
{
  return c.nm.get_super(c.t, root_tracker
  ).safe_then([c, &root_tracker](auto&& _super) {
    auto root_addr = _super->get_root_laddr();
    assert(root_addr != L_ADDR_NULL);
    return Node::load(c, root_addr, true
    ).safe_then([c, _super = std::move(_super),
                 &root_tracker](auto root) mutable {
      assert(root->impl->field_type() == field_type_t::N0);
      root->as_root(std::move(_super));
      std::ignore = c; // as only used in an assert
      std::ignore = root_tracker;
      assert(root == root_tracker.get_root(c.t));
      return node_ertr::make_ready_future<Ref<Node>>(root);
    });
  });
}

void Node::make_root(context_t c, Super::URef&& _super)
{
  _super->write_root_laddr(c, impl->laddr());
  as_root(std::move(_super));
}

void Node::as_root(Super::URef&& _super)
{
  assert(!super && !_parent_info);
  assert(_super->get_root_laddr() == impl->laddr());
  assert(impl->is_level_tail());
  super = std::move(_super);
  super->do_track_root(*this);
}

node_future<> Node::upgrade_root(context_t c)
{
  assert(is_root());
  assert(impl->is_level_tail());
  assert(impl->field_type() == field_type_t::N0);
  super->do_untrack_root(*this);
  return InternalNode::allocate_root(c, impl->level(), impl->laddr(), std::move(super)
  ).safe_then([this](auto new_root) {
    as_child(search_position_t::end(), new_root);
  });
}

template <bool VALIDATE>
void Node::as_child(const search_position_t& pos, Ref<InternalNode> parent_node)
{
  assert(!super);
  _parent_info = parent_info_t{pos, parent_node};
  parent_info().ptr->do_track_child<VALIDATE>(*this);
}
template void Node::as_child<true>(const search_position_t&, Ref<InternalNode>);
template void Node::as_child<false>(const search_position_t&, Ref<InternalNode>);

node_future<> Node::insert_parent(
    context_t c, const key_view_t& pivot_index, Ref<Node> right_node)
{
  assert(!is_root());
  // TODO(cross-node string dedup)
  return parent_info().ptr->apply_child_split(
      c, parent_info().position, pivot_index, this, right_node);
}

node_future<Ref<tree_cursor_t>>
Node::get_next_cursor_from_parent(context_t c)
{
  assert(!impl->is_level_tail());
  assert(!is_root());
  return parent_info().ptr->get_next_cursor(c, parent_info().position);
}

node_future<Ref<Node>> Node::load(
    context_t c, laddr_t addr, bool expect_is_level_tail)
{
  // NOTE:
  // *option1: all types of node have the same length;
  // option2: length is defined by node/field types;
  // option3: length is totally flexible;
  return c.nm.read_extent(c.t, addr, NODE_BLOCK_SIZE
  ).safe_then([expect_is_level_tail](auto extent) {
    auto [node_type, field_type] = extent->get_types();
    if (node_type == node_type_t::LEAF) {
      auto impl = LeafNodeImpl::load(extent, field_type, expect_is_level_tail);
      return Ref<Node>(new LeafNode(impl.get(), std::move(impl)));
    } else if (node_type == node_type_t::INTERNAL) {
      auto impl = InternalNodeImpl::load(extent, field_type, expect_is_level_tail);
      return Ref<Node>(new InternalNode(impl.get(), std::move(impl)));
    } else {
      ceph_abort("impossible path");
    }
  });
}

/*
 * InternalNode
 */

InternalNode::InternalNode(InternalNodeImpl* impl, NodeImplURef&& impl_ref)
  : Node(std::move(impl_ref)), impl{impl} {}

node_future<Ref<tree_cursor_t>>
InternalNode::get_next_cursor(context_t c, const search_position_t& pos)
{
  assert(!impl->is_empty());
  if (pos.is_end()) {
    assert(impl->is_level_tail());
    return get_next_cursor_from_parent(c);
  }

  search_position_t next_pos = pos;
  const laddr_packed_t* p_child_addr = nullptr;
  impl->get_next_slot(next_pos, nullptr, &p_child_addr);
  if (next_pos.is_end() && !impl->is_level_tail()) {
    return get_next_cursor_from_parent(c);
  } else {
    if (next_pos.is_end()) {
      p_child_addr = impl->get_tail_value();
    }
    assert(p_child_addr);
    return get_or_track_child(c, next_pos, p_child_addr->value
    ).safe_then([c](auto child) {
      return child->lookup_smallest(c);
    });
  }
}

node_future<> InternalNode::apply_child_split(
    context_t c, const search_position_t& pos, const key_view_t& left_key,
    Ref<Node> left_child, Ref<Node> right_child)
{
#ifndef NDEBUG
  if (pos.is_end()) {
    assert(impl->is_level_tail());
    assert(right_child->impl->is_level_tail());
  }
  auto _left_key = *left_child->impl->get_pivot_index();
  assert(left_key.compare_to(_left_key) == MatchKindCMP::EQ);
#endif
  impl->prepare_mutate(c);

  auto left_child_addr = left_child->impl->laddr();
  auto right_child_addr = right_child->impl->laddr();
  auto right_key = right_child->impl->get_pivot_index();
  if (right_key.has_value()) {
    logger().debug("OTree::Internal::Insert: "
                   "pos({}), left_child({}, {:#x}), right_child({}, {:#x}) ...",
                   pos, left_key, left_child_addr, *right_key, right_child_addr);
  } else {
    logger().debug("OTree::Internal::Insert: "
                   "pos({}), left_child({}, {:#x}), right_child(N/A, {:#x}) ...",
                   pos, left_key, left_child_addr, right_child_addr);
  }
  // update pos => left_child to pos => right_child
  impl->replace_child_addr(pos, right_child_addr, left_child_addr);
  replace_track(pos, right_child, left_child);

  search_position_t insert_pos = pos;
  auto [insert_stage, insert_size] = impl->evaluate_insert(
      left_key, left_child_addr, insert_pos);
  auto free_size = impl->free_size();
  if (free_size >= insert_size) {
    // insert
    [[maybe_unused]] auto p_value = impl->insert(
        left_key, left_child_addr, insert_pos, insert_stage, insert_size);
    assert(impl->free_size() == free_size - insert_size);
    assert(insert_pos <= pos);
    assert(p_value->value == left_child_addr);
    track_insert(insert_pos, insert_stage, left_child, right_child);
    validate_tracked_children();
    return node_ertr::now();
  }
  // split and insert
  Ref<InternalNode> this_ref = this;
  return (is_root() ? upgrade_root(c) : node_ertr::now()
  ).safe_then([this, c] {
    return InternalNode::allocate(
        c, impl->field_type(), impl->is_level_tail(), impl->level());
  }).safe_then([this_ref, this, c, left_key, left_child, right_child,
                insert_pos, insert_stage=insert_stage, insert_size=insert_size](auto fresh_right) mutable {
    auto right_node = fresh_right.node;
    auto left_child_addr = left_child->impl->laddr();
    auto [split_pos, is_insert_left, p_value] = impl->split_insert(
        fresh_right.mut, *right_node->impl, left_key, left_child_addr,
        insert_pos, insert_stage, insert_size);
    assert(p_value->value == left_child_addr);
    track_split(split_pos, right_node);
    if (is_insert_left) {
      track_insert(insert_pos, insert_stage, left_child);
    } else {
      right_node->track_insert(insert_pos, insert_stage, left_child);
    }
    validate_tracked_children();
    right_node->validate_tracked_children();

    // propagate index to parent
    // TODO: get from trim()
    key_view_t pivot_index;
    impl->get_largest_slot(nullptr, &pivot_index, nullptr);
    return insert_parent(c, pivot_index, right_node);
    // TODO (optimize)
    // try to acquire space from siblings before split... see btrfs
  });
}

node_future<Ref<InternalNode>> InternalNode::allocate_root(
    context_t c, level_t old_root_level,
    laddr_t old_root_addr, Super::URef&& super)
{
  return InternalNode::allocate(c, field_type_t::N0, true, old_root_level + 1
  ).safe_then([c, old_root_addr,
               super = std::move(super)](auto fresh_node) mutable {
    auto root = fresh_node.node;
    assert(root->impl->is_empty());
    auto p_value = root->impl->get_tail_value();
    fresh_node.mut.copy_in_absolute(
        const_cast<laddr_packed_t*>(p_value), old_root_addr);
    root->make_root_from(c, std::move(super), old_root_addr);
    return root;
  });
}

node_future<Ref<tree_cursor_t>>
InternalNode::lookup_smallest(context_t c)
{
  assert(!impl->is_empty());
  auto position = search_position_t::begin();
  const laddr_packed_t* p_child_addr;
  impl->get_slot(position, nullptr, &p_child_addr);
  return get_or_track_child(c, position, p_child_addr->value
  ).safe_then([c](auto child) {
    return child->lookup_smallest(c);
  });
}

node_future<Ref<tree_cursor_t>>
InternalNode::lookup_largest(context_t c)
{
  // NOTE: unlike LeafNode::lookup_largest(), this only works for the tail
  // internal node to return the tail child address.
  assert(!impl->is_empty());
  assert(impl->is_level_tail());
  auto p_child_addr = impl->get_tail_value();
  return get_or_track_child(c, search_position_t::end(), p_child_addr->value
  ).safe_then([c](auto child) {
    return child->lookup_largest(c);
  });
}

node_future<Node::search_result_t>
InternalNode::lower_bound_tracked(
    context_t c, const key_hobj_t& key, MatchHistory& history)
{
  auto result = impl->lower_bound(key, history);
  return get_or_track_child(c, result.position, result.p_value->value
  ).safe_then([c, &key, &history](auto child) {
    // XXX(multi-type): pass result.mstat to child
    return child->lower_bound_tracked(c, key, history);
  });
}

node_future<> InternalNode::do_get_tree_stats(
    context_t c, tree_stats_t& stats)
{
  assert(!impl->is_empty());
  auto nstats = impl->get_stats();
  stats.size_persistent_internal += nstats.size_persistent;
  stats.size_filled_internal += nstats.size_filled;
  stats.size_logical_internal += nstats.size_logical;
  stats.size_overhead_internal += nstats.size_overhead;
  stats.size_value_internal += nstats.size_value;
  stats.num_kvs_internal += nstats.num_kvs;
  stats.num_nodes_internal += 1;

  Ref<const InternalNode> this_ref = this;
  return seastar::do_with(
    search_position_t(), (const laddr_packed_t*)(nullptr),
    [this, this_ref, c, &stats](auto& pos, auto& p_child_addr) {
      pos = search_position_t::begin();
      impl->get_slot(pos, nullptr, &p_child_addr);
      return crimson::do_until(
          [this, this_ref, c, &stats, &pos, &p_child_addr]() -> node_future<bool> {
        return get_or_track_child(c, pos, p_child_addr->value
        ).safe_then([c, &stats](auto child) {
          return child->do_get_tree_stats(c, stats);
        }).safe_then([this, this_ref, &pos, &p_child_addr] {
          if (pos.is_end()) {
            return node_ertr::make_ready_future<bool>(true);
          } else {
            impl->get_next_slot(pos, nullptr, &p_child_addr);
            if (pos.is_end()) {
              if (impl->is_level_tail()) {
                p_child_addr = impl->get_tail_value();
                return node_ertr::make_ready_future<bool>(false);
              } else {
                return node_ertr::make_ready_future<bool>(true);
              }
            } else {
              return node_ertr::make_ready_future<bool>(false);
            }
          }
        });
      });
    }
  );
}

node_future<> InternalNode::test_clone_root(
    context_t c_other, RootNodeTracker& tracker_other) const
{
  assert(is_root());
  assert(impl->is_level_tail());
  assert(impl->field_type() == field_type_t::N0);
  Ref<const InternalNode> this_ref = this;
  return InternalNode::allocate(c_other, field_type_t::N0, true, impl->level()
  ).safe_then([this, c_other, &tracker_other](auto fresh_other) {
    impl->test_copy_to(fresh_other.mut);
    auto cloned_root = fresh_other.node;
    return c_other.nm.get_super(c_other.t, tracker_other
    ).safe_then([c_other, cloned_root](auto&& super_other) {
      cloned_root->make_root_new(c_other, std::move(super_other));
      return cloned_root;
    });
  }).safe_then([this_ref, this, c_other](auto cloned_root) {
    // clone tracked children
    // In some unit tests, the children are stubbed out that they
    // don't exist in NodeExtentManager, and are only tracked in memory.
    return crimson::do_for_each(
      tracked_child_nodes.begin(),
      tracked_child_nodes.end(),
      [this_ref, c_other, cloned_root](auto& kv) {
        assert(kv.first == kv.second->parent_info().position);
        return kv.second->test_clone_non_root(c_other, cloned_root);
      }
    );
  });
}

node_future<Ref<Node>> InternalNode::get_or_track_child(
    context_t c, const search_position_t& position, laddr_t child_addr)
{
  bool level_tail = position.is_end();
  Ref<Node> child;
  auto found = tracked_child_nodes.find(position);
  Ref<InternalNode> this_ref = this;
  return (found == tracked_child_nodes.end()
    ? (logger().trace("OTree::Internal: load child untracked at {:#x}, pos({}), level={}",
                      child_addr, position, level() - 1),
       Node::load(c, child_addr, level_tail
       ).safe_then([this, position] (auto child) {
         child->as_child(position, this);
         return child;
       }))
    : (logger().trace("OTree::Internal: load child tracked at {:#x}, pos({}), level={}",
                      child_addr, position, level() - 1),
       node_ertr::make_ready_future<Ref<Node>>(found->second))
  ).safe_then([this_ref, this, position, child_addr] (auto child) {
    assert(child_addr == child->impl->laddr());
    assert(position == child->parent_info().position);
    std::ignore = position;
    std::ignore = child_addr;
    validate_child(*child);
    return child;
  });
}

void InternalNode::track_insert(
      const search_position_t& insert_pos, match_stage_t insert_stage,
      Ref<Node> insert_child, Ref<Node> nxt_child)
{
  // update tracks
  auto pos_upper_bound = insert_pos;
  pos_upper_bound.index_by_stage(insert_stage) = INDEX_UPPER_BOUND;
  auto first = tracked_child_nodes.lower_bound(insert_pos);
  auto last = tracked_child_nodes.lower_bound(pos_upper_bound);
  std::vector<Node*> nodes;
  std::for_each(first, last, [&nodes](auto& kv) {
    nodes.push_back(kv.second);
  });
  tracked_child_nodes.erase(first, last);
  for (auto& node : nodes) {
    auto _pos = node->parent_info().position;
    assert(!_pos.is_end());
    ++_pos.index_by_stage(insert_stage);
    node->as_child(_pos, this);
  }
  // track insert
  insert_child->as_child(insert_pos, this);

#ifndef NDEBUG
  // validate left_child is before right_child
  if (nxt_child) {
    auto iter = tracked_child_nodes.find(insert_pos);
    ++iter;
    assert(iter->second == nxt_child);
  }
#endif
}

void InternalNode::replace_track(
    const search_position_t& position, Ref<Node> new_child, Ref<Node> old_child)
{
  assert(tracked_child_nodes[position] == old_child);
  tracked_child_nodes.erase(position);
  new_child->as_child(position, this);
  assert(tracked_child_nodes[position] == new_child);
}

void InternalNode::track_split(
    const search_position_t& split_pos, Ref<InternalNode> right_node)
{
  auto first = tracked_child_nodes.lower_bound(split_pos);
  auto iter = first;
  while (iter != tracked_child_nodes.end()) {
    search_position_t new_pos = iter->first;
    new_pos -= split_pos;
    iter->second->as_child<false>(new_pos, right_node);
    ++iter;
  }
  tracked_child_nodes.erase(first, tracked_child_nodes.end());
}

void InternalNode::validate_child(const Node& child) const
{
#ifndef NDEBUG
  assert(impl->level() - 1 == child.impl->level());
  assert(this == child.parent_info().ptr);
  auto& child_pos = child.parent_info().position;
  if (child_pos.is_end()) {
    assert(impl->is_level_tail());
    assert(child.impl->is_level_tail());
    assert(impl->get_tail_value()->value == child.impl->laddr());
  } else {
    assert(!child.impl->is_level_tail());
    key_view_t index_key;
    const laddr_packed_t* p_child_addr;
    impl->get_slot(child_pos, &index_key, &p_child_addr);
    assert(index_key.compare_to(*child.impl->get_pivot_index()) == MatchKindCMP::EQ);
    assert(p_child_addr->value == child.impl->laddr());
  }
  // XXX(multi-type)
  assert(impl->field_type() <= child.impl->field_type());
#endif
}

node_future<InternalNode::fresh_node_t> InternalNode::allocate(
    context_t c, field_type_t field_type, bool is_level_tail, level_t level)
{
  return InternalNodeImpl::allocate(c, field_type, is_level_tail, level
  ).safe_then([](auto&& fresh_impl) {
    auto node = Ref<InternalNode>(new InternalNode(
          fresh_impl.impl.get(), std::move(fresh_impl.impl)));
    return fresh_node_t{node, fresh_impl.mut};
  });
}

/*
 * LeafNode
 */

LeafNode::LeafNode(LeafNodeImpl* impl, NodeImplURef&& impl_ref)
  : Node(std::move(impl_ref)), impl{impl} {}

bool LeafNode::is_level_tail() const
{
  return impl->is_level_tail();
}

node_version_t LeafNode::get_version() const
{
  return {layout_version, impl->is_duplicate()};
}

const char* LeafNode::read() const
{
  return impl->read();
}

std::tuple<key_view_t, const value_header_t*>
LeafNode::get_kv(const search_position_t& pos) const
{
  key_view_t key_view;
  const value_header_t* p_value_header;
  impl->get_slot(pos, &key_view, &p_value_header);
  return {key_view, p_value_header};
}

node_future<Ref<tree_cursor_t>>
LeafNode::get_next_cursor(context_t c, const search_position_t& pos)
{
  assert(!impl->is_empty());
  search_position_t next_pos = pos;
  key_view_t index_key;
  const value_header_t* p_value_header = nullptr;
  impl->get_next_slot(next_pos, &index_key, &p_value_header);
  if (next_pos.is_end()) {
    if (unlikely(is_level_tail())) {
      return node_ertr::make_ready_future<Ref<tree_cursor_t>>(
          tree_cursor_t::create_end(this));
    } else {
      return get_next_cursor_from_parent(c);
    }
  } else {
    return node_ertr::make_ready_future<Ref<tree_cursor_t>>(
        get_or_track_cursor(next_pos, index_key, p_value_header));
  }
}

node_future<> LeafNode::extend_value(
    context_t c, const search_position_t& pos, value_size_t extend_size)
{
  ceph_abort("not implemented");
  return node_ertr::now();
}

node_future<> LeafNode::trim_value(
    context_t c, const search_position_t& pos, value_size_t trim_size)
{
  ceph_abort("not implemented");
  return node_ertr::now();
}

std::pair<NodeExtentMutable&, ValueDeltaRecorder*>
LeafNode::prepare_mutate_value_payload(context_t c)
{
  return impl->prepare_mutate_value_payload(c);
}

node_future<Ref<tree_cursor_t>>
LeafNode::lookup_smallest(context_t)
{
  if (unlikely(impl->is_empty())) {
    assert(is_root());
    return node_ertr::make_ready_future<Ref<tree_cursor_t>>(
        tree_cursor_t::create_end(this));
  }
  auto pos = search_position_t::begin();
  key_view_t index_key;
  const value_header_t* p_value_header;
  impl->get_slot(pos, &index_key, &p_value_header);
  return node_ertr::make_ready_future<Ref<tree_cursor_t>>(
      get_or_track_cursor(pos, index_key, p_value_header));
}

node_future<Ref<tree_cursor_t>>
LeafNode::lookup_largest(context_t)
{
  if (unlikely(impl->is_empty())) {
    assert(is_root());
    return node_ertr::make_ready_future<Ref<tree_cursor_t>>(
        tree_cursor_t::create_end(this));
  }
  search_position_t pos;
  key_view_t index_key;
  const value_header_t* p_value_header = nullptr;
  impl->get_largest_slot(&pos, &index_key, &p_value_header);
  return node_ertr::make_ready_future<Ref<tree_cursor_t>>(
      get_or_track_cursor(pos, index_key, p_value_header));
}

node_future<Node::search_result_t>
LeafNode::lower_bound_tracked(
    context_t c, const key_hobj_t& key, MatchHistory& history)
{
  key_view_t index_key;
  auto result = impl->lower_bound(key, history, &index_key);
  Ref<tree_cursor_t> cursor;
  if (result.position.is_end()) {
    assert(!result.p_value);
    cursor = tree_cursor_t::create_end(this);
  } else {
    cursor = get_or_track_cursor(result.position, index_key, result.p_value);
  }
  return node_ertr::make_ready_future<search_result_t>(
      search_result_t{cursor, result.mstat});
}

node_future<> LeafNode::do_get_tree_stats(context_t, tree_stats_t& stats)
{
  auto nstats = impl->get_stats();
  stats.size_persistent_leaf += nstats.size_persistent;
  stats.size_filled_leaf += nstats.size_filled;
  stats.size_logical_leaf += nstats.size_logical;
  stats.size_overhead_leaf += nstats.size_overhead;
  stats.size_value_leaf += nstats.size_value;
  stats.num_kvs_leaf += nstats.num_kvs;
  stats.num_nodes_leaf += 1;
  return node_ertr::now();
}

node_future<> LeafNode::test_clone_root(
    context_t c_other, RootNodeTracker& tracker_other) const
{
  assert(is_root());
  assert(impl->is_level_tail());
  assert(impl->field_type() == field_type_t::N0);
  Ref<const LeafNode> this_ref = this;
  return LeafNode::allocate(c_other, field_type_t::N0, true
  ).safe_then([this, c_other, &tracker_other](auto fresh_other) {
    impl->test_copy_to(fresh_other.mut);
    auto cloned_root = fresh_other.node;
    return c_other.nm.get_super(c_other.t, tracker_other
    ).safe_then([c_other, cloned_root](auto&& super_other) {
      cloned_root->make_root_new(c_other, std::move(super_other));
    });
  }).safe_then([this_ref]{});
}

node_future<Ref<tree_cursor_t>> LeafNode::insert_value(
    context_t c, const key_hobj_t& key, value_config_t vconf,
    const search_position_t& pos, const MatchHistory& history,
    match_stat_t mstat)
{
#ifndef NDEBUG
  if (pos.is_end()) {
    assert(impl->is_level_tail());
  }
#endif
  logger().debug("OTree::Leaf::Insert: "
                 "pos({}), {}, {}, {}, mstat({}) ...",
                 pos, key, vconf, history, mstat);
  search_position_t insert_pos = pos;
  auto [insert_stage, insert_size] = impl->evaluate_insert(
      key, vconf, history, mstat, insert_pos);
  auto free_size = impl->free_size();
  if (free_size >= insert_size) {
    // insert
    on_layout_change();
    impl->prepare_mutate(c);
    auto p_value_header = impl->insert(key, vconf, insert_pos, insert_stage, insert_size);
    assert(impl->free_size() == free_size - insert_size);
    assert(insert_pos <= pos);
    assert(p_value_header->payload_size == vconf.payload_size);
    auto ret = track_insert(insert_pos, insert_stage, p_value_header);
    validate_tracked_cursors();
    return node_ertr::make_ready_future<Ref<tree_cursor_t>>(ret);
  }
  // split and insert
  Ref<LeafNode> this_ref = this;
  return (is_root() ? upgrade_root(c) : node_ertr::now()
  ).safe_then([this, c] {
    return LeafNode::allocate(c, impl->field_type(), impl->is_level_tail());
  }).safe_then([this_ref, this, c, &key, vconf,
                insert_pos, insert_stage=insert_stage, insert_size=insert_size](auto fresh_right) mutable {
    auto right_node = fresh_right.node;
    // no need to bump version for right node, as it is fresh
    on_layout_change();
    impl->prepare_mutate(c);
    auto [split_pos, is_insert_left, p_value_header] = impl->split_insert(
        fresh_right.mut, *right_node->impl, key, vconf,
        insert_pos, insert_stage, insert_size);
    assert(p_value_header->payload_size == vconf.payload_size);
    track_split(split_pos, right_node);
    Ref<tree_cursor_t> ret;
    if (is_insert_left) {
      ret = track_insert(insert_pos, insert_stage, p_value_header);
    } else {
      ret = right_node->track_insert(insert_pos, insert_stage, p_value_header);
    }
    validate_tracked_cursors();
    right_node->validate_tracked_cursors();

    // propagate insert to parent
    // TODO: get from trim()
    key_view_t pivot_index;
    impl->get_largest_slot(nullptr, &pivot_index, nullptr);
    return insert_parent(c, pivot_index, right_node).safe_then([ret] {
      return ret;
    });
    // TODO (optimize)
    // try to acquire space from siblings before split... see btrfs
  });
}

node_future<Ref<LeafNode>> LeafNode::allocate_root(
    context_t c, RootNodeTracker& root_tracker)
{
  return LeafNode::allocate(c, field_type_t::N0, true
  ).safe_then([c, &root_tracker](auto fresh_node) {
    auto root = fresh_node.node;
    return c.nm.get_super(c.t, root_tracker
    ).safe_then([c, root](auto&& super) {
      root->make_root_new(c, std::move(super));
      return root;
    });
  });
}

Ref<tree_cursor_t> LeafNode::get_or_track_cursor(
    const search_position_t& position,
    const key_view_t& key, const value_header_t* p_value_header)
{
  assert(!position.is_end());
  assert(p_value_header);
  Ref<tree_cursor_t> p_cursor;
  auto found = tracked_cursors.find(position);
  if (found == tracked_cursors.end()) {
    p_cursor = tree_cursor_t::create(this, position, key, p_value_header);
  } else {
    p_cursor = found->second;
    assert(p_cursor->get_leaf_node() == this);
    assert(p_cursor->get_position() == position);
    p_cursor->update_cache_same_node(key, p_value_header);
  }
  return p_cursor;
}

void LeafNode::validate_cursor(const tree_cursor_t& cursor) const
{
#ifndef NDEBUG
  assert(this == cursor.get_leaf_node().get());
  assert(!cursor.is_end());
  auto [key, p_value_header] = get_kv(cursor.get_position());
  auto magic = p_value_header->magic;
  assert(key.compare_to(cursor.get_key_view(magic)) == MatchKindCMP::EQ);
  assert(p_value_header == cursor.read_value_header(magic));
#endif
}

Ref<tree_cursor_t> LeafNode::track_insert(
    const search_position_t& insert_pos, match_stage_t insert_stage,
    const value_header_t* p_value_header)
{
  // update cursor position
  auto pos_upper_bound = insert_pos;
  pos_upper_bound.index_by_stage(insert_stage) = INDEX_UPPER_BOUND;
  auto first = tracked_cursors.lower_bound(insert_pos);
  auto last = tracked_cursors.lower_bound(pos_upper_bound);
  std::vector<tree_cursor_t*> p_cursors;
  std::for_each(first, last, [&p_cursors](auto& kv) {
    p_cursors.push_back(kv.second);
  });
  tracked_cursors.erase(first, last);
  for (auto& p_cursor : p_cursors) {
    search_position_t new_pos = p_cursor->get_position();
    ++new_pos.index_by_stage(insert_stage);
    p_cursor->update_track<true>(this, new_pos);
  }

  // track insert
  // TODO: getting key_view_t from stage::proceed_insert() and
  // stage::append_insert() has not supported yet
  return tree_cursor_t::create(this, insert_pos);
}

void LeafNode::track_split(
    const search_position_t& split_pos, Ref<LeafNode> right_node)
{
  // update cursor ownership and position
  auto first = tracked_cursors.lower_bound(split_pos);
  auto iter = first;
  while (iter != tracked_cursors.end()) {
    search_position_t new_pos = iter->first;
    new_pos -= split_pos;
    iter->second->update_track<false>(right_node, new_pos);
    ++iter;
  }
  tracked_cursors.erase(first, tracked_cursors.end());
}

node_future<LeafNode::fresh_node_t> LeafNode::allocate(
    context_t c, field_type_t field_type, bool is_level_tail)
{
  return LeafNodeImpl::allocate(c, field_type, is_level_tail
  ).safe_then([](auto&& fresh_impl) {
    auto node = Ref<LeafNode>(new LeafNode(
          fresh_impl.impl.get(), std::move(fresh_impl.impl)));
    return fresh_node_t{node, fresh_impl.mut};
  });
}

}<|MERGE_RESOLUTION|>--- conflicted
+++ resolved
@@ -216,15 +216,11 @@
 void tree_cursor_t::Cache::validate_is_latest(const search_position_t& pos) const
 {
 #ifndef NDEBUG
-<<<<<<< HEAD
-  auto [_key_view, _p_value_header] = node.get_kv(pos);
-=======
   assert(!needs_update_all);
   assert(version == ref_leaf_node->get_version());
 
   auto [_key_view, _p_value_header] = ref_leaf_node->get_kv(pos);
   assert(p_node_base == ref_leaf_node->read());
->>>>>>> 94a0af28
   assert(key_view->compare_to(_key_view) == MatchKindCMP::EQ);
   assert(p_value_header == _p_value_header);
 #endif
