// -*- mode:C++; tab-width:8; c-basic-offset:2; indent-tabs-mode:t -*-
// vim: ts=8 sw=2 smarttab

#include "MonClient.h"

#include <random>

#include <seastar/core/future-util.hh>
#include <seastar/core/lowres_clock.hh>
#include <seastar/core/shared_future.hh>
#include <seastar/util/log.hh>

#include "auth/AuthClientHandler.h"
#include "auth/RotatingKeyRing.h"

#include "common/hostname.h"

#include "crimson/auth/KeyRing.h"
#include "crimson/common/config_proxy.h"
#include "crimson/common/log.h"
#include "crimson/net/Connection.h"
#include "crimson/net/Errors.h"
#include "crimson/net/Messenger.h"

#include "messages/MAuth.h"
#include "messages/MAuthReply.h"
#include "messages/MConfig.h"
#include "messages/MLogAck.h"
#include "messages/MMonCommand.h"
#include "messages/MMonCommandAck.h"
#include "messages/MMonGetMap.h"
#include "messages/MMonGetVersion.h"
#include "messages/MMonGetVersionReply.h"
#include "messages/MMonMap.h"
#include "messages/MMonSubscribe.h"
#include "messages/MMonSubscribeAck.h"

namespace {
  seastar::logger& logger()
  {
    return crimson::get_logger(ceph_subsys_monc);
  }
}

namespace crimson::mon {

using crimson::common::local_conf;

class Connection {
public:
  Connection(const AuthRegistry& auth_registry,
             crimson::net::ConnectionRef conn,
             KeyRing* keyring);
  enum class auth_result_t {
    success = 0,
    failure,
    canceled
  };
  seastar::future<> handle_auth_reply(Ref<MAuthReply> m);
  // v2
  seastar::future<auth_result_t> authenticate_v2();
  auth::AuthClient::auth_request_t
  get_auth_request(const EntityName& name,
                   uint32_t want_keys);
  using secret_t = string;
  tuple<CryptoKey, secret_t, bufferlist>
  handle_auth_reply_more(const ceph::buffer::list& bl);
  int handle_auth_bad_method(uint32_t old_auth_method,
                             int result,
                             const std::vector<uint32_t>& allowed_methods,
                             const std::vector<uint32_t>& allowed_modes);
  tuple<CryptoKey, secret_t, int>
  handle_auth_done(uint64_t new_global_id,
                   const ceph::buffer::list& bl);
  void close();
  bool is_my_peer(const entity_addr_t& addr) const;
  AuthAuthorizer* get_authorizer(entity_type_t peer) const;
  KeyStore& get_keys();
  seastar::future<> renew_tickets();
  seastar::future<> renew_rotating_keyring();

  crimson::net::ConnectionRef get_conn();

private:
  std::unique_ptr<AuthClientHandler> create_auth(crimson::auth::method_t,
                                                 uint64_t global_id,
                                                 const EntityName& name,
                                                 uint32_t want_keys);
  enum class request_t {
    rotating,
    general,
  };
  seastar::future<std::optional<auth_result_t>> do_auth_single(request_t);
  seastar::future<auth_result_t> do_auth(request_t);

private:
  bool closed = false;
  seastar::shared_promise<Ref<MAuthReply>> reply;
  // v2
  using clock_t = seastar::lowres_system_clock;
  clock_t::time_point auth_start;
  crimson::auth::method_t auth_method = 0;
  std::optional<seastar::promise<auth_result_t>> auth_done;
  const AuthRegistry& auth_registry;
  crimson::net::ConnectionRef conn;
  std::unique_ptr<AuthClientHandler> auth;
  std::unique_ptr<RotatingKeyRing> rotating_keyring;
  uint64_t global_id = 0;
  clock_t::time_point last_rotating_renew_sent;
};

Connection::Connection(const AuthRegistry& auth_registry,
                       crimson::net::ConnectionRef conn,
                       KeyRing* keyring)
  : auth_registry{auth_registry},
    conn{conn},
    rotating_keyring{
      std::make_unique<RotatingKeyRing>(nullptr,
                                        CEPH_ENTITY_TYPE_OSD,
                                        keyring)}
{}

seastar::future<> Connection::handle_auth_reply(Ref<MAuthReply> m)
{
  logger().info("{}", __func__);
  reply.set_value(m);
  reply = {};
  return seastar::now();
}

seastar::future<> Connection::renew_tickets()
{
  if (auth->need_tickets()) {
    return do_auth(request_t::general).then([](auth_result_t r) {
      if (r != auth_result_t::success)  {
        throw std::system_error(
	  make_error_code(
	    crimson::net::error::negotiation_failure));
      }
    });
  }
  return seastar::now();
}

seastar::future<> Connection::renew_rotating_keyring()
{
  auto now = clock_t::now();
  auto ttl = std::chrono::seconds{
    static_cast<long>(crimson::common::local_conf()->auth_service_ticket_ttl)};
  auto cutoff = now - ttl / 4;
  if (!rotating_keyring->need_new_secrets(utime_t(cutoff))) {
    return seastar::now();
  }
  if (now - last_rotating_renew_sent < std::chrono::seconds{1}) {
    logger().info("renew_rotating_keyring called too often");
    return seastar::now();
  }
  last_rotating_renew_sent = now;
  return do_auth(request_t::rotating).then([](auth_result_t r) {
    if (r != auth_result_t::success)  {
      throw std::system_error(make_error_code(
        crimson::net::error::negotiation_failure));
    }
  });
}

AuthAuthorizer* Connection::get_authorizer(entity_type_t peer) const
{
  if (auth) {
    return auth->build_authorizer(peer);
  } else {
    return nullptr;
  }
}

KeyStore& Connection::get_keys() {
  return *rotating_keyring;
}

std::unique_ptr<AuthClientHandler>
Connection::create_auth(crimson::auth::method_t protocol,
                        uint64_t global_id,
                        const EntityName& name,
                        uint32_t want_keys)
{
  static crimson::common::CephContext cct;
  std::unique_ptr<AuthClientHandler> auth;
  auth.reset(AuthClientHandler::create(&cct,
                                       protocol,
                                       rotating_keyring.get()));
  if (!auth) {
    logger().error("no handler for protocol {}", protocol);
    throw std::system_error(make_error_code(
      crimson::net::error::negotiation_failure));
  }
  auth->init(name);
  auth->set_want_keys(want_keys);
  auth->set_global_id(global_id);
  return auth;
}

seastar::future<std::optional<Connection::auth_result_t>>
Connection::do_auth_single(Connection::request_t what)
{
  auto m = make_message<MAuth>();
  m->protocol = auth->get_protocol();
  auth->prepare_build_request();
  switch (what) {
  case request_t::rotating:
    auth->build_rotating_request(m->auth_payload);
    break;
  case request_t::general:
    if (int ret = auth->build_request(m->auth_payload); ret) {
      logger().error("missing/bad key for '{}'", local_conf()->name);
      throw std::system_error(make_error_code(
        crimson::net::error::negotiation_failure));
    }
    break;
  default:
    assert(0);
  }
  logger().info("sending {}", *m);
  return conn->send(m).then([this] {
    logger().info("waiting");
    return reply.get_shared_future();
  }).then([this] (Ref<MAuthReply> m) {
    if (!m) {
      ceph_assert(closed);
      logger().info("do_auth_single: connection closed");
      return std::make_optional(auth_result_t::canceled);
    }
    logger().info(
      "do_auth_single: mon {} => {} returns {}: {}",
      conn->get_messenger()->get_myaddr(),
      conn->get_peer_addr(), *m, m->result);
    auto p = m->result_bl.cbegin();
    auto ret = auth->handle_response(m->result, p,
				     nullptr, nullptr);
    std::optional<Connection::auth_result_t> auth_result;
    switch (ret) {
    case -EAGAIN:
      auth_result = std::nullopt;
      break;
    case 0:
      auth_result = auth_result_t::success;
      break;
    default:
      auth_result = auth_result_t::failure;
      logger().error(
        "do_auth_single: got error {} on mon {}",
        ret, conn->get_peer_addr());
      break;
    }
    return auth_result;
  });
}

seastar::future<Connection::auth_result_t>
Connection::do_auth(Connection::request_t what) {
  return seastar::repeat_until_value([this, what]() {
    return do_auth_single(what);
  });
}

seastar::future<Connection::auth_result_t> Connection::authenticate_v2()
{
  auth_start = seastar::lowres_system_clock::now();
  return conn->send(make_message<MMonGetMap>()).then([this] {
    auth_done.emplace();
    return auth_done->get_future();
  });
}

auth::AuthClient::auth_request_t
Connection::get_auth_request(const EntityName& entity_name,
                             uint32_t want_keys)
{
  // choose method
  auth_method = [&] {
    std::vector<crimson::auth::method_t> methods;
    auth_registry.get_supported_methods(conn->get_peer_type(), &methods);
    if (methods.empty()) {
      logger().info("get_auth_request no methods is supported");
      throw crimson::auth::error("no methods is supported");
    }
    return methods.front();
  }();

  std::vector<uint32_t> modes;
  auth_registry.get_supported_modes(conn->get_peer_type(), auth_method,
                                    &modes);
  logger().info("method {} preferred_modes {}", auth_method, modes);
  if (modes.empty()) {
    throw crimson::auth::error("no modes is supported");
  }
  auth = create_auth(auth_method, global_id, entity_name, want_keys);

  using ceph::encode;
  bufferlist bl;
  // initial request includes some boilerplate...
  encode((char)AUTH_MODE_MON, bl);
  encode(entity_name, bl);
  encode(global_id, bl);
  // and (maybe) some method-specific initial payload
  auth->build_initial_request(&bl);
  return {auth_method, modes, bl};
}

tuple<CryptoKey, Connection::secret_t, bufferlist>
Connection::handle_auth_reply_more(const ceph::buffer::list& payload)
{
  CryptoKey session_key;
  secret_t connection_secret;
  bufferlist reply;
  auto p = payload.cbegin();
  int r = auth->handle_response(0, p, &session_key,	&connection_secret);
  if (r == -EAGAIN) {
    auth->prepare_build_request();
    auth->build_request(reply);
    logger().info(" responding with {} bytes", reply.length());
    return {session_key, connection_secret, reply};
  } else if (r < 0) {
    logger().error(" handle_response returned {}",  r);
    throw crimson::auth::error("unable to build auth");
  } else {
    logger().info("authenticated!");
    std::terminate();
  }
}

tuple<CryptoKey, Connection::secret_t, int>
Connection::handle_auth_done(uint64_t new_global_id,
                             const ceph::buffer::list& payload)
{
  global_id = new_global_id;
  auth->set_global_id(global_id);
  auto p = payload.begin();
  CryptoKey session_key;
  secret_t connection_secret;
  int r = auth->handle_response(0, p, &session_key, &connection_secret);
  conn->set_last_keepalive_ack(auth_start);
  if (auth_done) {
    auth_done->set_value(auth_result_t::success);
    auth_done.reset();
  }
  return {session_key, connection_secret, r};
}

int Connection::handle_auth_bad_method(uint32_t old_auth_method,
                                       int result,
                                       const std::vector<uint32_t>& allowed_methods,
                                       const std::vector<uint32_t>& allowed_modes)
{
  logger().info("old_auth_method {} result {} allowed_methods {}",
                old_auth_method, cpp_strerror(result), allowed_methods);
  std::vector<uint32_t> auth_supported;
  auth_registry.get_supported_methods(conn->get_peer_type(), &auth_supported);
  auto p = std::find(auth_supported.begin(), auth_supported.end(),
                     old_auth_method);
  assert(p != auth_supported.end());
  p = std::find_first_of(std::next(p), auth_supported.end(),
                         allowed_methods.begin(), allowed_methods.end());
  if (p == auth_supported.end()) {
    logger().error("server allowed_methods {} but i only support {}",
                   allowed_methods, auth_supported);
    assert(auth_done);
    auth_done->set_exception(std::system_error(make_error_code(
      crimson::net::error::negotiation_failure)));
    return -EACCES;
  }
  auth_method = *p;
  logger().info("will try {} next", auth_method);
  return 0;
}

void Connection::close()
{
  logger().info("{}", __func__);
  reply.set_value(Ref<MAuthReply>(nullptr));
  reply = {};
  if (auth_done) {
    auth_done->set_value(auth_result_t::canceled);
    auth_done.reset();
  }
  if (conn && !std::exchange(closed, true)) {
    conn->mark_down();
  }
}

bool Connection::is_my_peer(const entity_addr_t& addr) const
{
  ceph_assert(conn);
  return conn->get_peer_addr() == addr;
}

crimson::net::ConnectionRef Connection::get_conn() {
  return conn;
}

Client::mon_command_t::mon_command_t(ceph::ref_t<MMonCommand> req)
  : req(req)
{}

Client::Client(crimson::net::Messenger& messenger,
               crimson::common::AuthHandler& auth_handler)
  // currently, crimson is OSD-only
  : want_keys{CEPH_ENTITY_TYPE_MON |
              CEPH_ENTITY_TYPE_OSD |
              CEPH_ENTITY_TYPE_MGR},
    timer{[this] { tick(); }},
    msgr{messenger},
    auth_registry{&cct},
    auth_handler{auth_handler}
{}

Client::Client(Client&&) = default;
Client::~Client() = default;

seastar::future<> Client::start() {
  entity_name = crimson::common::local_conf()->name;
  auth_registry.refresh_config();
  return load_keyring().then([this] {
    return monmap.build_initial(crimson::common::local_conf(), false);
  }).then([this] {
    return authenticate();
  }).then([this] {
    auto interval =
      std::chrono::duration_cast<seastar::lowres_clock::duration>(
        std::chrono::duration<double>(
          local_conf().get_val<double>("mon_client_ping_interval")));
    timer.arm_periodic(interval);
  });
}

seastar::future<> Client::load_keyring()
{
  if (!auth_registry.is_supported_method(msgr.get_mytype(), CEPH_AUTH_CEPHX)) {
    return seastar::now();
  } else {
    return crimson::auth::load_from_keyring(&keyring).then([](KeyRing* keyring) {
      return crimson::auth::load_from_keyfile(keyring);
    }).then([](KeyRing* keyring) {
      return crimson::auth::load_from_key(keyring);
    }).then([](KeyRing*) {
      return seastar::now();
    });
  }
}

void Client::tick()
{
  gate.dispatch_in_background(__func__, *this, [this] {
    if (active_con) {
      return seastar::when_all_succeed(active_con->get_conn()->keepalive(),
                                       active_con->renew_tickets(),
                                       active_con->renew_rotating_keyring()).then_unpack([] {});
    } else {
      assert(is_hunting());
      logger().info("{} continuing the hunt", __func__);
      return authenticate();
    }
  });
}

bool Client::is_hunting() const {
  return !active_con;
}

std::optional<seastar::future<>>
Client::ms_dispatch(crimson::net::ConnectionRef conn, MessageRef m)
{
  bool dispatched = true;
  gate.dispatch_in_background(__func__, *this, [this, conn, &m, &dispatched] {
    // we only care about these message types
    switch (m->get_type()) {
    case CEPH_MSG_MON_MAP:
      return handle_monmap(conn, boost::static_pointer_cast<MMonMap>(m));
    case CEPH_MSG_AUTH_REPLY:
      return handle_auth_reply(
	conn, boost::static_pointer_cast<MAuthReply>(m));
    case CEPH_MSG_MON_SUBSCRIBE_ACK:
      return handle_subscribe_ack(
	boost::static_pointer_cast<MMonSubscribeAck>(m));
    case CEPH_MSG_MON_GET_VERSION_REPLY:
      return handle_get_version_reply(
	boost::static_pointer_cast<MMonGetVersionReply>(m));
    case MSG_MON_COMMAND_ACK:
      return handle_mon_command_ack(
	boost::static_pointer_cast<MMonCommandAck>(m));
    case MSG_LOGACK:
      return handle_log_ack(
	boost::static_pointer_cast<MLogAck>(m));
    case MSG_CONFIG:
      return handle_config(
	boost::static_pointer_cast<MConfig>(m));
    default:
      dispatched = false;
      return seastar::now();
    }
  });
  return (dispatched ? std::make_optional(seastar::now()) : std::nullopt);
}

void Client::ms_handle_reset(crimson::net::ConnectionRef conn, bool /* is_replace */)
{
  gate.dispatch_in_background(__func__, *this, [this, conn] {
    auto found = std::find_if(pending_conns.begin(), pending_conns.end(),
			      [peer_addr = conn->get_peer_addr()](auto& mc) {
				return mc->is_my_peer(peer_addr);
			      });
    if (found != pending_conns.end()) {
      logger().warn("pending conn reset by {}", conn->get_peer_addr());
      (*found)->close();
      pending_conns.erase(found);
      return seastar::now();
    } else if (active_con && active_con->is_my_peer(conn->get_peer_addr())) {
      logger().warn("active conn reset {}", conn->get_peer_addr());
      return reopen_session(-1).then([this](bool opened) {
        if (opened) {
          return on_session_opened();
        } else {
          return seastar::now();
        }
      });
    } else {
      return seastar::now();
    }
  });
}

std::pair<std::vector<uint32_t>, std::vector<uint32_t>>
Client::get_supported_auth_methods(int peer_type)
{
    std::vector<uint32_t> methods;
    std::vector<uint32_t> modes;
    auth_registry.get_supported_methods(peer_type, &methods, &modes);
    return {methods, modes};
}

uint32_t Client::pick_con_mode(int peer_type,
                               uint32_t auth_method,
                               const std::vector<uint32_t>& preferred_modes)
{
  return auth_registry.pick_mode(peer_type, auth_method, preferred_modes);
}

AuthAuthorizeHandler* Client::get_auth_authorize_handler(int peer_type,
                                                         int auth_method)
{
  return auth_registry.get_handler(peer_type, auth_method);
}


int Client::handle_auth_request(crimson::net::ConnectionRef con,
                                AuthConnectionMetaRef auth_meta,
                                bool more,
                                uint32_t auth_method,
                                const ceph::bufferlist& payload,
                                ceph::bufferlist *reply)
{
  // for some channels prior to nautilus (osd heartbeat), we tolerate the lack of
  // an authorizer.
  if (payload.length() == 0) {
    if (con->get_messenger()->get_require_authorizer()) {
      return -EACCES;
    } else {
      auth_handler.handle_authentication({}, {});
      return 1;
    }
  }
  auth_meta->auth_mode = payload[0];
  if (auth_meta->auth_mode < AUTH_MODE_AUTHORIZER ||
      auth_meta->auth_mode > AUTH_MODE_AUTHORIZER_MAX) {
    return -EACCES;
  }
  AuthAuthorizeHandler* ah = get_auth_authorize_handler(con->get_peer_type(),
                                                        auth_method);
  if (!ah) {
    logger().error("no AuthAuthorizeHandler found for auth method: {}",
                   auth_method);
    return -EOPNOTSUPP;
  }
  auto authorizer_challenge = &auth_meta->authorizer_challenge;
  if (auth_meta->skip_authorizer_challenge) {
    logger().info("skipping challenge on {}", con);
    authorizer_challenge = nullptr;
  }
  bool was_challenge = (bool)auth_meta->authorizer_challenge;
  EntityName name;
  AuthCapsInfo caps_info;
  bool is_valid = ah->verify_authorizer(
    &cct,
    active_con->get_keys(),
    payload,
    auth_meta->get_connection_secret_length(),
    reply,
    &name,
    &active_con->get_conn()->peer_global_id,
    &caps_info,
    &auth_meta->session_key,
    &auth_meta->connection_secret,
    authorizer_challenge);
  if (is_valid) {
    auth_handler.handle_authentication(name, caps_info);
    return 1;
  }
  if (!more && !was_challenge && auth_meta->authorizer_challenge) {
    logger().info("added challenge on {}", con);
    return 0;
  } else {
    logger().info("bad authorizer on {}", con);
    return -EACCES;
  }
}

auth::AuthClient::auth_request_t
Client::get_auth_request(crimson::net::ConnectionRef con,
                         AuthConnectionMetaRef auth_meta)
{
  logger().info("get_auth_request(con={}, auth_method={})",
                con, auth_meta->auth_method);
  // connection to mon?
  if (con->get_peer_type() == CEPH_ENTITY_TYPE_MON) {
    auto found = std::find_if(pending_conns.begin(), pending_conns.end(),
                              [peer_addr = con->get_peer_addr()](auto& mc) {
                                return mc->is_my_peer(peer_addr);
                              });
    if (found == pending_conns.end()) {
      throw crimson::auth::error{"unknown connection"};
    }
    return (*found)->get_auth_request(entity_name, want_keys);
  } else {
    // generate authorizer
    if (!active_con) {
      logger().error(" but no auth handler is set up");
      throw crimson::auth::error("no auth available");
    }
    auto authorizer = active_con->get_authorizer(con->get_peer_type());
    if (!authorizer) {
      logger().error("failed to build_authorizer for type {}",
                     ceph_entity_type_name(con->get_peer_type()));
      throw crimson::auth::error("unable to build auth");
    }
    auth_meta->authorizer.reset(authorizer);
    auth_meta->auth_method = authorizer->protocol;
    vector<uint32_t> modes;
    auth_registry.get_supported_modes(con->get_peer_type(),
                                      auth_meta->auth_method,
                                      &modes);
    return {authorizer->protocol, modes, authorizer->bl};
  }
}

ceph::bufferlist Client::handle_auth_reply_more(crimson::net::ConnectionRef conn,
                                                AuthConnectionMetaRef auth_meta,
                                                const bufferlist& bl)
{
  if (conn->get_peer_type() == CEPH_ENTITY_TYPE_MON) {
    auto found = std::find_if(pending_conns.begin(), pending_conns.end(),
                              [peer_addr = conn->get_peer_addr()](auto& mc) {
                                return mc->is_my_peer(peer_addr);
                              });
    if (found == pending_conns.end()) {
      throw crimson::auth::error{"unknown connection"};
    }
    bufferlist reply;
    tie(auth_meta->session_key, auth_meta->connection_secret, reply) =
      (*found)->handle_auth_reply_more(bl);
    return reply;
  } else {
    // authorizer challenges
    if (!active_con || !auth_meta->authorizer) {
      logger().error("no authorizer?");
      throw crimson::auth::error("no auth available");
    }
    auth_meta->authorizer->add_challenge(&cct, bl);
    return auth_meta->authorizer->bl;
  }
}

int Client::handle_auth_done(crimson::net::ConnectionRef conn,
                             AuthConnectionMetaRef auth_meta,
                             uint64_t global_id,
                             uint32_t /*con_mode*/,
                             const bufferlist& bl)
{
  if (conn->get_peer_type() == CEPH_ENTITY_TYPE_MON) {
    auto found = std::find_if(pending_conns.begin(), pending_conns.end(),
                              [peer_addr = conn->get_peer_addr()](auto& mc) {
                                return mc->is_my_peer(peer_addr);
                              });
    if (found == pending_conns.end()) {
      return -ENOENT;
    }
    int r = 0;
    tie(auth_meta->session_key, auth_meta->connection_secret, r) =
      (*found)->handle_auth_done(global_id, bl);
    return r;
  } else {
    // verify authorizer reply
    auto p = bl.begin();
    if (!auth_meta->authorizer->verify_reply(p, &auth_meta->connection_secret)) {
      logger().error("failed verifying authorizer reply");
      return -EACCES;
    }
    auth_meta->session_key = auth_meta->authorizer->session_key;
    return 0;
  }
}

 // Handle server's indication that the previous auth attempt failed
int Client::handle_auth_bad_method(crimson::net::ConnectionRef conn,
                                   AuthConnectionMetaRef auth_meta,
                                   uint32_t old_auth_method,
                                   int result,
                                   const std::vector<uint32_t>& allowed_methods,
                                   const std::vector<uint32_t>& allowed_modes)
{
  if (conn->get_peer_type() == CEPH_ENTITY_TYPE_MON) {
    auto found = std::find_if(pending_conns.begin(), pending_conns.end(),
                              [peer_addr = conn->get_peer_addr()](auto& mc) {
                                return mc->is_my_peer(peer_addr);
                              });
    if (found != pending_conns.end()) {
      return (*found)->handle_auth_bad_method(
	old_auth_method, result,
	allowed_methods, allowed_modes);
    } else {
      return -ENOENT;
    }
  } else {
    // huh...
    logger().info("hmm, they didn't like {} result {}",
                  old_auth_method, cpp_strerror(result));
    return -EACCES;
  }
}

seastar::future<> Client::handle_monmap(crimson::net::ConnectionRef conn,
                                        Ref<MMonMap> m)
{
  monmap.decode(m->monmapbl);
  const auto peer_addr = conn->get_peer_addr();
  auto cur_mon = monmap.get_name(peer_addr);
  logger().info("got monmap {}, mon.{}, is now rank {}",
                 monmap.epoch, cur_mon, monmap.get_rank(cur_mon));
  sub.got("monmap", monmap.get_epoch());

  if (monmap.get_addr_name(peer_addr, cur_mon)) {
    if (active_con) {
      logger().info("handle_monmap: renewing tickets");
      return seastar::when_all_succeed(
	active_con->renew_tickets(),
	active_con->renew_rotating_keyring()).then_unpack([](){
	  logger().info("handle_mon_map: renewed tickets");
	});
    } else {
      return seastar::now();
    }
  } else {
    logger().warn("mon.{} went away", cur_mon);
    return reopen_session(-1).then([this](bool opened) {
      if (opened) {
        return on_session_opened();
      } else {
        return seastar::now();
      }
    });
  }
}

seastar::future<> Client::handle_auth_reply(crimson::net::ConnectionRef conn,
                                            Ref<MAuthReply> m)
{
  logger().info(
    "handle_auth_reply mon {} => {} returns {}: {}",
    conn->get_messenger()->get_myaddr(),
    conn->get_peer_addr(), *m, m->result);
  auto found = std::find_if(pending_conns.begin(), pending_conns.end(),
                            [peer_addr = conn->get_peer_addr()](auto& mc) {
                              return mc->is_my_peer(peer_addr);
                            });
  if (found != pending_conns.end()) {
    return (*found)->handle_auth_reply(m);
  } else if (active_con) {
    return active_con->handle_auth_reply(m);
  } else {
    logger().error("unknown auth reply from {}", conn->get_peer_addr());
    return seastar::now();
  }
}

seastar::future<> Client::handle_subscribe_ack(Ref<MMonSubscribeAck> m)
{
  sub.acked(m->interval);
  return seastar::now();
}

Client::get_version_t Client::get_version(const std::string& map)
{
  auto m = make_message<MMonGetVersion>();
  auto tid = ++last_version_req_id;
  m->handle = tid;
  m->what = map;
  auto& req = version_reqs[tid];
  return send_message(m).then([&req] {
    return req.get_future();
  });
}

seastar::future<>
Client::handle_get_version_reply(Ref<MMonGetVersionReply> m)
{
  if (auto found = version_reqs.find(m->handle);
      found != version_reqs.end()) {
    auto& result = found->second;
    logger().trace("{}: {} returns {}",
                 __func__, m->handle, m->version);
    result.set_value(std::make_tuple(m->version, m->oldest_version));
    version_reqs.erase(found);
  } else {
    logger().warn("{}: version request with handle {} not found",
                __func__, m->handle);
  }
  return seastar::now();
}

seastar::future<> Client::handle_mon_command_ack(Ref<MMonCommandAck> m)
{
  const auto tid = m->get_tid();
  if (auto found = std::find_if(mon_commands.begin(),
                                mon_commands.end(),
                                [tid](auto& cmd) {
                                  return cmd.req->get_tid() == tid;
                                });
      found != mon_commands.end()) {
    auto& command = *found;
    logger().trace("{} {}", __func__, tid);
    command.result.set_value(std::make_tuple(m->r, m->rs, std::move(m->get_data())));
    mon_commands.erase(found);
  } else {
    logger().warn("{} {} not found", __func__, tid);
  }
  return seastar::now();
}

seastar::future<> Client::handle_log_ack(Ref<MLogAck> m)
{
  // XXX
  return seastar::now();
}

seastar::future<> Client::handle_config(Ref<MConfig> m)
{
  return crimson::common::local_conf().set_mon_vals(m->config).then([this] {
    if (config_updated) {
      config_updated->set_value();
    }
  });
}

std::vector<unsigned> Client::get_random_mons(unsigned n) const
{
  uint16_t min_priority = std::numeric_limits<uint16_t>::max();
  for (const auto& m : monmap.mon_info) {
    if (m.second.priority < min_priority) {
      min_priority = m.second.priority;
    }
  }
  vector<unsigned> ranks;
  for (auto [name, info] : monmap.mon_info) {
    if (info.priority == min_priority) {
      ranks.push_back(monmap.get_rank(name));
    }
  }
  std::random_device rd;
  std::default_random_engine rng{rd()};
  std::shuffle(ranks.begin(), ranks.end(), rng);
  if (n == 0 || n > ranks.size()) {
    return ranks;
  } else {
    return {ranks.begin(), ranks.begin() + n};
  }
}

seastar::future<> Client::authenticate()
{
  return reopen_session(-1).then([this](bool opened) {
    if (opened) {
      return on_session_opened();
    } else {
      return seastar::now();
    }
  });
}

seastar::future<> Client::stop()
{
  logger().info("{}", __func__);
  auto fut = gate.close();
  timer.cancel();
  for (auto& pending_con : pending_conns) {
    pending_con->close();
  }
  if (active_con) {
    active_con->close();
  }
  return fut;
}

<<<<<<< HEAD
bool should_use_msgr2(const entity_addrvec_t& my_addrs)
{
  // if we are bound to v1 only, and we are connecting to a v2 peer,
  // we cannot use the peer's v2 address. otherwise the connection
  // is assymetrical, because they would have to use v1 to connect
  // to us, and we would use v2, and connection race detection etc
  // would totally break down (among other things).  or, the other
  // end will be confused that we advertise ourselve with a v1
  // address only (that we bound to) but connected with protocol v2.
  // NOTE: assuming that not having an addresses assigned is the
  // equivalent of the unbound state (`!did_bind` in ceph-osd).
  return my_addrs.empty() || my_addrs.has_msgr2();
}

=======
>>>>>>> 94a0af28
static entity_addr_t choose_client_addr(
  const entity_addrvec_t& my_addrs,
  const entity_addrvec_t& client_addrs)
{
<<<<<<< HEAD
  if (!should_use_msgr2(my_addrs)) {
    logger().info("{} {} limiting to v1", __func__, client_addrs);
    return client_addrs.legacy_addr();
  } else {
    // here is where we decide which of the addrs to connect to.  always prefer
    // the first one, if we support it.
    for (const auto& a : client_addrs.v) {
      if (a.is_msgr2() || a.is_legacy()) {
        // FIXME: for ipv4 vs ipv6, check whether local host can handle ipv6 before
        // trying it?  for now, just pick whichever is listed first.
        return a;
      }
    }
    return entity_addr_t{};
  }
}

seastar::future<> Client::reopen_session(int rank)
=======
  // here is where we decide which of the addrs to connect to.  always prefer
  // the first one, if we support it.
  for (const auto& a : client_addrs.v) {
    if (a.is_msgr2()) {
      // FIXME: for ipv4 vs ipv6, check whether local host can handle ipv6 before
      // trying it?  for now, just pick whichever is listed first.
      return a;
    }
  }
  return entity_addr_t{};
}

seastar::future<bool> Client::reopen_session(int rank)
>>>>>>> 94a0af28
{
  logger().info("{} to mon.{}", __func__, rank);
  if (active_con) {
    active_con->close();
    active_con.reset();
    ceph_assert(pending_conns.empty());
  } else {
    for (auto& pending_con : pending_conns) {
      pending_con->close();
    }
    pending_conns.clear();
  }
  vector<unsigned> mons;
  if (rank >= 0) {
    mons.push_back(rank);
  } else {
    const auto parallel =
      crimson::common::local_conf().get_val<uint64_t>("mon_client_hunt_parallel");
    mons = get_random_mons(parallel);
  }
  pending_conns.reserve(mons.size());
  return seastar::parallel_for_each(mons, [this](auto rank) {
    auto peer = choose_client_addr(msgr.get_myaddrs(),
                                   monmap.get_addrs(rank));
    if (peer == entity_addr_t{}) {
      // crimson msgr only uses the first bound addr
      logger().warn("mon.{} does not have an addr compatible with me", rank);
      return seastar::now();
    }
    logger().info("connecting to mon.{}", rank);
    auto conn = msgr.connect(peer, CEPH_ENTITY_TYPE_MON);
    auto& mc = pending_conns.emplace_back(
      std::make_unique<Connection>(auth_registry, conn, &keyring));
    assert(conn->get_peer_addr().is_msgr2());
    return mc->authenticate_v2().then([peer, this](auto result) {
      if (result == Connection::auth_result_t::success) {
        _finish_auth(peer);
      }
      logger().debug("reopen_session mon connection attempts complete");
    }).handle_exception([](auto ep) {
      logger().error("mon connections failed with ep {}", ep);
      return seastar::make_exception_future(ep);
    });
  }).then([this] {
<<<<<<< HEAD
    if (!active_con) {
      logger().warn("cannot establish the active_con with any mon");
      return seastar::now();
=======
    if (active_con) {
      return true;
    } else {
      logger().warn("cannot establish the active_con with any mon");
      return false;
>>>>>>> 94a0af28
    }
  });
}

void Client::_finish_auth(const entity_addr_t& peer)
{
  if (!is_hunting()) {
    return;
  }
  logger().info("found mon.{}", monmap.get_name(peer));

  auto found = std::find_if(
    pending_conns.begin(), pending_conns.end(),
    [peer](auto& conn) {
      return conn->is_my_peer(peer);
  });
  if (found == pending_conns.end()) {
    // Happens if another connection has won the race
    ceph_assert(active_con && pending_conns.empty());
    logger().info("no pending connection for mon.{}, peer {}",
      monmap.get_name(peer), peer);
    return;
  }

  ceph_assert(!active_con && !pending_conns.empty());
  active_con = std::move(*found);
  found->reset();
  for (auto& conn : pending_conns) {
    if (conn) {
      conn->close();
    }
  }
  pending_conns.clear();
}

Client::command_result_t
Client::run_command(std::string&& cmd,
                    bufferlist&& bl)
{
  auto m = make_message<MMonCommand>(monmap.fsid);
  auto tid = ++last_mon_command_id;
  m->set_tid(tid);
  m->cmd = {std::move(cmd)};
  m->set_data(std::move(bl));
  auto& command = mon_commands.emplace_back(make_message<MMonCommand>(*m));
  return send_message(std::move(m)).then([&result=command.result] {
    return result.get_future();
  });
}

seastar::future<> Client::send_message(MessageRef m)
{
  if (active_con) {
    assert(pending_messages.empty());
    return active_con->get_conn()->send(m);
  } else {
    auto& delayed = pending_messages.emplace_back(m);
    return delayed.pr.get_future();
  }
}

seastar::future<> Client::on_session_opened()
{
  return active_con->renew_rotating_keyring().then([this] {
    return sub.reload() ? renew_subs() : seastar::now();
  }).then([this] {
    for (auto& m : pending_messages) {
      (void) active_con->get_conn()->send(m.msg);
      m.pr.set_value();
    }
    pending_messages.clear();
    return seastar::now();
  }).then([this] {
    return seastar::parallel_for_each(mon_commands,
      [this](auto &command) {
      return send_message(make_message<MMonCommand>(*command.req));
    });
  });
}

bool Client::sub_want(const std::string& what, version_t start, unsigned flags)
{
  return sub.want(what, start, flags);
}

void Client::sub_got(const std::string& what, version_t have)
{
  sub.got(what, have);
}

void Client::sub_unwant(const std::string& what)
{
  sub.unwant(what);
}

bool Client::sub_want_increment(const std::string& what,
                                version_t start,
                                unsigned flags)
{
  return sub.inc_want(what, start, flags);
}

seastar::future<> Client::renew_subs()
{
  if (!sub.have_new()) {
    logger().warn("{} - empty", __func__);
    return seastar::now();
  }
  logger().trace("{}", __func__);

  auto m = make_message<MMonSubscribe>();
  m->what = sub.get_subs();
  m->hostname = ceph_get_short_hostname();
  return send_message(m).then([this] {
    sub.renewed();
  });
}

seastar::future<> Client::wait_for_config()
{
  assert(!config_updated);
  config_updated = seastar::promise<>();
  return config_updated->get_future();
}

void Client::print(std::ostream& out) const
{
  out << "mon." << entity_name;
}

} // namespace crimson::mon<|MERGE_RESOLUTION|>--- conflicted
+++ resolved
@@ -908,47 +908,10 @@
   return fut;
 }
 
-<<<<<<< HEAD
-bool should_use_msgr2(const entity_addrvec_t& my_addrs)
-{
-  // if we are bound to v1 only, and we are connecting to a v2 peer,
-  // we cannot use the peer's v2 address. otherwise the connection
-  // is assymetrical, because they would have to use v1 to connect
-  // to us, and we would use v2, and connection race detection etc
-  // would totally break down (among other things).  or, the other
-  // end will be confused that we advertise ourselve with a v1
-  // address only (that we bound to) but connected with protocol v2.
-  // NOTE: assuming that not having an addresses assigned is the
-  // equivalent of the unbound state (`!did_bind` in ceph-osd).
-  return my_addrs.empty() || my_addrs.has_msgr2();
-}
-
-=======
->>>>>>> 94a0af28
 static entity_addr_t choose_client_addr(
   const entity_addrvec_t& my_addrs,
   const entity_addrvec_t& client_addrs)
 {
-<<<<<<< HEAD
-  if (!should_use_msgr2(my_addrs)) {
-    logger().info("{} {} limiting to v1", __func__, client_addrs);
-    return client_addrs.legacy_addr();
-  } else {
-    // here is where we decide which of the addrs to connect to.  always prefer
-    // the first one, if we support it.
-    for (const auto& a : client_addrs.v) {
-      if (a.is_msgr2() || a.is_legacy()) {
-        // FIXME: for ipv4 vs ipv6, check whether local host can handle ipv6 before
-        // trying it?  for now, just pick whichever is listed first.
-        return a;
-      }
-    }
-    return entity_addr_t{};
-  }
-}
-
-seastar::future<> Client::reopen_session(int rank)
-=======
   // here is where we decide which of the addrs to connect to.  always prefer
   // the first one, if we support it.
   for (const auto& a : client_addrs.v) {
@@ -962,7 +925,6 @@
 }
 
 seastar::future<bool> Client::reopen_session(int rank)
->>>>>>> 94a0af28
 {
   logger().info("{} to mon.{}", __func__, rank);
   if (active_con) {
@@ -1007,17 +969,11 @@
       return seastar::make_exception_future(ep);
     });
   }).then([this] {
-<<<<<<< HEAD
-    if (!active_con) {
-      logger().warn("cannot establish the active_con with any mon");
-      return seastar::now();
-=======
     if (active_con) {
       return true;
     } else {
       logger().warn("cannot establish the active_con with any mon");
       return false;
->>>>>>> 94a0af28
     }
   });
 }
