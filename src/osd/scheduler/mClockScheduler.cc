--- conflicted
+++ resolved
@@ -47,10 +47,7 @@
   ceph_assert(num_shards > 0);
   set_max_osd_capacity();
   set_osd_mclock_cost_per_io();
-<<<<<<< HEAD
-=======
   set_osd_mclock_cost_per_byte();
->>>>>>> 94a0af28
   set_mclock_profile();
   enable_mclock_profile_settings();
   client_registry.update_from_config(cct->_conf);
@@ -145,65 +142,6 @@
           << std::fixed << osd_mclock_cost_per_io << dendl;
 }
 
-<<<<<<< HEAD
-void mClockScheduler::set_mclock_profile()
-{
-  mclock_profile = cct->_conf.get_val<std::string>("osd_mclock_profile");
-}
-
-std::string mClockScheduler::get_mclock_profile()
-{
-  return mclock_profile;
-}
-
-void mClockScheduler::set_balanced_profile_allocations()
-{
-  // Client Allocation:
-  //   reservation: 40% | weight: 1 | limit: 100% |
-  // Background Recovery Allocation:
-  //   reservation: 40% | weight: 1 | limit: 150% |
-  // Background Best Effort Allocation:
-  //   reservation: 20% | weight: 2 | limit: max |
-
-  // Client
-  uint64_t client_res = static_cast<uint64_t>(
-    std::round(0.40 * max_osd_capacity));
-  uint64_t client_lim = static_cast<uint64_t>(
-    std::round(max_osd_capacity));
-  uint64_t client_wgt = default_min;
-
-  // Background Recovery
-  uint64_t rec_res = static_cast<uint64_t>(
-    std::round(0.40 * max_osd_capacity));
-  uint64_t rec_lim = static_cast<uint64_t>(
-    std::round(1.5 * max_osd_capacity));
-  uint64_t rec_wgt = default_min;
-
-  // Background Best Effort
-  uint64_t best_effort_res = static_cast<uint64_t>(
-    std::round(0.20 * max_osd_capacity));
-  uint64_t best_effort_lim = default_max;
-  uint64_t best_effort_wgt = 2;
-
-  // Set the allocations for the mclock clients
-  client_allocs[
-    static_cast<size_t>(op_scheduler_class::client)].update(
-      client_res,
-      client_wgt,
-      client_lim);
-  client_allocs[
-    static_cast<size_t>(op_scheduler_class::background_recovery)].update(
-      rec_res,
-      rec_wgt,
-      rec_lim);
-  client_allocs[
-    static_cast<size_t>(op_scheduler_class::background_best_effort)].update(
-      best_effort_res,
-      best_effort_wgt,
-      best_effort_lim);
-}
-
-=======
 void mClockScheduler::set_osd_mclock_cost_per_byte()
 {
   std::chrono::seconds sec(1);
@@ -285,7 +223,6 @@
       best_effort_lim);
 }
 
->>>>>>> 94a0af28
 void mClockScheduler::set_high_recovery_ops_profile_allocations()
 {
   // Client Allocation:
@@ -450,8 +387,6 @@
   cct->_conf.set_val("osd_recovery_sleep_hdd", std::to_string(0));
   cct->_conf.set_val("osd_recovery_sleep_ssd", std::to_string(0));
   cct->_conf.set_val("osd_recovery_sleep_hybrid", std::to_string(0));
-<<<<<<< HEAD
-=======
 
   // Disable delete sleep
   cct->_conf.set_val("osd_delete_sleep", std::to_string(0));
@@ -467,33 +402,16 @@
 
   // Disable scrub sleep
   cct->_conf.set_val("osd_scrub_sleep", std::to_string(0));
->>>>>>> 94a0af28
 
   // Apply the changes
   cct->_conf.apply_changes(nullptr);
 }
 
-<<<<<<< HEAD
-int mClockScheduler::calc_scaled_cost(int cost)
-{
-  // Calculate scaled cost in msecs based on item cost
-  int scaled_cost = std::floor((cost / max_osd_bandwidth) * 1000);
-
-  // Scale the cost down by an additional cost factor if specified
-  // to account for different device characteristics (hdd, ssd).
-  // This option can be used to further tune the performance further
-  // if necessary (disabled by default).
-  if (osd_mclock_cost_per_io_msec > 0) {
-    scaled_cost *= osd_mclock_cost_per_io_msec / 1000.0;
-  }
-
-=======
 int mClockScheduler::calc_scaled_cost(int item_cost)
 {
   // Calculate total scaled cost in secs
   int scaled_cost =
     std::round(osd_mclock_cost_per_io + (osd_mclock_cost_per_byte * item_cost));
->>>>>>> 94a0af28
   return std::max(scaled_cost, 1);
 }
 
