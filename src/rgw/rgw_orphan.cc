--- conflicted
+++ resolved
@@ -511,22 +511,14 @@
     return ret;
   }
 
-<<<<<<< HEAD
-  if (cur_bucket_info.bucket.bucket_id != orphan_bucket.bucket_id) {
-=======
   if (cur_bucket->get_bucket_id() != orphan_bucket.bucket_id) {
->>>>>>> 94a0af28
     ldpp_dout(dpp, 0) << __func__ << ": Skipping stale bucket instance: "
                            << orphan_bucket.name << ": "
                            << orphan_bucket.bucket_id << dendl;
     return 0;
   }
 
-<<<<<<< HEAD
-  if (cur_bucket_info.reshard_status == cls_rgw_reshard_status::IN_PROGRESS) {
-=======
   if (cur_bucket->get_info().reshard_status == cls_rgw_reshard_status::IN_PROGRESS) {
->>>>>>> 94a0af28
     ldpp_dout(dpp, 0) << __func__ << ": reshard in progress. Skipping "
                            << orphan_bucket.name << ": "
                            << orphan_bucket.bucket_id << dendl;
@@ -547,13 +539,8 @@
   }
 
   ldpp_dout(dpp, 10) << "building linked oids for bucket instance: " << bucket_instance_id << dendl;
-<<<<<<< HEAD
-  RGWRados::Bucket target(store->getRados(), bucket_info);
-  RGWRados::Bucket::List list_op(&target);
-=======
   rgw::sal::RGWBucket::ListParams params;
   rgw::sal::RGWBucket::ListResults results;
->>>>>>> 94a0af28
 
   string marker;
   params.marker = rgw_obj_key(marker);
