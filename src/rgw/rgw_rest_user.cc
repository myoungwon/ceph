--- conflicted
+++ resolved
@@ -994,11 +994,7 @@
   if (set_all) {
     UserQuotas quotas;
 
-<<<<<<< HEAD
-    if ((op_ret = rgw_rest_get_json_input(store->ctx(), s, quotas, QUOTA_INPUT_MAX_LEN, NULL)) < 0) {
-=======
     if ((op_ret = get_json_input(store->ctx(), s, quotas, QUOTA_INPUT_MAX_LEN, NULL)) < 0) {
->>>>>>> 94a0af28
       ldpp_dout(this, 20) << "failed to retrieve input" << dendl;
       return;
     }
