--- conflicted
+++ resolved
@@ -112,31 +112,6 @@
                                            RGWUserInfo& info,
                                            RGWObjVersionTracker* objv_tracker = nullptr,
                                            real_time* pmtime = nullptr);
-<<<<<<< HEAD
-/**
- * Get all the custom metadata stored for user specified in @user_id
- * and put it into @attrs.
- * Returns: 0 on success, -ERR# on failure.
- */
-extern int rgw_get_user_attrs_by_uid(RGWRados *store,
-                                     const rgw_user& user_id,
-                                     map<string, bufferlist>& attrs,
-                                     RGWObjVersionTracker *objv_tracker = NULL);
-/**
- * Given an RGWUserInfo, deletes the user and its bucket ACLs.
- */
-extern int rgw_delete_user(RGWRados *store, RGWUserInfo& user, RGWObjVersionTracker& objv_tracker);
-
-/*
- * remove the different indexes
- */
-extern int rgw_remove_key_index(RGWRados *store, RGWAccessKey& access_key);
-extern int rgw_remove_uid_index(RGWRados *store, rgw_user& uid);
-extern int rgw_remove_user_buckets_index(RGWRados *store, rgw_user& uid);
-extern int rgw_remove_email_index(RGWRados *store, string& email);
-extern int rgw_remove_swift_name_index(RGWRados *store, string& swift_name);
-=======
->>>>>>> 2bf10310
 
 extern void rgw_perm_to_str(uint32_t mask, char *buf, int len);
 extern uint32_t rgw_str_to_perm(const char *str);
