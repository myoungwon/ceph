--- conflicted
+++ resolved
@@ -544,19 +544,6 @@
           }
         }
     
-<<<<<<< HEAD
-        if (grant_user.user_id.empty() && user_ctl->get_info_by_uid(dpp, uid, &grant_user, null_yield) < 0) {
-          ldout(cct, 10) << "grant user does not exist:" << uid << dendl;
-          err_msg = "Invalid id";
-          return -EINVAL;
-        } else {
-          ACLPermission& perm = src_grant.get_permission();
-          new_grant.set_canon(uid, grant_user.display_name, perm.get_permissions());
-          grant_ok = true;
-          rgw_user new_id;
-          new_grant.get_id(new_id);
-          ldpp_dout(dpp, 10) << "new grant: " << new_id << ":" << grant_user.display_name << dendl;
-=======
         if (grant_user.user_id.empty()) {
 	  user = store->get_user(uid);
 	  if (user->load_by_id(dpp, null_yield) < 0) {
@@ -566,7 +553,6 @@
 	  } else {
 	    grant_user = user->get_info();
 	  }
->>>>>>> 94a0af28
         }
 	ACLPermission& perm = src_grant.get_permission();
 	new_grant.set_canon(uid, grant_user.display_name, perm.get_permissions());
