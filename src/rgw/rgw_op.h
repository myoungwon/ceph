--- conflicted
+++ resolved
@@ -25,12 +25,6 @@
 
 struct req_state;
 class RGWHandler;
-
-<<<<<<< HEAD
-=======
-void rgw_get_request_metadata(struct req_state *s, map<string, bufferlist>& attrs);
-int rgw_build_policies(RGWRados *store, struct req_state *s, bool only_bucket, bool prefetch_data);
->>>>>>> 4fb782c3
 
 /**
  * Provide the base class for all ops.
