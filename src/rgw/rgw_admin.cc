// -*- mode:C++; tab-width:8; c-basic-offset:2; indent-tabs-mode:t -*-
// vim: ts=8 sw=2 smarttab ft=cpp

#include <errno.h>
#include <iostream>
#include <sstream>
#include <string>

#include <boost/optional.hpp>

extern "C" {
#include <liboath/oath.h>
}

#include "auth/Crypto.h"
#include "compressor/Compressor.h"

#include "common/armor.h"
#include "common/ceph_json.h"
#include "common/config.h"
#include "common/ceph_argparse.h"
#include "common/Formatter.h"
#include "common/errno.h"
#include "common/safe_io.h"

#include "include/util.h"

#include "cls/rgw/cls_rgw_types.h"
#include "cls/rgw/cls_rgw_client.h"

#include "global/global_init.h"

#include "include/utime.h"
#include "include/str_list.h"

#include "rgw_user.h"
#include "rgw_bucket.h"
#include "rgw_otp.h"
#include "rgw_rados.h"
#include "rgw_acl.h"
#include "rgw_acl_s3.h"
#include "rgw_datalog.h"
#include "rgw_lc.h"
#include "rgw_log.h"
#include "rgw_formats.h"
#include "rgw_usage.h"
#include "rgw_orphan.h"
#include "rgw_sync.h"
#include "rgw_trim_bilog.h"
#include "rgw_trim_datalog.h"
#include "rgw_trim_mdlog.h"
#include "rgw_data_sync.h"
#include "rgw_rest_conn.h"
#include "rgw_realm_watcher.h"
#include "rgw_role.h"
#include "rgw_reshard.h"
#include "rgw_http_client_curl.h"
#include "rgw_zone.h"
#include "rgw_pubsub.h"
#include "rgw_bucket_sync.h"
#include "rgw_sync_checkpoint.h"
#include "rgw_lua.h"

#include "services/svc_sync_modules.h"
#include "services/svc_cls.h"
#include "services/svc_bilog_rados.h"
#include "services/svc_mdlog.h"
#include "services/svc_meta_be_otp.h"
#include "services/svc_zone.h"

#define dout_context g_ceph_context
#define dout_subsys ceph_subsys_rgw

#define SECRET_KEY_LEN 40
#define PUBLIC_ID_LEN 20

static rgw::sal::RGWStore *store = NULL;

static const DoutPrefixProvider* dpp() {
  struct GlobalPrefix : public DoutPrefixProvider {
    CephContext *get_cct() const override { return dout_context; }
    unsigned get_subsys() const override { return dout_subsys; }
    std::ostream& gen_prefix(std::ostream& out) const override { return out; }
  };
  static GlobalPrefix global_dpp;
  return &global_dpp;
}

#define CHECK_TRUE(x, msg, err) \
  do { \
    if (!x) { \
      cerr << msg << std::endl; \
      return err; \
    } \
  } while (0)

#define CHECK_SUCCESS(x, msg) \
  do { \
    int _x_val = (x); \
    if (_x_val < 0) { \
      cerr << msg << ": " << cpp_strerror(-_x_val) << std::endl; \
      return _x_val; \
    } \
  } while (0)

void usage()
{
  cout << "usage: radosgw-admin <cmd> [options...]" << std::endl;
  cout << "commands:\n";
  cout << "  user create                create a new user\n" ;
  cout << "  user modify                modify user\n";
  cout << "  user info                  get user info\n";
  cout << "  user rename                rename user\n";
  cout << "  user rm                    remove user\n";
  cout << "  user suspend               suspend a user\n";
  cout << "  user enable                re-enable user after suspension\n";
  cout << "  user check                 check user info\n";
  cout << "  user stats                 show user stats as accounted by quota subsystem\n";
  cout << "  user list                  list users\n";
  cout << "  caps add                   add user capabilities\n";
  cout << "  caps rm                    remove user capabilities\n";
  cout << "  subuser create             create a new subuser\n" ;
  cout << "  subuser modify             modify subuser\n";
  cout << "  subuser rm                 remove subuser\n";
  cout << "  key create                 create access key\n";
  cout << "  key rm                     remove access key\n";
  cout << "  bucket list                list buckets (specify --allow-unordered for\n";
  cout << "                             faster, unsorted listing)\n";
  cout << "  bucket limit check         show bucket sharding stats\n";
  cout << "  bucket link                link bucket to specified user\n";
  cout << "  bucket unlink              unlink bucket from specified user\n";
  cout << "  bucket stats               returns bucket statistics\n";
  cout << "  bucket rm                  remove bucket\n";
  cout << "  bucket check               check bucket index\n";
  cout << "  bucket chown               link bucket to specified user and update its object ACLs\n";
  cout << "  bucket reshard             reshard bucket\n";
  cout << "  bucket rewrite             rewrite all objects in the specified bucket\n";
  cout << "  bucket sync checkpoint     poll a bucket's sync status until it catches up to its remote\n";
  cout << "  bucket sync disable        disable bucket sync\n";
  cout << "  bucket sync enable         enable bucket sync\n";
  cout << "  bucket radoslist           list rados objects backing bucket's objects\n";
  cout << "  bi get                     retrieve bucket index object entries\n";
  cout << "  bi put                     store bucket index object entries\n";
  cout << "  bi list                    list raw bucket index entries\n";
  cout << "  bi purge                   purge bucket index entries\n";
  cout << "  object rm                  remove object\n";
  cout << "  object put                 put object\n";
  cout << "  object stat                stat an object for its metadata\n";
  cout << "  object unlink              unlink object from bucket index\n";
  cout << "  object rewrite             rewrite the specified object\n";
  cout << "  objects expire             run expired objects cleanup\n";
  cout << "  objects expire-stale list  list stale expired objects (caused by reshard)\n";
  cout << "  objects expire-stale rm    remove stale expired objects\n";
  cout << "  period rm                  remove a period\n";
  cout << "  period get                 get period info\n";
  cout << "  period get-current         get current period info\n";
  cout << "  period pull                pull a period\n";
  cout << "  period push                push a period\n";
  cout << "  period list                list all periods\n";
  cout << "  period update              update the staging period\n";
  cout << "  period commit              commit the staging period\n";
  cout << "  quota set                  set quota params\n";
  cout << "  quota enable               enable quota\n";
  cout << "  quota disable              disable quota\n";
  cout << "  global quota get           view global quota params\n";
  cout << "  global quota set           set global quota params\n";
  cout << "  global quota enable        enable a global quota\n";
  cout << "  global quota disable       disable a global quota\n";
  cout << "  realm create               create a new realm\n";
  cout << "  realm rm                   remove a realm\n";
  cout << "  realm get                  show realm info\n";
  cout << "  realm get-default          get default realm name\n";
  cout << "  realm list                 list realms\n";
  cout << "  realm list-periods         list all realm periods\n";
  cout << "  realm rename               rename a realm\n";
  cout << "  realm set                  set realm info (requires infile)\n";
  cout << "  realm default              set realm as default\n";
  cout << "  realm pull                 pull a realm and its current period\n";
  cout << "  zonegroup add              add a zone to a zonegroup\n";
  cout << "  zonegroup create           create a new zone group info\n";
  cout << "  zonegroup default          set default zone group\n";
  cout << "  zonegroup delete           delete a zone group info\n";
  cout << "  zonegroup get              show zone group info\n";
  cout << "  zonegroup modify           modify an existing zonegroup\n";
  cout << "  zonegroup set              set zone group info (requires infile)\n";
  cout << "  zonegroup rm               remove a zone from a zonegroup\n";
  cout << "  zonegroup rename           rename a zone group\n";
  cout << "  zonegroup list             list all zone groups set on this cluster\n";
  cout << "  zonegroup placement list   list zonegroup's placement targets\n";
  cout << "  zonegroup placement get    get a placement target of a specific zonegroup\n";
  cout << "  zonegroup placement add    add a placement target id to a zonegroup\n";
  cout << "  zonegroup placement modify modify a placement target of a specific zonegroup\n";
  cout << "  zonegroup placement rm     remove a placement target from a zonegroup\n";
  cout << "  zonegroup placement default  set a zonegroup's default placement target\n";
  cout << "  zone create                create a new zone\n";
  cout << "  zone rm                    remove a zone\n";
  cout << "  zone get                   show zone cluster params\n";
  cout << "  zone modify                modify an existing zone\n";
  cout << "  zone set                   set zone cluster params (requires infile)\n";
  cout << "  zone list                  list all zones set on this cluster\n";
  cout << "  zone rename                rename a zone\n";
  cout << "  zone placement list        list zone's placement targets\n";
  cout << "  zone placement get         get a zone placement target\n";
  cout << "  zone placement add         add a zone placement target\n";
  cout << "  zone placement modify      modify a zone placement target\n";
  cout << "  zone placement rm          remove a zone placement target\n";
  cout << "  metadata sync status       get metadata sync status\n";
  cout << "  metadata sync init         init metadata sync\n";
  cout << "  metadata sync run          run metadata sync\n";
  cout << "  data sync status           get data sync status of the specified source zone\n";
  cout << "  data sync init             init data sync for the specified source zone\n";
  cout << "  data sync run              run data sync for the specified source zone\n";
  cout << "  pool add                   add an existing pool for data placement\n";
  cout << "  pool rm                    remove an existing pool from data placement set\n";
  cout << "  pools list                 list placement active set\n";
  cout << "  policy                     read bucket/object policy\n";
  cout << "  log list                   list log objects\n";
  cout << "  log show                   dump a log from specific object or (bucket + date\n";
  cout << "                             + bucket-id)\n";
  cout << "                             (NOTE: required to specify formatting of date\n";
  cout << "                             to \"YYYY-MM-DD-hh\")\n";
  cout << "  log rm                     remove log object\n";
  cout << "  usage show                 show usage (by user, by bucket, date range)\n";
  cout << "  usage trim                 trim usage (by user, by bucket, date range)\n";
  cout << "  usage clear                reset all the usage stats for the cluster\n";
  cout << "  gc list                    dump expired garbage collection objects (specify\n";
  cout << "                             --include-all to list all entries, including unexpired)\n";
  cout << "  gc process                 manually process garbage (specify\n";
  cout << "                             --include-all to process all entries, including unexpired)\n";
  cout << "  lc list                    list all bucket lifecycle progress\n";
  cout << "  lc get                     get a lifecycle bucket configuration\n";
  cout << "  lc process                 manually process lifecycle\n";
  cout << "  lc reshard fix             fix LC for a resharded bucket\n";
  cout << "  metadata get               get metadata info\n";
  cout << "  metadata put               put metadata info\n";
  cout << "  metadata rm                remove metadata info\n";
  cout << "  metadata list              list metadata info\n";
  cout << "  mdlog list                 list metadata log\n";
  cout << "  mdlog trim                 trim metadata log (use marker)\n";
  cout << "  mdlog status               read metadata log status\n";
  cout << "  bilog list                 list bucket index log\n";
  cout << "  bilog trim                 trim bucket index log (use start-marker, end-marker)\n";
  cout << "  bilog status               read bucket index log status\n";
  cout << "  datalog list               list data log\n";
  cout << "  datalog trim               trim data log\n";
  cout << "  datalog status             read data log status\n";
  cout << "  orphans find               deprecated -- init and run search for leaked rados objects (use job-id, pool)\n";
  cout << "  orphans finish             deprecated -- clean up search for leaked rados objects\n";
  cout << "  orphans list-jobs          deprecated -- list the current job-ids for orphans search\n";
  cout << "                           * the three 'orphans' sub-commands are now deprecated; consider using the `rgw-orphan-list` tool\n";
  cout << "  role create                create a AWS role for use with STS\n";
  cout << "  role rm                    remove a role\n";
  cout << "  role get                   get a role\n";
  cout << "  role list                  list roles with specified path prefix\n";
  cout << "  role modify                modify the assume role policy of an existing role\n";
  cout << "  role-policy put            add/update permission policy to role\n";
  cout << "  role-policy list           list policies attached to a role\n";
  cout << "  role-policy get            get the specified inline policy document embedded with the given role\n";
  cout << "  role-policy rm             remove policy attached to a role\n";
  cout << "  reshard add                schedule a resharding of a bucket\n";
  cout << "  reshard list               list all bucket resharding or scheduled to be resharded\n";
  cout << "  reshard status             read bucket resharding status\n";
  cout << "  reshard process            process of scheduled reshard jobs\n";
  cout << "  reshard cancel             cancel resharding a bucket\n";
  cout << "  reshard stale-instances list list stale-instances from bucket resharding\n";
  cout << "  reshard stale-instances rm   cleanup stale-instances from bucket resharding\n";
  cout << "  sync error list            list sync error\n";
  cout << "  sync error trim            trim sync error\n";
  cout << "  mfa create                 create a new MFA TOTP token\n";
  cout << "  mfa list                   list MFA TOTP tokens\n";
  cout << "  mfa get                    show MFA TOTP token\n";
  cout << "  mfa remove                 delete MFA TOTP token\n";
  cout << "  mfa check                  check MFA TOTP token\n";
  cout << "  mfa resync                 re-sync MFA TOTP token\n";
  cout << "  topic list                 list bucket notifications/pubsub topics\n";
  cout << "  topic get                  get a bucket notifications/pubsub topic\n";
  cout << "  topic rm                   remove a bucket notifications/pubsub topic\n";
  cout << "  subscription get           get a pubsub subscription definition\n";
  cout << "  subscription rm            remove a pubsub subscription\n";
  cout << "  subscription pull          show events in a pubsub subscription\n";
  cout << "  subscription ack           ack (remove) an events in a pubsub subscription\n";
  cout << "  script put                 upload a lua script to a context\n";
  cout << "  script get                 get the lua script of a context\n";
  cout << "  script rm                  remove the lua scripts of a context\n";
  cout << "  script-package add         add a lua package to the scripts allowlist\n";
  cout << "  script-package rm          remove a lua package from the scripts allowlist\n";
  cout << "  script-package list        get the lua packages allowlist\n";
  cout << "options:\n";
  cout << "   --tenant=<tenant>         tenant name\n";
  cout << "   --user_ns=<namespace>     namespace of user (oidc in case of users authenticated with oidc provider)\n";
  cout << "   --uid=<id>                user id\n";
  cout << "   --new-uid=<id>            new user id\n";
  cout << "   --subuser=<name>          subuser name\n";
  cout << "   --access-key=<key>        S3 access key\n";
  cout << "   --email=<email>           user's email address\n";
  cout << "   --secret/--secret-key=<key>\n";
  cout << "                             specify secret key\n";
  cout << "   --gen-access-key          generate random access key (for S3)\n";
  cout << "   --gen-secret              generate random secret key\n";
  cout << "   --key-type=<type>         key type, options are: swift, s3\n";
  cout << "   --temp-url-key[-2]=<key>  temp url key\n";
  cout << "   --access=<access>         Set access permissions for sub-user, should be one\n";
  cout << "                             of read, write, readwrite, full\n";
  cout << "   --display-name=<name>     user's display name\n";
  cout << "   --max-buckets             max number of buckets for a user\n";
  cout << "   --admin                   set the admin flag on the user\n";
  cout << "   --system                  set the system flag on the user\n";
  cout << "   --op-mask                 set the op mask on the user\n";
  cout << "   --bucket=<bucket>         Specify the bucket name. Also used by the quota command.\n";
  cout << "   --pool=<pool>             Specify the pool name. Also used to scan for leaked rados objects.\n";
  cout << "   --object=<object>         object name\n";
  cout << "   --object-version=<version>         object version\n";
  cout << "   --date=<date>             date in the format yyyy-mm-dd\n";
  cout << "   --start-date=<date>       start date in the format yyyy-mm-dd\n";
  cout << "   --end-date=<date>         end date in the format yyyy-mm-dd\n";
  cout << "   --bucket-id=<bucket-id>   bucket id\n";
  cout << "   --bucket-new-name=<bucket>\n";
  cout << "                             for bucket link: optional new name\n";
  cout << "   --shard-id=<shard-id>     optional for: \n";
  cout << "                               mdlog list\n";
  cout << "                               data sync status\n";
  cout << "                             required for: \n";
  cout << "                               mdlog trim\n";
  cout << "   --max-entries=<entries>   max entries for listing operations\n";
  cout << "   --metadata-key=<key>      key to retrieve metadata from with metadata get\n";
  cout << "   --remote=<remote>         zone or zonegroup id of remote gateway\n";
  cout << "   --period=<id>             period id\n";
  cout << "   --url=<url>               url for pushing/pulling period/realm\n";
  cout << "   --epoch=<number>          period epoch\n";
  cout << "   --commit                  commit the period during 'period update'\n";
  cout << "   --staging                 get staging period info\n";
  cout << "   --master                  set as master\n";
  cout << "   --master-zone=<id>        master zone id\n";
  cout << "   --rgw-realm=<name>        realm name\n";
  cout << "   --realm-id=<id>           realm id\n";
  cout << "   --realm-new-name=<name>   realm new name\n";
  cout << "   --rgw-zonegroup=<name>    zonegroup name\n";
  cout << "   --zonegroup-id=<id>       zonegroup id\n";
  cout << "   --zonegroup-new-name=<name>\n";
  cout << "                             zonegroup new name\n";
  cout << "   --rgw-zone=<name>         name of zone in which radosgw is running\n";
  cout << "   --zone-id=<id>            zone id\n";
  cout << "   --zone-new-name=<name>    zone new name\n";
  cout << "   --source-zone             specify the source zone (for data sync)\n";
  cout << "   --default                 set entity (realm, zonegroup, zone) as default\n";
  cout << "   --read-only               set zone as read-only (when adding to zonegroup)\n";
  cout << "   --redirect-zone           specify zone id to redirect when response is 404 (not found)\n";
  cout << "   --placement-id            placement id for zonegroup placement commands\n";
  cout << "   --storage-class           storage class for zonegroup placement commands\n";
  cout << "   --tags=<list>             list of tags for zonegroup placement add and modify commands\n";
  cout << "   --tags-add=<list>         list of tags to add for zonegroup placement modify command\n";
  cout << "   --tags-rm=<list>          list of tags to remove for zonegroup placement modify command\n";
  cout << "   --endpoints=<list>        zone endpoints\n";
  cout << "   --index-pool=<pool>       placement target index pool\n";
  cout << "   --data-pool=<pool>        placement target data pool\n";
  cout << "   --data-extra-pool=<pool>  placement target data extra (non-ec) pool\n";
  cout << "   --placement-index-type=<type>\n";
  cout << "                             placement target index type (normal, indexless, or #id)\n";
  cout << "   --compression=<type>      placement target compression type (plugin name or empty/none)\n";
  cout << "   --tier-type=<type>        zone tier type\n";
  cout << "   --tier-config=<k>=<v>[,...]\n";
  cout << "                             set zone tier config keys, values\n";
  cout << "   --tier-config-rm=<k>[,...]\n";
  cout << "                             unset zone tier config keys\n";
  cout << "   --sync-from-all[=false]   set/reset whether zone syncs from all zonegroup peers\n";
  cout << "   --sync-from=[zone-name][,...]\n";
  cout << "                             set list of zones to sync from\n";
  cout << "   --sync-from-rm=[zone-name][,...]\n";
  cout << "                             remove zones from list of zones to sync from\n";
  cout << "   --bucket-index-max-shards override a zone/zonegroup's default bucket index shard count\n";
  cout << "   --fix                     besides checking bucket index, will also fix it\n";
  cout << "   --check-objects           bucket check: rebuilds bucket index according to\n";
  cout << "                             actual objects state\n";
  cout << "   --format=<format>         specify output format for certain operations: xml,\n";
  cout << "                             json\n";
  cout << "   --purge-data              when specified, user removal will also purge all the\n";
  cout << "                             user data\n";
  cout << "   --purge-keys              when specified, subuser removal will also purge all the\n";
  cout << "                             subuser keys\n";
  cout << "   --purge-objects           remove a bucket's objects before deleting it\n";
  cout << "                             (NOTE: required to delete a non-empty bucket)\n";
  cout << "   --sync-stats              option to 'user stats', update user stats with current\n";
  cout << "                             stats reported by user's buckets indexes\n";
  cout << "   --reset-stats             option to 'user stats', reset stats in accordance with user buckets\n";
  cout << "   --show-log-entries=<flag> enable/disable dump of log entries on log show\n";
  cout << "   --show-log-sum=<flag>     enable/disable dump of log summation on log show\n";
  cout << "   --skip-zero-entries       log show only dumps entries that don't have zero value\n";
  cout << "                             in one of the numeric field\n";
  cout << "   --infile=<file>           specify a file to read in when setting data\n";
  cout << "   --categories=<list>       comma separated list of categories, used in usage show\n";
  cout << "   --caps=<caps>             list of caps (e.g., \"usage=read, write; user=read\")\n";
  cout << "   --op-mask=<op-mask>       permission of user's operations (e.g., \"read, write, delete, *\")\n";
  cout << "   --yes-i-really-mean-it    required for certain operations\n";
  cout << "   --warnings-only           when specified with bucket limit check, list\n";
  cout << "                             only buckets nearing or over the current max\n";
  cout << "                             objects per shard value\n";
  cout << "   --bypass-gc               when specified with bucket deletion, triggers\n";
  cout << "                             object deletions by not involving GC\n";
  cout << "   --inconsistent-index      when specified with bucket deletion and bypass-gc set to true,\n";
  cout << "                             ignores bucket index consistency\n";
  cout << "   --min-rewrite-size        min object size for bucket rewrite (default 4M)\n";
  cout << "   --max-rewrite-size        max object size for bucket rewrite (default ULLONG_MAX)\n";
  cout << "   --min-rewrite-stripe-size min stripe size for object rewrite (default 0)\n";
  cout << "   --trim-delay-ms           time interval in msec to limit the frequency of sync error log entries trimming operations,\n";
  cout << "                             the trimming process will sleep the specified msec for every 1000 entries trimmed\n";
  cout << "   --max-concurrent-ios      maximum concurrent ios for bucket operations (default: 32)\n";
  cout << "\n";
  cout << "<date> := \"YYYY-MM-DD[ hh:mm:ss]\"\n";
  cout << "\nQuota options:\n";
  cout << "   --max-objects             specify max objects (negative value to disable)\n";
  cout << "   --max-size                specify max size (in B/K/M/G/T, negative value to disable)\n";
  cout << "   --quota-scope             scope of quota (bucket, user)\n";
  cout << "\nOrphans search options:\n";
  cout << "   --num-shards              num of shards to use for keeping the temporary scan info\n";
  cout << "   --orphan-stale-secs       num of seconds to wait before declaring an object to be an orphan (default: 86400)\n";
  cout << "   --job-id                  set the job id (for orphans find)\n";
  cout << "   --detail                  detailed mode, log and stat head objects as well\n";
  cout << "\nOrphans list-jobs options:\n";
  cout << "   --extra-info              provide extra info in job list\n";
  cout << "\nRole options:\n";
  cout << "   --role-name               name of the role to create\n";
  cout << "   --path                    path to the role\n";
  cout << "   --assume-role-policy-doc  the trust relationship policy document that grants an entity permission to assume the role\n";
  cout << "   --policy-name             name of the policy document\n";
  cout << "   --policy-doc              permission policy document\n";
  cout << "   --path-prefix             path prefix for filtering roles\n";
  cout << "\nMFA options:\n";
  cout << "   --totp-serial             a string that represents the ID of a TOTP token\n";
  cout << "   --totp-seed               the secret seed that is used to calculate the TOTP\n";
  cout << "   --totp-seconds            the time resolution that is being used for TOTP generation\n";
  cout << "   --totp-window             the number of TOTP tokens that are checked before and after the current token when validating token\n";
  cout << "   --totp-pin                the valid value of a TOTP token at a certain time\n";
  cout << "\nBucket notifications/pubsub options:\n";
  cout << "   --topic                   bucket notifications/pubsub topic name\n";
  cout << "   --subscription            pubsub subscription name\n";
  cout << "   --event-id                event id in a pubsub subscription\n";
  cout << "\nScript options:\n";
  cout << "   --context                 context in which the script runs. one of: preRequest, postRequest\n";
  cout << "   --package                 name of the lua package that should be added/removed to/from the allowlist\n";
  cout << "   --allow-compilation       package is allowed to compile C code as part of its installation\n";
  cout << "\nradoslist options:\n";
  cout << "   --rgw-obj-fs              the field separator that will separate the rados\n";
  cout << "                             object name from the rgw object name;\n";
  cout << "                             additionally rados objects for incomplete\n";
  cout << "                             multipart uploads will not be output\n";
  cout << "\n";
  generic_client_usage();
}


class SimpleCmd {
public:
  struct Def {
    string cmd;
    std::any opt;
  };

  using Aliases = std::vector<std::set<string> >;
  using Commands = std::vector<Def>;

private:
  struct Node {
    map<string, Node> next;
    set<string> expected; /* separate un-normalized list */
    std::any opt;
  };

  Node cmd_root;
  map<string, string> alias_map;

  string normalize_alias(const string& s) const {
    auto iter = alias_map.find(s);
    if (iter == alias_map.end()) {
      return s;
    }

    return iter->second;
  }
  void init_alias_map(Aliases& aliases) {
    for (auto& alias_set : aliases) {
      std::optional<string> first;

      for (auto& alias : alias_set) {
        if (!first) {
          first = alias;
        } else {
          alias_map[alias] = *first;
        }
      }
    }
  }

  bool gen_next_expected(Node *node, vector<string> *expected, bool ret) {
    for (auto& next_cmd : node->expected) {
      expected->push_back(next_cmd);
    }
    return ret;
  }

  Node root;

public:
  SimpleCmd() {}

  SimpleCmd(std::optional<Commands> cmds,
            std::optional<Aliases> aliases) {
    if (aliases) {
      add_aliases(*aliases);
    }

    if (cmds) {
      add_commands(*cmds);
    }
  }

  void add_aliases(Aliases& aliases) {
    init_alias_map(aliases);
  }

  void add_commands(std::vector<Def>& cmds) {
    for (auto& cmd : cmds) {
      vector<string> words;
      get_str_vec(cmd.cmd, " ", words);

      auto node = &cmd_root;
      for (auto& word : words) {
        auto norm = normalize_alias(word);
        auto parent = node;

        node->expected.insert(word);

        node = &node->next[norm];

        if (norm == "[*]") { /* optional param at the end */
          parent->next["*"] = *node; /* can be also looked up by '*' */
          parent->opt = cmd.opt;
        }
      }

      node->opt = cmd.opt;
    }
  }

  template <class Container>
  bool find_command(Container& args,
                    std::any *opt_cmd,
                    vector<string> *extra_args,
                    string *error,
                    vector<string> *expected) {
    auto node = &cmd_root;

    std::optional<std::any> found_opt;

    for (auto& arg : args) {
      string norm = normalize_alias(arg);
      auto iter = node->next.find(norm);
      if (iter == node->next.end()) {
        iter = node->next.find("*");
        if (iter == node->next.end()) {
          *error = string("ERROR: Unrecognized argument: '") + arg + "'";
          return gen_next_expected(node, expected, false);
        }
        extra_args->push_back(arg);
        if (!found_opt) {
          found_opt = node->opt;
        }
      }
      node = &(iter->second);
    }

    *opt_cmd = found_opt.value_or(node->opt);

    if (!opt_cmd->has_value()) {
      *error ="ERROR: Unknown command";
      return gen_next_expected(node, expected, false);
    }

    return true;
  }
};


namespace rgw_admin {

enum class OPT {
  NO_CMD,
  USER_CREATE,
  USER_INFO,
  USER_MODIFY,
  USER_RENAME,
  USER_RM,
  USER_SUSPEND,
  USER_ENABLE,
  USER_CHECK,
  USER_STATS,
  USER_LIST,
  SUBUSER_CREATE,
  SUBUSER_MODIFY,
  SUBUSER_RM,
  KEY_CREATE,
  KEY_RM,
  BUCKETS_LIST,
  BUCKET_LIMIT_CHECK,
  BUCKET_LINK,
  BUCKET_UNLINK,
  BUCKET_STATS,
  BUCKET_CHECK,
  BUCKET_SYNC_CHECKPOINT,
  BUCKET_SYNC_INFO,
  BUCKET_SYNC_STATUS,
  BUCKET_SYNC_MARKERS,
  BUCKET_SYNC_INIT,
  BUCKET_SYNC_RUN,
  BUCKET_SYNC_DISABLE,
  BUCKET_SYNC_ENABLE,
  BUCKET_RM,
  BUCKET_REWRITE,
  BUCKET_RESHARD,
  BUCKET_CHOWN,
  BUCKET_RADOS_LIST,
  POLICY,
  POOL_ADD,
  POOL_RM,
  POOLS_LIST,
  LOG_LIST,
  LOG_SHOW,
  LOG_RM,
  USAGE_SHOW,
  USAGE_TRIM,
  USAGE_CLEAR,
  OBJECT_PUT,
  OBJECT_RM,
  OBJECT_UNLINK,
  OBJECT_STAT,
  OBJECT_REWRITE,
  OBJECTS_EXPIRE,
  OBJECTS_EXPIRE_STALE_LIST,
  OBJECTS_EXPIRE_STALE_RM,
  BI_GET,
  BI_PUT,
  BI_LIST,
  BI_PURGE,
  OLH_GET,
  OLH_READLOG,
  QUOTA_SET,
  QUOTA_ENABLE,
  QUOTA_DISABLE,
  GC_LIST,
  GC_PROCESS,
  LC_LIST,
  LC_GET,
  LC_PROCESS,
  LC_RESHARD_FIX,
  ORPHANS_FIND,
  ORPHANS_FINISH,
  ORPHANS_LIST_JOBS,
  ZONEGROUP_ADD,
  ZONEGROUP_CREATE,
  ZONEGROUP_DEFAULT,
  ZONEGROUP_DELETE,
  ZONEGROUP_GET,
  ZONEGROUP_MODIFY,
  ZONEGROUP_SET,
  ZONEGROUP_LIST,
  ZONEGROUP_REMOVE,
  ZONEGROUP_RENAME,
  ZONEGROUP_PLACEMENT_ADD,
  ZONEGROUP_PLACEMENT_MODIFY,
  ZONEGROUP_PLACEMENT_RM,
  ZONEGROUP_PLACEMENT_LIST,
  ZONEGROUP_PLACEMENT_GET,
  ZONEGROUP_PLACEMENT_DEFAULT,
  ZONE_CREATE,
  ZONE_DELETE,
  ZONE_GET,
  ZONE_MODIFY,
  ZONE_SET,
  ZONE_LIST,
  ZONE_RENAME,
  ZONE_DEFAULT,
  ZONE_PLACEMENT_ADD,
  ZONE_PLACEMENT_MODIFY,
  ZONE_PLACEMENT_RM,
  ZONE_PLACEMENT_LIST,
  ZONE_PLACEMENT_GET,
  CAPS_ADD,
  CAPS_RM,
  METADATA_GET,
  METADATA_PUT,
  METADATA_RM,
  METADATA_LIST,
  METADATA_SYNC_STATUS,
  METADATA_SYNC_INIT,
  METADATA_SYNC_RUN,
  MDLOG_LIST,
  MDLOG_AUTOTRIM,
  MDLOG_TRIM,
  MDLOG_FETCH,
  MDLOG_STATUS,
  SYNC_ERROR_LIST,
  SYNC_ERROR_TRIM,
  SYNC_GROUP_CREATE,
  SYNC_GROUP_MODIFY,
  SYNC_GROUP_GET,
  SYNC_GROUP_REMOVE,
  SYNC_GROUP_FLOW_CREATE,
  SYNC_GROUP_FLOW_REMOVE,
  SYNC_GROUP_PIPE_CREATE,
  SYNC_GROUP_PIPE_MODIFY,
  SYNC_GROUP_PIPE_REMOVE,
  SYNC_POLICY_GET,
  BILOG_LIST,
  BILOG_TRIM,
  BILOG_STATUS,
  BILOG_AUTOTRIM,
  DATA_SYNC_STATUS,
  DATA_SYNC_INIT,
  DATA_SYNC_RUN,
  DATALOG_LIST,
  DATALOG_STATUS,
  DATALOG_AUTOTRIM,
  DATALOG_TRIM,
  REALM_CREATE,
  REALM_DELETE,
  REALM_GET,
  REALM_GET_DEFAULT,
  REALM_LIST,
  REALM_LIST_PERIODS,
  REALM_RENAME,
  REALM_SET,
  REALM_DEFAULT,
  REALM_PULL,
  PERIOD_DELETE,
  PERIOD_GET,
  PERIOD_GET_CURRENT,
  PERIOD_PULL,
  PERIOD_PUSH,
  PERIOD_LIST,
  PERIOD_UPDATE,
  PERIOD_COMMIT,
  GLOBAL_QUOTA_GET,
  GLOBAL_QUOTA_SET,
  GLOBAL_QUOTA_ENABLE,
  GLOBAL_QUOTA_DISABLE,
  SYNC_INFO,
  SYNC_STATUS,
  ROLE_CREATE,
  ROLE_DELETE,
  ROLE_GET,
  ROLE_MODIFY,
  ROLE_LIST,
  ROLE_POLICY_PUT,
  ROLE_POLICY_LIST,
  ROLE_POLICY_GET,
  ROLE_POLICY_DELETE,
  RESHARD_ADD,
  RESHARD_LIST,
  RESHARD_STATUS,
  RESHARD_PROCESS,
  RESHARD_CANCEL,
  MFA_CREATE,
  MFA_REMOVE,
  MFA_GET,
  MFA_LIST,
  MFA_CHECK,
  MFA_RESYNC,
  RESHARD_STALE_INSTANCES_LIST,
  RESHARD_STALE_INSTANCES_DELETE,
  PUBSUB_TOPICS_LIST,
  // TODO add "subscription list" command
  PUBSUB_TOPIC_GET,
  PUBSUB_TOPIC_RM,
  PUBSUB_SUB_GET,
  PUBSUB_SUB_RM,
  PUBSUB_SUB_PULL,
  PUBSUB_EVENT_RM,
  SCRIPT_PUT,
  SCRIPT_GET,
  SCRIPT_RM,
  SCRIPT_PACKAGE_ADD,
  SCRIPT_PACKAGE_RM,
  SCRIPT_PACKAGE_LIST
};

}

using namespace rgw_admin;

static SimpleCmd::Commands all_cmds = {
  { "user create", OPT::USER_CREATE },
  { "user info", OPT::USER_INFO },
  { "user modify", OPT::USER_MODIFY },
  { "user rename", OPT::USER_RENAME },
  { "user rm", OPT::USER_RM },
  { "user suspend", OPT::USER_SUSPEND },
  { "user enable", OPT::USER_ENABLE },
  { "user check", OPT::USER_CHECK },
  { "user stats", OPT::USER_STATS },
  { "user list", OPT::USER_LIST },
  { "subuser create", OPT::SUBUSER_CREATE },
  { "subuser modify", OPT::SUBUSER_MODIFY },
  { "subuser rm", OPT::SUBUSER_RM },
  { "key create", OPT::KEY_CREATE },
  { "key rm", OPT::KEY_RM },
  { "buckets list", OPT::BUCKETS_LIST },
  { "bucket list", OPT::BUCKETS_LIST },
  { "bucket limit check", OPT::BUCKET_LIMIT_CHECK },
  { "bucket link", OPT::BUCKET_LINK },
  { "bucket unlink", OPT::BUCKET_UNLINK },
  { "bucket stats", OPT::BUCKET_STATS },
  { "bucket check", OPT::BUCKET_CHECK },
  { "bucket sync checkpoint", OPT::BUCKET_SYNC_CHECKPOINT },
  { "bucket sync info", OPT::BUCKET_SYNC_INFO },
  { "bucket sync status", OPT::BUCKET_SYNC_STATUS },
  { "bucket sync markers", OPT::BUCKET_SYNC_MARKERS },
  { "bucket sync init", OPT::BUCKET_SYNC_INIT },
  { "bucket sync run", OPT::BUCKET_SYNC_RUN },
  { "bucket sync disable", OPT::BUCKET_SYNC_DISABLE },
  { "bucket sync enable", OPT::BUCKET_SYNC_ENABLE },
  { "bucket rm", OPT::BUCKET_RM },
  { "bucket rewrite", OPT::BUCKET_REWRITE },
  { "bucket reshard", OPT::BUCKET_RESHARD },
  { "bucket chown", OPT::BUCKET_CHOWN },
  { "bucket radoslist", OPT::BUCKET_RADOS_LIST },
  { "bucket rados list", OPT::BUCKET_RADOS_LIST },
  { "policy", OPT::POLICY },
  { "pool add", OPT::POOL_ADD },
  { "pool rm", OPT::POOL_RM },
  { "pool list", OPT::POOLS_LIST },
  { "pools list", OPT::POOLS_LIST },
  { "log list", OPT::LOG_LIST },
  { "log show", OPT::LOG_SHOW },
  { "log rm", OPT::LOG_RM },
  { "usage show", OPT::USAGE_SHOW },
  { "usage trim", OPT::USAGE_TRIM },
  { "usage clear", OPT::USAGE_CLEAR },
  { "object put", OPT::OBJECT_PUT },
  { "object rm", OPT::OBJECT_RM },
  { "object unlink", OPT::OBJECT_UNLINK },
  { "object stat", OPT::OBJECT_STAT },
  { "object rewrite", OPT::OBJECT_REWRITE },
  { "objects expire", OPT::OBJECTS_EXPIRE },
  { "objects expire-stale list", OPT::OBJECTS_EXPIRE_STALE_LIST },
  { "objects expire-stale rm", OPT::OBJECTS_EXPIRE_STALE_RM },
  { "bi get", OPT::BI_GET },
  { "bi put", OPT::BI_PUT },
  { "bi list", OPT::BI_LIST },
  { "bi purge", OPT::BI_PURGE },
  { "olh get", OPT::OLH_GET },
  { "olh readlog", OPT::OLH_READLOG },
  { "quota set", OPT::QUOTA_SET },
  { "quota enable", OPT::QUOTA_ENABLE },
  { "quota disable", OPT::QUOTA_DISABLE },
  { "gc list", OPT::GC_LIST },
  { "gc process", OPT::GC_PROCESS },
  { "lc list", OPT::LC_LIST },
  { "lc get", OPT::LC_GET },
  { "lc process", OPT::LC_PROCESS },
  { "lc reshard fix", OPT::LC_RESHARD_FIX },
  { "orphans find", OPT::ORPHANS_FIND },
  { "orphans finish", OPT::ORPHANS_FINISH },
  { "orphans list jobs", OPT::ORPHANS_LIST_JOBS },
  { "orphans list-jobs", OPT::ORPHANS_LIST_JOBS },
  { "zonegroup add", OPT::ZONEGROUP_ADD },
  { "zonegroup create", OPT::ZONEGROUP_CREATE },
  { "zonegroup default", OPT::ZONEGROUP_DEFAULT },
  { "zonegroup delete", OPT::ZONEGROUP_DELETE },
  { "zonegroup get", OPT::ZONEGROUP_GET },
  { "zonegroup modify", OPT::ZONEGROUP_MODIFY },
  { "zonegroup set", OPT::ZONEGROUP_SET },
  { "zonegroup list", OPT::ZONEGROUP_LIST },
  { "zonegroups list", OPT::ZONEGROUP_LIST },
  { "zonegroup remove", OPT::ZONEGROUP_REMOVE },
  { "zonegroup remove zone", OPT::ZONEGROUP_REMOVE },
  { "zonegroup rename", OPT::ZONEGROUP_RENAME },
  { "zonegroup placement add", OPT::ZONEGROUP_PLACEMENT_ADD },
  { "zonegroup placement modify", OPT::ZONEGROUP_PLACEMENT_MODIFY },
  { "zonegroup placement rm", OPT::ZONEGROUP_PLACEMENT_RM },
  { "zonegroup placement list", OPT::ZONEGROUP_PLACEMENT_LIST },
  { "zonegroup placement get", OPT::ZONEGROUP_PLACEMENT_GET },
  { "zonegroup placement default", OPT::ZONEGROUP_PLACEMENT_DEFAULT },
  { "zone create", OPT::ZONE_CREATE },
  { "zone delete", OPT::ZONE_DELETE },
  { "zone get", OPT::ZONE_GET },
  { "zone modify", OPT::ZONE_MODIFY },
  { "zone set", OPT::ZONE_SET },
  { "zone list", OPT::ZONE_LIST },
  { "zones list", OPT::ZONE_LIST },
  { "zone rename", OPT::ZONE_RENAME },
  { "zone default", OPT::ZONE_DEFAULT },
  { "zone placement add", OPT::ZONE_PLACEMENT_ADD },
  { "zone placement modify", OPT::ZONE_PLACEMENT_MODIFY },
  { "zone placement rm", OPT::ZONE_PLACEMENT_RM },
  { "zone placement list", OPT::ZONE_PLACEMENT_LIST },
  { "zone placement get", OPT::ZONE_PLACEMENT_GET },
  { "caps add", OPT::CAPS_ADD },
  { "caps rm", OPT::CAPS_RM },
  { "metadata get [*]", OPT::METADATA_GET },
  { "metadata put [*]", OPT::METADATA_PUT },
  { "metadata rm [*]", OPT::METADATA_RM },
  { "metadata list [*]", OPT::METADATA_LIST },
  { "metadata sync status", OPT::METADATA_SYNC_STATUS },
  { "metadata sync init", OPT::METADATA_SYNC_INIT },
  { "metadata sync run", OPT::METADATA_SYNC_RUN },
  { "mdlog list", OPT::MDLOG_LIST },
  { "mdlog autotrim", OPT::MDLOG_AUTOTRIM },
  { "mdlog trim", OPT::MDLOG_TRIM },
  { "mdlog fetch", OPT::MDLOG_FETCH },
  { "mdlog status", OPT::MDLOG_STATUS },
  { "sync error list", OPT::SYNC_ERROR_LIST },
  { "sync error trim", OPT::SYNC_ERROR_TRIM },
  { "sync policy get", OPT::SYNC_POLICY_GET },
  { "sync group create", OPT::SYNC_GROUP_CREATE },
  { "sync group modify", OPT::SYNC_GROUP_MODIFY },
  { "sync group get", OPT::SYNC_GROUP_GET },
  { "sync group remove", OPT::SYNC_GROUP_REMOVE },
  { "sync group flow create", OPT::SYNC_GROUP_FLOW_CREATE },
  { "sync group flow remove", OPT::SYNC_GROUP_FLOW_REMOVE },
  { "sync group pipe create", OPT::SYNC_GROUP_PIPE_CREATE },
  { "sync group pipe modify", OPT::SYNC_GROUP_PIPE_MODIFY },
  { "sync group pipe remove", OPT::SYNC_GROUP_PIPE_REMOVE },
  { "bilog list", OPT::BILOG_LIST },
  { "bilog trim", OPT::BILOG_TRIM },
  { "bilog status", OPT::BILOG_STATUS },
  { "bilog autotrim", OPT::BILOG_AUTOTRIM },
  { "data sync status", OPT::DATA_SYNC_STATUS },
  { "data sync init", OPT::DATA_SYNC_INIT },
  { "data sync run", OPT::DATA_SYNC_RUN },
  { "datalog list", OPT::DATALOG_LIST },
  { "datalog status", OPT::DATALOG_STATUS },
  { "datalog autotrim", OPT::DATALOG_AUTOTRIM },
  { "datalog trim", OPT::DATALOG_TRIM },
  { "realm create", OPT::REALM_CREATE },
  { "realm delete", OPT::REALM_DELETE },
  { "realm get", OPT::REALM_GET },
  { "realm get default", OPT::REALM_GET_DEFAULT },
  { "realm get-default", OPT::REALM_GET_DEFAULT },
  { "realm list", OPT::REALM_LIST },
  { "realm list periods", OPT::REALM_LIST_PERIODS },
  { "realm list-periods", OPT::REALM_LIST_PERIODS },
  { "realm rename", OPT::REALM_RENAME },
  { "realm set", OPT::REALM_SET },
  { "realm default", OPT::REALM_DEFAULT },
  { "realm pull", OPT::REALM_PULL },
  { "period delete", OPT::PERIOD_DELETE },
  { "period get", OPT::PERIOD_GET },
  { "period get-current", OPT::PERIOD_GET_CURRENT },
  { "period get current", OPT::PERIOD_GET_CURRENT },
  { "period pull", OPT::PERIOD_PULL },
  { "period push", OPT::PERIOD_PUSH },
  { "period list", OPT::PERIOD_LIST },
  { "period update", OPT::PERIOD_UPDATE },
  { "period commit", OPT::PERIOD_COMMIT },
  { "global quota get", OPT::GLOBAL_QUOTA_GET },
  { "global quota set", OPT::GLOBAL_QUOTA_SET },
  { "global quota enable", OPT::GLOBAL_QUOTA_ENABLE },
  { "global quota disable", OPT::GLOBAL_QUOTA_DISABLE },
  { "sync info", OPT::SYNC_INFO },
  { "sync status", OPT::SYNC_STATUS },
  { "role create", OPT::ROLE_CREATE },
  { "role delete", OPT::ROLE_DELETE },
  { "role get", OPT::ROLE_GET },
  { "role modify", OPT::ROLE_MODIFY },
  { "role list", OPT::ROLE_LIST },
  { "role policy put", OPT::ROLE_POLICY_PUT },
  { "role-policy put", OPT::ROLE_POLICY_PUT },
  { "role policy list", OPT::ROLE_POLICY_LIST },
  { "role-policy list", OPT::ROLE_POLICY_LIST },
  { "role policy get", OPT::ROLE_POLICY_GET },
  { "role-policy get", OPT::ROLE_POLICY_GET },
  { "role policy delete", OPT::ROLE_POLICY_DELETE },
  { "role-policy delete", OPT::ROLE_POLICY_DELETE },
  { "reshard bucket", OPT::BUCKET_RESHARD },
  { "reshard add", OPT::RESHARD_ADD },
  { "reshard list", OPT::RESHARD_LIST },
  { "reshard status", OPT::RESHARD_STATUS },
  { "reshard process", OPT::RESHARD_PROCESS },
  { "reshard cancel", OPT::RESHARD_CANCEL },
  { "mfa create", OPT::MFA_CREATE },
  { "mfa remove", OPT::MFA_REMOVE },
  { "mfa get", OPT::MFA_GET },
  { "mfa list", OPT::MFA_LIST },
  { "mfa check", OPT::MFA_CHECK },
  { "mfa resync", OPT::MFA_RESYNC },
  { "reshard stale-instances list", OPT::RESHARD_STALE_INSTANCES_LIST },
  { "reshard stale list", OPT::RESHARD_STALE_INSTANCES_LIST },
  { "reshard stale-instances delete", OPT::RESHARD_STALE_INSTANCES_DELETE },
  { "reshard stale delete", OPT::RESHARD_STALE_INSTANCES_DELETE },
  { "topic list", OPT::PUBSUB_TOPICS_LIST },
  { "topic get", OPT::PUBSUB_TOPIC_GET },
  { "topic rm", OPT::PUBSUB_TOPIC_RM },
  { "subscription get", OPT::PUBSUB_SUB_GET },
  { "subscription rm", OPT::PUBSUB_SUB_RM },
  { "subscription pull", OPT::PUBSUB_SUB_PULL },
  { "subscription ack", OPT::PUBSUB_EVENT_RM },
  { "script put", OPT::SCRIPT_PUT },
  { "script get", OPT::SCRIPT_GET },
  { "script rm", OPT::SCRIPT_RM },
  { "script-package add", OPT::SCRIPT_PACKAGE_ADD },
  { "script-package rm", OPT::SCRIPT_PACKAGE_RM },
  { "script-package list", OPT::SCRIPT_PACKAGE_LIST },
};

static SimpleCmd::Aliases cmd_aliases = {
  { "delete", "del" },
  { "remove", "rm" },
  { "rename", "mv" },
};



BIIndexType get_bi_index_type(const string& type_str) {
  if (type_str == "plain")
    return BIIndexType::Plain;
  if (type_str == "instance")
    return BIIndexType::Instance;
  if (type_str == "olh")
    return BIIndexType::OLH;

  return BIIndexType::Invalid;
}

void dump_bi_entry(bufferlist& bl, BIIndexType index_type, Formatter *formatter)
{
  auto iter = bl.cbegin();
  switch (index_type) {
    case BIIndexType::Plain:
    case BIIndexType::Instance:
      {
        rgw_bucket_dir_entry entry;
        decode(entry, iter);
        encode_json("entry", entry, formatter);
      }
      break;
    case BIIndexType::OLH:
      {
        rgw_bucket_olh_entry entry;
        decode(entry, iter);
        encode_json("entry", entry, formatter);
      }
      break;
    default:
      ceph_abort();
      break;
  }
}

static void show_user_info(RGWUserInfo& info, Formatter *formatter)
{
  encode_json("user_info", info, formatter);
  formatter->flush(cout);
  cout << std::endl;
}

static void show_perm_policy(string perm_policy, Formatter* formatter)
{
  formatter->open_object_section("role");
  formatter->dump_string("Permission policy", perm_policy);
  formatter->close_section();
  formatter->flush(cout);
}

static void show_policy_names(std::vector<string> policy_names, Formatter* formatter)
{
  formatter->open_array_section("PolicyNames");
  for (const auto& it : policy_names) {
    formatter->dump_string("policyname", it);
  }
  formatter->close_section();
  formatter->flush(cout);
}

static void show_role_info(RGWRole& role, Formatter* formatter)
{
  formatter->open_object_section("role");
  role.dump(formatter);
  formatter->close_section();
  formatter->flush(cout);
}

static void show_roles_info(vector<RGWRole>& roles, Formatter* formatter)
{
  formatter->open_array_section("Roles");
  for (const auto& it : roles) {
    formatter->open_object_section("role");
    it.dump(formatter);
    formatter->close_section();
  }
  formatter->close_section();
  formatter->flush(cout);
}

static void show_reshard_status(
  const list<cls_rgw_bucket_instance_entry>& status, Formatter *formatter)
{
  formatter->open_array_section("status");
  for (const auto& entry : status) {
    formatter->open_object_section("entry");
    formatter->dump_string("reshard_status", to_string(entry.reshard_status));
    formatter->dump_string("new_bucket_instance_id",
			   entry.new_bucket_instance_id);
    formatter->dump_int("num_shards", entry.num_shards);
    formatter->close_section();
  }
  formatter->close_section();
  formatter->flush(cout);
}

class StoreDestructor {
  rgw::sal::RGWStore *store;
public:
  explicit StoreDestructor(rgw::sal::RGWRadosStore *_s) : store(_s) {}
  ~StoreDestructor() {
    RGWStoreManager::close_storage(store);
    rgw_http_client_cleanup();
  }
};

static int init_bucket(rgw::sal::RGWUser* user, const rgw_bucket& b,
                       std::unique_ptr<rgw::sal::RGWBucket>* bucket)
{
  return store->get_bucket(dpp(), nullptr, b, bucket, null_yield);
}

static int init_bucket(rgw::sal::RGWUser* user,
		       const string& tenant_name,
		       const string& bucket_name,
		       const string& bucket_id,
                       std::unique_ptr<rgw::sal::RGWBucket>* bucket)
{
  rgw_bucket b;
  b.tenant = tenant_name;
  b.name = bucket_name;
  if (!bucket_id.empty()) {
    b.bucket_id = bucket_name + ":" + bucket_id;
  }
  return init_bucket(user, b, bucket);
}

static int read_input(const string& infile, bufferlist& bl)
{
  int fd = 0;
  if (infile.size()) {
    fd = open(infile.c_str(), O_RDONLY);
    if (fd < 0) {
      int err = -errno;
      cerr << "error reading input file " << infile << std::endl;
      return err;
    }
  }

#define READ_CHUNK 8196
  int r;
  int err;

  do {
    char buf[READ_CHUNK];

    r = safe_read(fd, buf, READ_CHUNK);
    if (r < 0) {
      err = -errno;
      cerr << "error while reading input" << std::endl;
      goto out;
    }
    bl.append(buf, r);
  } while (r > 0);
  err = 0;

 out:
  if (infile.size()) {
    close(fd);
  }
  return err;
}

template <class T>
static int read_decode_json(const string& infile, T& t)
{
  bufferlist bl;
  int ret = read_input(infile, bl);
  if (ret < 0) {
    cerr << "ERROR: failed to read input: " << cpp_strerror(-ret) << std::endl;
    return ret;
  }
  JSONParser p;
  if (!p.parse(bl.c_str(), bl.length())) {
    cout << "failed to parse JSON" << std::endl;
    return -EINVAL;
  }

  try {
    decode_json_obj(t, &p);
  } catch (const JSONDecoder::err& e) {
    cout << "failed to decode JSON input: " << e.what() << std::endl;
    return -EINVAL;
  }
  return 0;
}

template <class T, class K>
static int read_decode_json(const string& infile, T& t, K *k)
{
  bufferlist bl;
  int ret = read_input(infile, bl);
  if (ret < 0) {
    cerr << "ERROR: failed to read input: " << cpp_strerror(-ret) << std::endl;
    return ret;
  }
  JSONParser p;
  if (!p.parse(bl.c_str(), bl.length())) {
    cout << "failed to parse JSON" << std::endl;
    return -EINVAL;
  }

  try {
    t.decode_json(&p, k);
  } catch (const JSONDecoder::err& e) {
    cout << "failed to decode JSON input: " << e.what() << std::endl;
    return -EINVAL;
  }
  return 0;
}

template <class T>
static bool decode_dump(const char *field_name, bufferlist& bl, Formatter *f)
{
  T t;

  auto iter = bl.cbegin();

  try {
    decode(t, iter);
  } catch (buffer::error& err) {
    return false;
  }

  encode_json(field_name, t, f);

  return true;
}

static bool dump_string(const char *field_name, bufferlist& bl, Formatter *f)
{
  string val = bl.to_str();
  f->dump_string(field_name, val.c_str() /* hide encoded null termination chars */);

  return true;
}

void set_quota_info(RGWQuotaInfo& quota, OPT opt_cmd, int64_t max_size, int64_t max_objects,
                    bool have_max_size, bool have_max_objects)
{
  switch (opt_cmd) {
    case OPT::QUOTA_ENABLE:
    case OPT::GLOBAL_QUOTA_ENABLE:
      quota.enabled = true;

      // falling through on purpose

    case OPT::QUOTA_SET:
    case OPT::GLOBAL_QUOTA_SET:
      if (have_max_objects) {
        if (max_objects < 0) {
          quota.max_objects = -1;
        } else {
          quota.max_objects = max_objects;
        }
      }
      if (have_max_size) {
        if (max_size < 0) {
          quota.max_size = -1;
        } else {
          quota.max_size = rgw_rounded_kb(max_size) * 1024;
        }
      }
      break;
    case OPT::QUOTA_DISABLE:
    case OPT::GLOBAL_QUOTA_DISABLE:
      quota.enabled = false;
      break;
    default:
      break;
  }
}

int set_bucket_quota(rgw::sal::RGWStore *store, OPT opt_cmd,
                     const string& tenant_name, const string& bucket_name,
                     int64_t max_size, int64_t max_objects,
                     bool have_max_size, bool have_max_objects)
{
  std::unique_ptr<rgw::sal::RGWBucket> bucket;
  int r = store->get_bucket(dpp(), nullptr, tenant_name, bucket_name, &bucket, null_yield);
  if (r < 0) {
    cerr << "could not get bucket info for bucket=" << bucket_name << ": " << cpp_strerror(-r) << std::endl;
    return -r;
  }

  set_quota_info(bucket->get_info().quota, opt_cmd, max_size, max_objects, have_max_size, have_max_objects);

  r = bucket->put_instance_info(dpp(), false, real_time());
  if (r < 0) {
    cerr << "ERROR: failed writing bucket instance info: " << cpp_strerror(-r) << std::endl;
    return -r;
  }
  return 0;
}

int set_user_bucket_quota(OPT opt_cmd, RGWUser& user, RGWUserAdminOpState& op_state, int64_t max_size, int64_t max_objects,
                          bool have_max_size, bool have_max_objects)
{
  RGWUserInfo& user_info = op_state.get_user_info();

  set_quota_info(user_info.bucket_quota, opt_cmd, max_size, max_objects, have_max_size, have_max_objects);

  op_state.set_bucket_quota(user_info.bucket_quota);

  string err;
  int r = user.modify(dpp(), op_state, null_yield, &err);
  if (r < 0) {
    cerr << "ERROR: failed updating user info: " << cpp_strerror(-r) << ": " << err << std::endl;
    return -r;
  }
  return 0;
}

int set_user_quota(OPT opt_cmd, RGWUser& user, RGWUserAdminOpState& op_state, int64_t max_size, int64_t max_objects,
                   bool have_max_size, bool have_max_objects)
{
  RGWUserInfo& user_info = op_state.get_user_info();

  set_quota_info(user_info.user_quota, opt_cmd, max_size, max_objects, have_max_size, have_max_objects);

  op_state.set_user_quota(user_info.user_quota);

  string err;
  int r = user.modify(dpp(), op_state, null_yield, &err);
  if (r < 0) {
    cerr << "ERROR: failed updating user info: " << cpp_strerror(-r) << ": " << err << std::endl;
    return -r;
  }
  return 0;
}

int check_min_obj_stripe_size(rgw::sal::RGWStore *store, rgw::sal::RGWObject* obj, uint64_t min_stripe_size, bool *need_rewrite)
{
  RGWObjectCtx obj_ctx(store);
  int ret = obj->get_obj_attrs(&obj_ctx, null_yield, dpp());
  if (ret < 0) {
    lderr(store->ctx()) << "ERROR: failed to stat object, returned error: " << cpp_strerror(-ret) << dendl;
    return ret;
  }

  map<string, bufferlist>::iterator iter;
  iter = obj->get_attrs().find(RGW_ATTR_MANIFEST);
  if (iter == obj->get_attrs().end()) {
    *need_rewrite = (obj->get_obj_size() >= min_stripe_size);
    return 0;
  }

  RGWObjManifest manifest;

  try {
    bufferlist& bl = iter->second;
    auto biter = bl.cbegin();
    decode(manifest, biter);
  } catch (buffer::error& err) {
    ldpp_dout(dpp(), 0) << "ERROR: failed to decode manifest" << dendl;
    return -EIO;
  }

  map<uint64_t, RGWObjManifestPart>& objs = manifest.get_explicit_objs();
  map<uint64_t, RGWObjManifestPart>::iterator oiter;
  for (oiter = objs.begin(); oiter != objs.end(); ++oiter) {
    RGWObjManifestPart& part = oiter->second;

    if (part.size >= min_stripe_size) {
      *need_rewrite = true;
      return 0;
    }
  }
  *need_rewrite = false;

  return 0;
}


int check_obj_locator_underscore(rgw::sal::RGWObject* obj, bool fix, bool remove_bad, Formatter *f) {
  f->open_object_section("object");
  f->open_object_section("key");
  f->dump_string("type", "head");
  f->dump_string("name", obj->get_name());
  f->dump_string("instance", obj->get_instance());
  f->close_section();

  string oid;
  string locator;

  get_obj_bucket_and_oid_loc(obj->get_obj(), oid, locator);

  f->dump_string("oid", oid);
  f->dump_string("locator", locator);

  RGWObjectCtx obj_ctx(store);
  std::unique_ptr<rgw::sal::RGWObject::ReadOp> read_op = obj->get_read_op(&obj_ctx);

  int ret = read_op->prepare(null_yield, dpp());
  bool needs_fixing = (ret == -ENOENT);

  f->dump_bool("needs_fixing", needs_fixing);

  string status = (needs_fixing ? "needs_fixing" : "ok");

  if ((needs_fixing || remove_bad) && fix) {
    ret = static_cast<rgw::sal::RGWRadosStore*>(store)->getRados()->fix_head_obj_locator(obj->get_bucket()->get_info(), needs_fixing, remove_bad, obj->get_key());
    if (ret < 0) {
      cerr << "ERROR: fix_head_object_locator() returned ret=" << ret << std::endl;
      goto done;
    }
    status = "fixed";
  }

done:
  f->dump_string("status", status);

  f->close_section();

  return 0;
}

int check_obj_tail_locator_underscore(RGWBucketInfo& bucket_info, rgw_obj_key& key, bool fix, Formatter *f) {
  f->open_object_section("object");
  f->open_object_section("key");
  f->dump_string("type", "tail");
  f->dump_string("name", key.name);
  f->dump_string("instance", key.instance);
  f->close_section();

  bool needs_fixing;
  string status;

  int ret = static_cast<rgw::sal::RGWRadosStore*>(store)->getRados()->fix_tail_obj_locator(dpp(), bucket_info, key, fix, &needs_fixing, null_yield);
  if (ret < 0) {
    cerr << "ERROR: fix_tail_object_locator_underscore() returned ret=" << ret << std::endl;
    status = "failed";
  } else {
    status = (needs_fixing && !fix ? "needs_fixing" : "ok");
  }

  f->dump_bool("needs_fixing", needs_fixing);
  f->dump_string("status", status);

  f->close_section();

  return 0;
}

int do_check_object_locator(const string& tenant_name, const string& bucket_name,
                            bool fix, bool remove_bad, Formatter *f)
{
  if (remove_bad && !fix) {
    cerr << "ERROR: can't have remove_bad specified without fix" << std::endl;
    return -EINVAL;
  }

  std::unique_ptr<rgw::sal::RGWBucket> bucket;
  string bucket_id;

  f->open_object_section("bucket");
  f->dump_string("bucket", bucket_name);
  int ret = init_bucket(nullptr, tenant_name, bucket_name, bucket_id, &bucket);
  if (ret < 0) {
    cerr << "ERROR: could not init bucket: " << cpp_strerror(-ret) << std::endl;
    return ret;
  }
  int count = 0;

  int max_entries = 1000;

  string prefix;
  string delim;
  string marker;
  vector<rgw_bucket_dir_entry> result;
  string ns;

  rgw::sal::RGWBucket::ListParams params;
  rgw::sal::RGWBucket::ListResults results;

  params.prefix = prefix;
  params.delim = delim;
  params.marker = rgw_obj_key(marker);
  params.ns = ns;
  params.enforce_ns = true;
  params.list_versions = true;

  f->open_array_section("check_objects");
  do {
    ret = bucket->list(dpp(), params, max_entries - count, results, null_yield);
    if (ret < 0) {
      cerr << "ERROR: store->list_objects(): " << cpp_strerror(-ret) << std::endl;
      return -ret;
    }

    count += results.objs.size();

    for (vector<rgw_bucket_dir_entry>::iterator iter = results.objs.begin(); iter != results.objs.end(); ++iter) {
      std::unique_ptr<rgw::sal::RGWObject> obj = bucket->get_object(iter->key);

      if (obj->get_name()[0] == '_') {
        ret = check_obj_locator_underscore(obj.get(), fix, remove_bad, f);

	if (ret >= 0) {
          ret = check_obj_tail_locator_underscore(bucket->get_info(), obj->get_key(), fix, f);
          if (ret < 0) {
              cerr << "ERROR: check_obj_tail_locator_underscore(): " << cpp_strerror(-ret) << std::endl;
              return -ret;
          }
	}
      }
    }
    f->flush(cout);
  } while (results.is_truncated && count < max_entries);
  f->close_section();
  f->close_section();

  f->flush(cout);

  return 0;
}

/// search for a matching zone/zonegroup id and return a connection if found
static boost::optional<RGWRESTConn> get_remote_conn(rgw::sal::RGWRadosStore *store,
                                                    const RGWZoneGroup& zonegroup,
                                                    const std::string& remote)
{
  boost::optional<RGWRESTConn> conn;
  if (remote == zonegroup.get_id()) {
    conn.emplace(store->ctx(), store->svc()->zone, remote, zonegroup.endpoints, zonegroup.api_name);
  } else {
    for (const auto& z : zonegroup.zones) {
      const auto& zone = z.second;
      if (remote == zone.id) {
        conn.emplace(store->ctx(), store->svc()->zone, remote, zone.endpoints, zonegroup.api_name);
        break;
      }
    }
  }
  return conn;
}

/// search each zonegroup for a connection
static boost::optional<RGWRESTConn> get_remote_conn(rgw::sal::RGWRadosStore *store,
                                                    const RGWPeriodMap& period_map,
                                                    const std::string& remote)
{
  boost::optional<RGWRESTConn> conn;
  for (const auto& zg : period_map.zonegroups) {
    conn = get_remote_conn(store, zg.second, remote);
    if (conn) {
      break;
    }
  }
  return conn;
}

// we expect a very small response
static constexpr size_t MAX_REST_RESPONSE = 128 * 1024;

static int send_to_remote_gateway(RGWRESTConn* conn, req_info& info,
                                  bufferlist& in_data, JSONParser& parser)
{
  if (!conn) {
    return -EINVAL;
  }

  ceph::bufferlist response;
  rgw_user user;
  int ret = conn->forward(user, info, nullptr, MAX_REST_RESPONSE, &in_data, &response, null_yield);

  int parse_ret = parser.parse(response.c_str(), response.length());
  if (parse_ret < 0) {
    cerr << "failed to parse response" << std::endl;
    return parse_ret;
  }
  return ret;
}

static int send_to_url(const string& url,
                       std::optional<string> opt_region,
                       const string& access,
                       const string& secret, req_info& info,
                       bufferlist& in_data, JSONParser& parser)
{
  if (access.empty() || secret.empty()) {
    cerr << "An --access-key and --secret must be provided with --url." << std::endl;
    return -EINVAL;
  }
  RGWAccessKey key;
  key.id = access;
  key.key = secret;

  param_vec_t params;
  RGWRESTSimpleRequest req(g_ceph_context, info.method, url, NULL, &params, opt_region);

  bufferlist response;
  int ret = req.forward_request(key, info, MAX_REST_RESPONSE, &in_data, &response, null_yield);

  int parse_ret = parser.parse(response.c_str(), response.length());
  if (parse_ret < 0) {
    cout << "failed to parse response" << std::endl;
    return parse_ret;
  }
  return ret;
}

static int send_to_remote_or_url(RGWRESTConn *conn, const string& url,
                                 std::optional<string> opt_region,
                                 const string& access, const string& secret,
                                 req_info& info, bufferlist& in_data,
                                 JSONParser& parser)
{
  if (url.empty()) {
    return send_to_remote_gateway(conn, info, in_data, parser);
  }
  return send_to_url(url, opt_region, access, secret, info, in_data, parser);
}

static int commit_period(RGWRealm& realm, RGWPeriod& period,
                         string remote, const string& url,
                         std::optional<string> opt_region,
                         const string& access, const string& secret,
                         bool force)
{
  auto& master_zone = period.get_master_zone();
  if (master_zone.empty()) {
    cerr << "cannot commit period: period does not have a master zone of a master zonegroup" << std::endl;
    return -EINVAL;
  }
  // are we the period's master zone?
  if (store->get_zone()->get_id() == master_zone) {
    // read the current period
    RGWPeriod current_period;
    int ret = current_period.init(g_ceph_context,
				  static_cast<rgw::sal::RGWRadosStore*>(store)->svc()->sysobj, realm.get_id(),
				  null_yield);
    if (ret < 0) {
      cerr << "Error initializing current period: "
          << cpp_strerror(-ret) << std::endl;
      return ret;
    }
    // the master zone can commit locally
    ret = period.commit(dpp(), store, realm, current_period, cerr, null_yield, force);
    if (ret < 0) {
      cerr << "failed to commit period: " << cpp_strerror(-ret) << std::endl;
    }
    return ret;
  }

  if (remote.empty() && url.empty()) {
    // use the new master zone's connection
    remote = master_zone.id;
    cerr << "Sending period to new master zone " << remote << std::endl;
  }
  boost::optional<RGWRESTConn> conn;
  RGWRESTConn *remote_conn = nullptr;
  if (!remote.empty()) {
    conn = get_remote_conn(static_cast<rgw::sal::RGWRadosStore*>(store), period.get_map(), remote);
    if (!conn) {
      cerr << "failed to find a zone or zonegroup for remote "
          << remote << std::endl;
      return -ENOENT;
    }
    remote_conn = &*conn;
  }

  // push period to the master with an empty period id
  period.set_id(string());

  RGWEnv env;
  req_info info(g_ceph_context, &env);
  info.method = "POST";
  info.request_uri = "/admin/realm/period";

  // json format into a bufferlist
  JSONFormatter jf(false);
  encode_json("period", period, &jf);
  bufferlist bl;
  jf.flush(bl);

  JSONParser p;
  int ret = send_to_remote_or_url(remote_conn, url, opt_region, access, secret, info, bl, p);
  if (ret < 0) {
    cerr << "request failed: " << cpp_strerror(-ret) << std::endl;

    // did we parse an error message?
    auto message = p.find_obj("Message");
    if (message) {
      cerr << "Reason: " << message->get_data() << std::endl;
    }
    return ret;
  }

  // decode the response and store it back
  try {
    decode_json_obj(period, &p);
  } catch (const JSONDecoder::err& e) {
    cout << "failed to decode JSON input: " << e.what() << std::endl;
    return -EINVAL;
  }
  if (period.get_id().empty()) {
    cerr << "Period commit got back an empty period id" << std::endl;
    return -EINVAL;
  }
  // the master zone gave us back the period that it committed, so it's
  // safe to save it as our latest epoch
  ret = period.store_info(false, null_yield);
  if (ret < 0) {
    cerr << "Error storing committed period " << period.get_id() << ": "
        << cpp_strerror(ret) << std::endl;
    return ret;
  }
  ret = period.set_latest_epoch(null_yield, period.get_epoch());
  if (ret < 0) {
    cerr << "Error updating period epoch: " << cpp_strerror(ret) << std::endl;
    return ret;
  }
  ret = period.reflect(null_yield);
  if (ret < 0) {
    cerr << "Error updating local objects: " << cpp_strerror(ret) << std::endl;
    return ret;
  }
  realm.notify_new_period(period, null_yield);
  return ret;
}

static int update_period(const string& realm_id, const string& realm_name,
                         const string& period_id, const string& period_epoch,
                         bool commit, const string& remote, const string& url,
                         std::optional<string> opt_region,
                         const string& access, const string& secret,
                         Formatter *formatter, bool force)
{
  RGWRealm realm(realm_id, realm_name);
  int ret = realm.init(g_ceph_context, static_cast<rgw::sal::RGWRadosStore*>(store)->svc()->sysobj, null_yield);
  if (ret < 0 ) {
    cerr << "Error initializing realm " << cpp_strerror(-ret) << std::endl;
    return ret;
  }
  epoch_t epoch = 0;
  if (!period_epoch.empty()) {
    epoch = atoi(period_epoch.c_str());
  }
  RGWPeriod period(period_id, epoch);
  ret = period.init(g_ceph_context, static_cast<rgw::sal::RGWRadosStore*>(store)->svc()->sysobj, realm.get_id(), null_yield);
  if (ret < 0) {
    cerr << "period init failed: " << cpp_strerror(-ret) << std::endl;
    return ret;
  }
  period.fork();
  ret = period.update(null_yield);
  if(ret < 0) {
    // Dropping the error message here, as both the ret codes were handled in
    // period.update()
    return ret;
  }
  ret = period.store_info(false, null_yield);
  if (ret < 0) {
    cerr << "failed to store period: " << cpp_strerror(-ret) << std::endl;
    return ret;
  }
  if (commit) {
    ret = commit_period(realm, period, remote, url, opt_region, access, secret, force);
    if (ret < 0) {
      cerr << "failed to commit period: " << cpp_strerror(-ret) << std::endl;
      return ret;
    }
  }
  encode_json("period", period, formatter);
  formatter->flush(cout);
  return 0;
}

static int init_bucket_for_sync(rgw::sal::RGWUser* user,
				const string& tenant, const string& bucket_name,
                                const string& bucket_id,
				std::unique_ptr<rgw::sal::RGWBucket>* bucket)
{
  int ret = init_bucket(user, tenant, bucket_name, bucket_id, bucket);
  if (ret < 0) {
    cerr << "ERROR: could not init bucket: " << cpp_strerror(-ret) << std::endl;
    return ret;
  }

  return 0;
}

static int do_period_pull(RGWRESTConn *remote_conn, const string& url,
                          std::optional<string> opt_region,
                          const string& access_key, const string& secret_key,
                          const string& realm_id, const string& realm_name,
                          const string& period_id, const string& period_epoch,
                          RGWPeriod *period)
{
  RGWEnv env;
  req_info info(g_ceph_context, &env);
  info.method = "GET";
  info.request_uri = "/admin/realm/period";

  map<string, string> &params = info.args.get_params();
  if (!realm_id.empty())
    params["realm_id"] = realm_id;
  if (!realm_name.empty())
    params["realm_name"] = realm_name;
  if (!period_id.empty())
    params["period_id"] = period_id;
  if (!period_epoch.empty())
    params["epoch"] = period_epoch;

  bufferlist bl;
  JSONParser p;
  int ret = send_to_remote_or_url(remote_conn, url, opt_region, access_key, secret_key,
                                  info, bl, p);
  if (ret < 0) {
    cerr << "request failed: " << cpp_strerror(-ret) << std::endl;
    return ret;
  }
  ret = period->init(g_ceph_context, static_cast<rgw::sal::RGWRadosStore*>(store)->svc()->sysobj, null_yield, false);
  if (ret < 0) {
    cerr << "faile to init period " << cpp_strerror(-ret) << std::endl;
    return ret;
  }
  try {
    decode_json_obj(*period, &p);
  } catch (const JSONDecoder::err& e) {
    cout << "failed to decode JSON input: " << e.what() << std::endl;
    return -EINVAL;
  }
  ret = period->store_info(false, null_yield);
  if (ret < 0) {
    cerr << "Error storing period " << period->get_id() << ": " << cpp_strerror(ret) << std::endl;
  }
  // store latest epoch (ignore errors)
  period->update_latest_epoch(period->get_epoch(), null_yield);
  return 0;
}

static int read_current_period_id(rgw::sal::RGWRadosStore* store, const std::string& realm_id,
                                  const std::string& realm_name,
                                  std::string* period_id)
{
  RGWRealm realm(realm_id, realm_name);
  int ret = realm.init(g_ceph_context, store->svc()->sysobj, null_yield);
  if (ret < 0) {
    std::cerr << "failed to read realm: " << cpp_strerror(-ret) << std::endl;
    return ret;
  }
  *period_id = realm.get_current_period();
  return 0;
}

void flush_ss(stringstream& ss, list<string>& l)
{
  if (!ss.str().empty()) {
    l.push_back(ss.str());
  }
  ss.str("");
}

stringstream& push_ss(stringstream& ss, list<string>& l, int tab = 0)
{
  flush_ss(ss, l);
  if (tab > 0) {
    ss << setw(tab) << "" << setw(1);
  }
  return ss;
}

static void get_md_sync_status(list<string>& status)
{
  RGWMetaSyncStatusManager sync(static_cast<rgw::sal::RGWRadosStore*>(store), static_cast<rgw::sal::RGWRadosStore*>(store)->svc()->rados->get_async_processor());

  int ret = sync.init();
  if (ret < 0) {
    status.push_back(string("failed to retrieve sync info: sync.init() failed: ") + cpp_strerror(-ret));
    return;
  }

  rgw_meta_sync_status sync_status;
  ret = sync.read_sync_status(&sync_status);
  if (ret < 0) {
    status.push_back(string("failed to read sync status: ") + cpp_strerror(-ret));
    return;
  }

  string status_str;
  switch (sync_status.sync_info.state) {
    case rgw_meta_sync_info::StateInit:
      status_str = "init";
      break;
    case rgw_meta_sync_info::StateBuildingFullSyncMaps:
      status_str = "preparing for full sync";
      break;
    case rgw_meta_sync_info::StateSync:
      status_str = "syncing";
      break;
    default:
      status_str = "unknown";
  }

  status.push_back(status_str);

  uint64_t full_total = 0;
  uint64_t full_complete = 0;

  int num_full = 0;
  int num_inc = 0;
  int total_shards = 0;
  set<int> shards_behind_set;

  for (auto marker_iter : sync_status.sync_markers) {
    full_total += marker_iter.second.total_entries;
    total_shards++;
    if (marker_iter.second.state == rgw_meta_sync_marker::SyncState::FullSync) {
      num_full++;
      full_complete += marker_iter.second.pos;
      int shard_id = marker_iter.first;
      shards_behind_set.insert(shard_id);
    } else {
      full_complete += marker_iter.second.total_entries;
    }
    if (marker_iter.second.state == rgw_meta_sync_marker::SyncState::IncrementalSync) {
      num_inc++;
    }
  }

  stringstream ss;
  push_ss(ss, status) << "full sync: " << num_full << "/" << total_shards << " shards";

  if (num_full > 0) {
    push_ss(ss, status) << "full sync: " << full_total - full_complete << " entries to sync";
  }

  push_ss(ss, status) << "incremental sync: " << num_inc << "/" << total_shards << " shards";

  map<int, RGWMetadataLogInfo> master_shards_info;
  string master_period = static_cast<rgw::sal::RGWRadosStore*>(store)->svc()->zone->get_current_period_id();

  ret = sync.read_master_log_shards_info(master_period, &master_shards_info);
  if (ret < 0) {
    status.push_back(string("failed to fetch master sync status: ") + cpp_strerror(-ret));
    return;
  }

  map<int, string> shards_behind;
  if (sync_status.sync_info.period != master_period) {
    status.push_back(string("master is on a different period: master_period=" +
                            master_period + " local_period=" + sync_status.sync_info.period));
  } else {
    for (auto local_iter : sync_status.sync_markers) {
      int shard_id = local_iter.first;
      auto iter = master_shards_info.find(shard_id);

      if (iter == master_shards_info.end()) {
        /* huh? */
        derr << "ERROR: could not find remote sync shard status for shard_id=" << shard_id << dendl;
        continue;
      }
      auto master_marker = iter->second.marker;
      if (local_iter.second.state == rgw_meta_sync_marker::SyncState::IncrementalSync &&
          master_marker > local_iter.second.marker) {
        shards_behind[shard_id] = local_iter.second.marker;
        shards_behind_set.insert(shard_id);
      }
    }
  }

  int total_behind = shards_behind.size() + (sync_status.sync_info.num_shards - num_inc);
  if (total_behind == 0) {
    push_ss(ss, status) << "metadata is caught up with master";
  } else {
    push_ss(ss, status) << "metadata is behind on " << total_behind << " shards";
    
    push_ss(ss, status) << "behind shards: " << "[" << shards_behind_set << "]";

    map<int, rgw_mdlog_shard_data> master_pos;
    ret = sync.read_master_log_shards_next(sync_status.sync_info.period, shards_behind, &master_pos);
    if (ret < 0) {
      derr << "ERROR: failed to fetch master next positions (" << cpp_strerror(-ret) << ")" << dendl;
    } else {
      std::optional<std::pair<int, ceph::real_time>> oldest;

      for (auto iter : master_pos) {
        rgw_mdlog_shard_data& shard_data = iter.second;

        if (!shard_data.entries.empty()) {
          rgw_mdlog_entry& entry = shard_data.entries.front();
          if (!oldest) {
            oldest.emplace(iter.first, entry.timestamp);
          } else if (!ceph::real_clock::is_zero(entry.timestamp) && entry.timestamp < oldest->second) {
            oldest.emplace(iter.first, entry.timestamp);
          }
        }
      }

      if (oldest) {
        push_ss(ss, status) << "oldest incremental change not applied: "
            << oldest->second << " [" << oldest->first << ']';
      }
    }
  }

  flush_ss(ss, status);
}

static void get_data_sync_status(const rgw_zone_id& source_zone, list<string>& status, int tab)
{
  stringstream ss;

  RGWZone *sz;

  if (!static_cast<rgw::sal::RGWRadosStore*>(store)->svc()->zone->find_zone(source_zone, &sz)) {
    push_ss(ss, status, tab) << string("zone not found");
    flush_ss(ss, status);
    return;
  }

  if (!static_cast<rgw::sal::RGWRadosStore*>(store)->svc()->zone->zone_syncs_from(static_cast<rgw::sal::RGWRadosStore*>(store)->svc()->zone->get_zone(), *sz)) {
    push_ss(ss, status, tab) << string("not syncing from zone");
    flush_ss(ss, status);
    return;
  }
  RGWDataSyncStatusManager sync(static_cast<rgw::sal::RGWRadosStore*>(store), static_cast<rgw::sal::RGWRadosStore*>(store)->svc()->rados->get_async_processor(), source_zone, nullptr);

  int ret = sync.init();
  if (ret < 0) {
    push_ss(ss, status, tab) << string("failed to retrieve sync info: ") + cpp_strerror(-ret);
    flush_ss(ss, status);
    return;
  }

  rgw_data_sync_status sync_status;
  ret = sync.read_sync_status(&sync_status);
  if (ret < 0 && ret != -ENOENT) {
    push_ss(ss, status, tab) << string("failed read sync status: ") + cpp_strerror(-ret);
    return;
  }

  set<int> recovering_shards;
  ret = sync.read_recovering_shards(sync_status.sync_info.num_shards, recovering_shards);
  if (ret < 0 && ret != ENOENT) {
    push_ss(ss, status, tab) << string("failed read recovering shards: ") + cpp_strerror(-ret);
    return;
  }

  string status_str;
  switch (sync_status.sync_info.state) {
    case rgw_data_sync_info::StateInit:
      status_str = "init";
      break;
    case rgw_data_sync_info::StateBuildingFullSyncMaps:
      status_str = "preparing for full sync";
      break;
    case rgw_data_sync_info::StateSync:
      status_str = "syncing";
      break;
    default:
      status_str = "unknown";
  }

  push_ss(ss, status, tab) << status_str;

  uint64_t full_total = 0;
  uint64_t full_complete = 0;

  int num_full = 0;
  int num_inc = 0;
  int total_shards = 0;
  set<int> shards_behind_set;

  for (auto marker_iter : sync_status.sync_markers) {
    full_total += marker_iter.second.total_entries;
    total_shards++;
    if (marker_iter.second.state == rgw_data_sync_marker::SyncState::FullSync) {
      num_full++;
      full_complete += marker_iter.second.pos;
      int shard_id = marker_iter.first;
      shards_behind_set.insert(shard_id);
    } else {
      full_complete += marker_iter.second.total_entries;
    }
    if (marker_iter.second.state == rgw_data_sync_marker::SyncState::IncrementalSync) {
      num_inc++;
    }
  }

  push_ss(ss, status, tab) << "full sync: " << num_full << "/" << total_shards << " shards";

  if (num_full > 0) {
    push_ss(ss, status, tab) << "full sync: " << full_total - full_complete << " buckets to sync";
  }

  push_ss(ss, status, tab) << "incremental sync: " << num_inc << "/" << total_shards << " shards";

  map<int, RGWDataChangesLogInfo> source_shards_info;

  ret = sync.read_source_log_shards_info(&source_shards_info);
  if (ret < 0) {
    push_ss(ss, status, tab) << string("failed to fetch source sync status: ") + cpp_strerror(-ret);
    return;
  }

  map<int, string> shards_behind;

  for (auto local_iter : sync_status.sync_markers) {
    int shard_id = local_iter.first;
    auto iter = source_shards_info.find(shard_id);

    if (iter == source_shards_info.end()) {
      /* huh? */
      derr << "ERROR: could not find remote sync shard status for shard_id=" << shard_id << dendl;
      continue;
    }
    auto master_marker = iter->second.marker;
    if (local_iter.second.state == rgw_data_sync_marker::SyncState::IncrementalSync &&
        master_marker > local_iter.second.marker) {
      shards_behind[shard_id] = local_iter.second.marker;
      shards_behind_set.insert(shard_id);
    }
  }

  int total_behind = shards_behind.size() + (sync_status.sync_info.num_shards - num_inc);
  int total_recovering = recovering_shards.size();
  if (total_behind == 0 && total_recovering == 0) {
    push_ss(ss, status, tab) << "data is caught up with source";
  } else if (total_behind > 0) {
    push_ss(ss, status, tab) << "data is behind on " << total_behind << " shards";

    push_ss(ss, status, tab) << "behind shards: " << "[" << shards_behind_set << "]" ;

    map<int, rgw_datalog_shard_data> master_pos;
    ret = sync.read_source_log_shards_next(shards_behind, &master_pos);
    if (ret < 0) {
      derr << "ERROR: failed to fetch next positions (" << cpp_strerror(-ret) << ")" << dendl;
    } else {
      std::optional<std::pair<int, ceph::real_time>> oldest;

      for (auto iter : master_pos) {
        rgw_datalog_shard_data& shard_data = iter.second;

        if (!shard_data.entries.empty()) {
          rgw_datalog_entry& entry = shard_data.entries.front();
          if (!oldest) {
            oldest.emplace(iter.first, entry.timestamp);
          } else if (!ceph::real_clock::is_zero(entry.timestamp) && entry.timestamp < oldest->second) {
            oldest.emplace(iter.first, entry.timestamp);
          }
        }
      }

      if (oldest) {
        push_ss(ss, status, tab) << "oldest incremental change not applied: "
            << oldest->second << " [" << oldest->first << ']';
      }
    }
  }

  if (total_recovering > 0) {
    push_ss(ss, status, tab) << total_recovering << " shards are recovering";
    push_ss(ss, status, tab) << "recovering shards: " << "[" << recovering_shards << "]";
  }

  flush_ss(ss, status);
}

static void tab_dump(const string& header, int width, const list<string>& entries)
{
  string s = header;

  for (auto e : entries) {
    cout << std::setw(width) << s << std::setw(1) << " " << e << std::endl;
    s.clear();
  }
}


static void sync_status(Formatter *formatter)
{
  const RGWRealm& realm = store->get_zone()->get_realm();
  const RGWZoneGroup& zonegroup = store->get_zone()->get_zonegroup();
  const RGWZone& zone = static_cast<rgw::sal::RGWRadosStore*>(store)->svc()->zone->get_zone();

  int width = 15;

  cout << std::setw(width) << "realm" << std::setw(1) << " " << realm.get_id() << " (" << realm.get_name() << ")" << std::endl;
  cout << std::setw(width) << "zonegroup" << std::setw(1) << " " << zonegroup.get_id() << " (" << zonegroup.get_name() << ")" << std::endl;
  cout << std::setw(width) << "zone" << std::setw(1) << " " << zone.id << " (" << zone.name << ")" << std::endl;

  list<string> md_status;

  if (store->is_meta_master()) {
    md_status.push_back("no sync (zone is master)");
  } else {
    get_md_sync_status(md_status);
  }

  tab_dump("metadata sync", width, md_status);

  list<string> data_status;

  auto& zone_conn_map = static_cast<rgw::sal::RGWRadosStore*>(store)->svc()->zone->get_zone_conn_map();

  for (auto iter : zone_conn_map) {
    const rgw_zone_id& source_id = iter.first;
    string source_str = "source: ";
    string s = source_str + source_id.id;
    RGWZone *sz;
    if (static_cast<rgw::sal::RGWRadosStore*>(store)->svc()->zone->find_zone(source_id, &sz)) {
      s += string(" (") + sz->name + ")";
    }
    data_status.push_back(s);
    get_data_sync_status(source_id, data_status, source_str.size());
  }

  tab_dump("data sync", width, data_status);
}

struct indented {
  int w; // indent width
  std::string_view header;
  indented(int w, std::string_view header = "") : w(w), header(header) {}
};
std::ostream& operator<<(std::ostream& out, const indented& h) {
  return out << std::setw(h.w) << h.header << std::setw(1) << ' ';
}

static int bucket_source_sync_status(rgw::sal::RGWRadosStore *store, const RGWZone& zone,
                                     const RGWZone& source, RGWRESTConn *conn,
                                     const RGWBucketInfo& bucket_info,
                                     rgw_sync_bucket_pipe pipe,
                                     int width, std::ostream& out)
{
  out << indented{width, "source zone"} << source.id << " (" << source.name << ")" << std::endl;

  // syncing from this zone?
  if (!zone.syncs_from(source.name)) {
    out << indented{width} << "does not sync from zone\n";
    return 0;
  }

  if (!pipe.source.bucket) {
    lderr(store->ctx()) << __func__ << "(): missing source bucket" << dendl;
    return -EINVAL;
  }

  std::unique_ptr<rgw::sal::RGWBucket> source_bucket;
  int r = init_bucket(nullptr, *pipe.source.bucket, &source_bucket);
  if (r < 0) {
    lderr(store->ctx()) << "failed to read source bucket info: " << cpp_strerror(r) << dendl;
    return r;
  }

  pipe.source.bucket = source_bucket->get_key();
  pipe.dest.bucket = bucket_info.bucket;

  std::vector<rgw_bucket_shard_sync_info> status;
  r = rgw_bucket_sync_status(dpp(), store, pipe, bucket_info, &source_bucket->get_info(), &status);
  if (r < 0) {
    lderr(store->ctx()) << "failed to read bucket sync status: " << cpp_strerror(r) << dendl;
    return r;
  }

  out << indented{width, "source bucket"} << source_bucket << std::endl;

  int num_full = 0;
  int num_inc = 0;
  uint64_t full_complete = 0;
  const size_t total_shards = status.size();

  using BucketSyncState = rgw_bucket_shard_sync_info::SyncState;
  for (size_t shard_id = 0; shard_id < total_shards; shard_id++) {
    auto& m = status[shard_id];
    if (m.state == BucketSyncState::StateFullSync) {
      num_full++;
      full_complete += m.full_marker.count;
    } else if (m.state == BucketSyncState::StateIncrementalSync) {
      num_inc++;
    }
  }

  out << indented{width} << "full sync: " << num_full << "/" << total_shards << " shards\n";
  if (num_full > 0) {
    out << indented{width} << "full sync: " << full_complete << " objects completed\n";
  }
  out << indented{width} << "incremental sync: " << num_inc << "/" << total_shards << " shards\n";

  BucketIndexShardsManager remote_markers;
  r = rgw_read_remote_bilog_info(conn, source_bucket->get_key(), remote_markers, null_yield);
  if (r < 0) {
    lderr(store->ctx()) << "failed to read remote log: " << cpp_strerror(r) << dendl;
    return r;
  }

  std::set<int> shards_behind;
  for (auto& r : remote_markers.get()) {
    auto shard_id = r.first;
    auto& m = status[shard_id];
    if (r.second.empty()) {
      continue; // empty bucket index shard
    }
    auto pos = BucketIndexShardsManager::get_shard_marker(m.inc_marker.position);
    if (m.state != BucketSyncState::StateIncrementalSync || pos != r.second) {
      shards_behind.insert(shard_id);
    }
  }
  if (!shards_behind.empty()) {
    out << indented{width} << "bucket is behind on " << shards_behind.size() << " shards\n";
    out << indented{width} << "behind shards: [" << shards_behind << "]\n" ;
  } else if (!num_full) {
    out << indented{width} << "bucket is caught up with source\n";
  }
  return 0;
}

void encode_json(const char *name, const RGWBucketSyncFlowManager::pipe_set& pset, Formatter *f)
{
  Formatter::ObjectSection top_section(*f, name);
  Formatter::ArraySection as(*f, "entries");

  for (auto& pipe_handler : pset) {
    Formatter::ObjectSection hs(*f, "handler");
    encode_json("source", pipe_handler.source, f);
    encode_json("dest", pipe_handler.dest, f);
  }
}

static std::vector<string> convert_bucket_set_to_str_vec(const std::set<rgw_bucket>& bs)
{
  std::vector<string> result;
  result.reserve(bs.size());
  for (auto& b : bs) {
    result.push_back(b.get_key());
  }
  return result;
}

static void get_hint_entities(const std::set<rgw_zone_id>& zones, const std::set<rgw_bucket>& buckets,
			      std::set<rgw_sync_bucket_entity> *hint_entities)
{
  for (auto& zone_id : zones) {
    for (auto& b : buckets) {
      std::unique_ptr<rgw::sal::RGWBucket> hint_bucket;
      int ret = init_bucket(nullptr, b, &hint_bucket);
      if (ret < 0) {
	ldpp_dout(dpp(), 20) << "could not init bucket info for hint bucket=" << b << " ... skipping" << dendl;
	continue;
      }

      hint_entities->insert(rgw_sync_bucket_entity(zone_id, hint_bucket->get_key()));
    }
  }
}

static rgw_zone_id resolve_zone_id(const string& s)
{
  rgw_zone_id result;

  RGWZone *zone;
  if (static_cast<rgw::sal::RGWRadosStore*>(store)->svc()->zone->find_zone(s, &zone)) {
    return rgw_zone_id(s);
  }
  if (static_cast<rgw::sal::RGWRadosStore*>(store)->svc()->zone->find_zone_id_by_name(s, &result)) {
    return result;
  }
  return rgw_zone_id(s);
}

rgw_zone_id validate_zone_id(const rgw_zone_id& zone_id)
{
  return resolve_zone_id(zone_id.id);
}

static int sync_info(std::optional<rgw_zone_id> opt_target_zone, std::optional<rgw_bucket> opt_bucket, Formatter *formatter)
{
  rgw_zone_id zone_id = opt_target_zone.value_or(store->get_zone()->get_id());

  auto zone_policy_handler = static_cast<rgw::sal::RGWRadosStore*>(store)->svc()->zone->get_sync_policy_handler(zone_id);

  RGWBucketSyncPolicyHandlerRef bucket_handler;

  std::optional<rgw_bucket> eff_bucket = opt_bucket;

  auto handler = zone_policy_handler;

  if (eff_bucket) {
    std::unique_ptr<rgw::sal::RGWBucket> bucket;

    int ret = init_bucket(nullptr, *eff_bucket, &bucket);
    if (ret < 0 && ret != -ENOENT) {
      cerr << "ERROR: init_bucket failed: " << cpp_strerror(-ret) << std::endl;
      return ret;
    }

    if (ret >= 0) {
      rgw::sal::RGWAttrs attrs = bucket->get_attrs();
      bucket_handler.reset(handler->alloc_child(bucket->get_info(), std::move(attrs)));
    } else {
      cerr << "WARNING: bucket not found, simulating result" << std::endl;
      bucket_handler.reset(handler->alloc_child(*eff_bucket, nullopt));
    }

    ret = bucket_handler->init(null_yield);
    if (ret < 0) {
      cerr << "ERROR: failed to init bucket sync policy handler: " << cpp_strerror(-ret) << " (ret=" << ret << ")" << std::endl;
      return ret;
    }

    handler = bucket_handler;
  }

  std::set<rgw_sync_bucket_pipe> sources;
  std::set<rgw_sync_bucket_pipe> dests;

  handler->get_pipes(&sources, &dests, std::nullopt);

  auto source_hints_vec = convert_bucket_set_to_str_vec(handler->get_source_hints());
  auto target_hints_vec = convert_bucket_set_to_str_vec(handler->get_target_hints());

  std::set<rgw_sync_bucket_pipe> resolved_sources;
  std::set<rgw_sync_bucket_pipe> resolved_dests;

  rgw_sync_bucket_entity self_entity(zone_id, opt_bucket);

  set<rgw_zone_id> source_zones;
  set<rgw_zone_id> target_zones;

  zone_policy_handler->reflect(nullptr, nullptr,
                               nullptr, nullptr,
                               &source_zones,
                               &target_zones,
                               false); /* relaxed: also get all zones that we allow to sync to/from */

  std::set<rgw_sync_bucket_entity> hint_entities;

  get_hint_entities(source_zones, handler->get_source_hints(), &hint_entities);
  get_hint_entities(target_zones, handler->get_target_hints(), &hint_entities);

  for (auto& hint_entity : hint_entities) {
    if (!hint_entity.zone ||
	!hint_entity.bucket) {
      continue; /* shouldn't really happen */
    }

    auto zid = validate_zone_id(*hint_entity.zone);
    auto& hint_bucket = *hint_entity.bucket;

    RGWBucketSyncPolicyHandlerRef hint_bucket_handler;
    int r = store->get_sync_policy_handler(dpp(), zid, hint_bucket, &hint_bucket_handler, null_yield);
    if (r < 0) {
      ldpp_dout(dpp(), 20) << "could not get bucket sync policy handler for hint bucket=" << hint_bucket << " ... skipping" << dendl;
      continue;
    }

    hint_bucket_handler->get_pipes(&resolved_dests,
                                   &resolved_sources,
                                   self_entity); /* flipping resolved dests and sources as these are
                                                    relative to the remote entity */
  }

  {
    Formatter::ObjectSection os(*formatter, "result");
    encode_json("sources", sources, formatter);
    encode_json("dests", dests, formatter);
    {
      Formatter::ObjectSection hints_section(*formatter, "hints");
      encode_json("sources", source_hints_vec, formatter);
      encode_json("dests", target_hints_vec, formatter);
    }
    {
      Formatter::ObjectSection resolved_hints_section(*formatter, "resolved-hints-1");
      encode_json("sources", resolved_sources, formatter);
      encode_json("dests", resolved_dests, formatter);
    }
    {
      Formatter::ObjectSection resolved_hints_section(*formatter, "resolved-hints");
      encode_json("sources", handler->get_resolved_source_hints(), formatter);
      encode_json("dests", handler->get_resolved_dest_hints(), formatter);
    }
  }

  formatter->flush(cout);

  return 0;
}

static int bucket_sync_info(rgw::sal::RGWRadosStore *store, const RGWBucketInfo& info,
                              std::ostream& out)
{
  const RGWRealm& realm = store->get_zone()->get_realm();
  const RGWZoneGroup& zonegroup = store->get_zone()->get_zonegroup();
  const RGWZone& zone = store->svc()->zone->get_zone();
  constexpr int width = 15;

  out << indented{width, "realm"} << realm.get_id() << " (" << realm.get_name() << ")\n";
  out << indented{width, "zonegroup"} << zonegroup.get_id() << " (" << zonegroup.get_name() << ")\n";
  out << indented{width, "zone"} << zone.id << " (" << zone.name << ")\n";
  out << indented{width, "bucket"} << info.bucket << "\n\n";

  if (!static_cast<rgw::sal::RGWRadosStore*>(store)->ctl()->bucket->bucket_imports_data(info.bucket, null_yield, dpp())) {
    out << "Sync is disabled for bucket " << info.bucket.name << '\n';
    return 0;
  }

  RGWBucketSyncPolicyHandlerRef handler;

  int r = store->get_sync_policy_handler(dpp(), std::nullopt, info.bucket, &handler, null_yield);
  if (r < 0) {
    lderr(store->ctx()) << "ERROR: failed to get policy handler for bucket (" << info.bucket << "): r=" << r << ": " << cpp_strerror(-r) << dendl;
    return r;
  }

  auto& sources = handler->get_sources();

  for (auto& m : sources) {
    auto& zone = m.first;
    out << indented{width, "source zone"} << zone << std::endl;
    for (auto& pipe_handler : m.second) {
      out << indented{width, "bucket"} << *pipe_handler.source.bucket << std::endl;
    }
  }

  return 0;
}

static int bucket_sync_status(rgw::sal::RGWRadosStore *store, const RGWBucketInfo& info,
                              const rgw_zone_id& source_zone_id,
			      std::optional<rgw_bucket>& opt_source_bucket,
                              std::ostream& out)
{
  const RGWRealm& realm = store->get_zone()->get_realm();
  const RGWZoneGroup& zonegroup = store->get_zone()->get_zonegroup();
  const RGWZone& zone = static_cast<rgw::sal::RGWRadosStore*>(store)->svc()->zone->get_zone();
  constexpr int width = 15;

  out << indented{width, "realm"} << realm.get_id() << " (" << realm.get_name() << ")\n";
  out << indented{width, "zonegroup"} << zonegroup.get_id() << " (" << zonegroup.get_name() << ")\n";
  out << indented{width, "zone"} << zone.id << " (" << zone.name << ")\n";
  out << indented{width, "bucket"} << info.bucket << "\n\n";

  if (!static_cast<rgw::sal::RGWRadosStore*>(store)->ctl()->bucket->bucket_imports_data(info.bucket, null_yield, dpp())) {
    out << "Sync is disabled for bucket " << info.bucket.name << " or bucket has no sync sources" << std::endl;
    return 0;
  }

  RGWBucketSyncPolicyHandlerRef handler;

  int r = store->get_sync_policy_handler(dpp(), std::nullopt, info.bucket, &handler, null_yield);
  if (r < 0) {
    lderr(store->ctx()) << "ERROR: failed to get policy handler for bucket (" << info.bucket << "): r=" << r << ": " << cpp_strerror(-r) << dendl;
    return r;
  }

  auto sources = handler->get_all_sources();

  auto& zone_conn_map = static_cast<rgw::sal::RGWRadosStore*>(store)->svc()->zone->get_zone_conn_map();
  set<rgw_zone_id> zone_ids;

  if (!source_zone_id.empty()) {
    auto z = zonegroup.zones.find(source_zone_id);
    if (z == zonegroup.zones.end()) {
      lderr(store->ctx()) << "Source zone not found in zonegroup "
          << zonegroup.get_name() << dendl;
      return -EINVAL;
    }
    auto c = zone_conn_map.find(source_zone_id);
    if (c == zone_conn_map.end()) {
      lderr(store->ctx()) << "No connection to zone " << z->second.name << dendl;
      return -EINVAL;
    }
    zone_ids.insert(source_zone_id);
  } else {
    for (const auto& entry : zonegroup.zones) {
      zone_ids.insert(entry.second.id);
    }
  }

  for (auto& zone_id : zone_ids) {
    auto z = zonegroup.zones.find(zone_id.id);
    if (z == zonegroup.zones.end()) { /* should't happen */
      continue;
    }
    auto c = zone_conn_map.find(zone_id.id);
    if (c == zone_conn_map.end()) { /* should't happen */
      continue;
    }

    for (auto& entry : sources) {
      auto& pipe = entry.second;
      if (opt_source_bucket &&
	  pipe.source.bucket != opt_source_bucket) {
	continue;
      }
      if (pipe.source.zone.value_or(rgw_zone_id()) == z->second.id) {
	bucket_source_sync_status(store, zone, z->second,
				  c->second,
				  info, pipe,
				  width, out);
      }
    }
  }

  return 0;
}

static void parse_tier_config_param(const string& s, map<string, string, ltstr_nocase>& out)
{
  int level = 0;
  string cur_conf;
  list<string> confs;
  for (auto c : s) {
    if (c == ',') {
      if (level == 0) {
        confs.push_back(cur_conf);
        cur_conf.clear();
        continue;
      }
    }
    if (c == '{') {
      ++level;
    } else if (c == '}') {
      --level;
    }
    cur_conf += c;
  }
  if (!cur_conf.empty()) {
    confs.push_back(cur_conf);
  }

  for (auto c : confs) {
    ssize_t pos = c.find("=");
    if (pos < 0) {
      out[c] = "";
    } else {
      out[c.substr(0, pos)] = c.substr(pos + 1);
    }
  }
}

static int check_pool_support_omap(const rgw_pool& pool)
{
  librados::IoCtx io_ctx;
  int ret = static_cast<rgw::sal::RGWRadosStore*>(store)->getRados()->get_rados_handle()->ioctx_create(pool.to_str().c_str(), io_ctx);
  if (ret < 0) {
     // the pool may not exist at this moment, we have no way to check if it supports omap.
     return 0;
  }

  ret = io_ctx.omap_clear("__omap_test_not_exist_oid__");
  if (ret == -EOPNOTSUPP) {
    io_ctx.close();
    return ret;
  }
  io_ctx.close();
  return 0;
}

int check_reshard_bucket_params(rgw::sal::RGWRadosStore *store,
				const string& bucket_name,
				const string& tenant,
				const string& bucket_id,
				bool num_shards_specified,
				int num_shards,
				int yes_i_really_mean_it,
				std::unique_ptr<rgw::sal::RGWBucket>* bucket)
{
  if (bucket_name.empty()) {
    cerr << "ERROR: bucket not specified" << std::endl;
    return -EINVAL;
  }

  if (!num_shards_specified) {
    cerr << "ERROR: --num-shards not specified" << std::endl;
    return -EINVAL;
  }

  if (num_shards > (int)static_cast<rgw::sal::RGWRadosStore*>(store)->getRados()->get_max_bucket_shards()) {
    cerr << "ERROR: num_shards too high, max value: " << static_cast<rgw::sal::RGWRadosStore*>(store)->getRados()->get_max_bucket_shards() << std::endl;
    return -EINVAL;
  }

  if (num_shards < 0) {
    cerr << "ERROR: num_shards must be non-negative integer" << std::endl;
    return -EINVAL;
  }

  int ret = init_bucket(nullptr, tenant, bucket_name, bucket_id, bucket);
  if (ret < 0) {
    cerr << "ERROR: could not init bucket: " << cpp_strerror(-ret) << std::endl;
    return ret;
  }

  if ((*bucket)->get_info().reshard_status != cls_rgw_reshard_status::NOT_RESHARDING) {
    // if in_progress or done then we have an old BucketInfo
    cerr << "ERROR: the bucket is currently undergoing resharding and "
      "cannot be added to the reshard list at this time" << std::endl;
    return -EBUSY;
  }

  int num_source_shards = ((*bucket)->get_info().layout.current_index.layout.normal.num_shards > 0 ? (*bucket)->get_info().layout.current_index.layout.normal.num_shards : 1);

  if (num_shards <= num_source_shards && !yes_i_really_mean_it) {
    cerr << "num shards is less or equal to current shards count" << std::endl
	 << "do you really mean it? (requires --yes-i-really-mean-it)" << std::endl;
    return -EINVAL;
  }
  return 0;
}

static int scan_totp(CephContext *cct, ceph::real_time& now, rados::cls::otp::otp_info_t& totp, vector<string>& pins,
                     time_t *pofs)
{
#define MAX_TOTP_SKEW_HOURS (24 * 7)
  ceph_assert(pins.size() == 2);

  time_t start_time = ceph::real_clock::to_time_t(now);
  time_t time_ofs = 0, time_ofs_abs = 0;
  time_t step_size = totp.step_size;
  if (step_size == 0) {
    step_size = OATH_TOTP_DEFAULT_TIME_STEP_SIZE;
  }
  uint32_t count = 0;
  int sign = 1;

  uint32_t max_skew = MAX_TOTP_SKEW_HOURS * 3600;

  while (time_ofs_abs < max_skew) {
    int rc = oath_totp_validate2(totp.seed_bin.c_str(), totp.seed_bin.length(),
                             start_time, 
                             step_size,
                             time_ofs,
                             1,
                             nullptr,
                             pins[0].c_str());
    if (rc != OATH_INVALID_OTP) {
      rc = oath_totp_validate2(totp.seed_bin.c_str(), totp.seed_bin.length(),
                               start_time, 
                               step_size,
                               time_ofs - step_size, /* smaller time_ofs moves time forward */
                               1,
                               nullptr,
                               pins[1].c_str());
      if (rc != OATH_INVALID_OTP) {
        *pofs = time_ofs - step_size + step_size * totp.window / 2;
        ldpp_dout(dpp(), 20) << "found at time=" << start_time - time_ofs << " time_ofs=" << time_ofs << dendl;
        return 0;
      }
    }
    sign = -sign;
    time_ofs_abs = (++count) * step_size;
    time_ofs = sign * time_ofs_abs;
  }

  return -ENOENT;
}

static int trim_sync_error_log(int shard_id, const string& marker, int delay_ms)
{
  auto oid = RGWSyncErrorLogger::get_shard_oid(RGW_SYNC_ERROR_LOG_SHARD_PREFIX,
                                               shard_id);
  // call cls_log_trim() until it returns -ENODATA
  for (;;) {
    int ret = static_cast<rgw::sal::RGWRadosStore*>(store)->svc()->cls->timelog.trim(oid, {}, {}, {}, marker, nullptr,
					      null_yield);
    if (ret == -ENODATA) {
      return 0;
    }
    if (ret < 0) {
      return ret;
    }
    if (delay_ms) {
      std::this_thread::sleep_for(std::chrono::milliseconds(delay_ms));
    }
  }
  // unreachable
}

const string& get_tier_type(rgw::sal::RGWRadosStore *store) {
  return store->svc()->zone->get_zone().tier_type;
}

static bool symmetrical_flow_opt(const string& opt)
{
  return (opt == "symmetrical" || opt == "symmetric");
}

static bool directional_flow_opt(const string& opt)
{
  return (opt == "directional" || opt == "direction");
}

template <class T>
static bool require_opt(std::optional<T> opt, bool extra_check = true)
{
  if (!opt || !extra_check) {
    return false;
  }
  return true;
}

template <class T>
static bool require_non_empty_opt(std::optional<T> opt, bool extra_check = true)
{
  if (!opt || opt->empty() || !extra_check) {
    return false;
  }
  return true;
}

template <class T>
static void show_result(T& obj,
                        Formatter *formatter,
                        ostream& os)
{
  encode_json("obj", obj, formatter);

  formatter->flush(cout);
}

void init_optional_bucket(std::optional<rgw_bucket>& opt_bucket,
                          std::optional<string>& opt_tenant,
                          std::optional<string>& opt_bucket_name,
                          std::optional<string>& opt_bucket_id)
{
  if (opt_tenant || opt_bucket_name || opt_bucket_id) {
    opt_bucket.emplace();
    if (opt_tenant) {
      opt_bucket->tenant = *opt_tenant;
    }
    if (opt_bucket_name) {
      opt_bucket->name = *opt_bucket_name;
    }
    if (opt_bucket_id) {
      opt_bucket->bucket_id = *opt_bucket_id;
    }
  }
}

class SyncPolicyContext
{
  RGWZoneGroup zonegroup;

  std::optional<rgw_bucket> b;
  std::unique_ptr<rgw::sal::RGWBucket> bucket;

  rgw_sync_policy_info *policy{nullptr};

  std::optional<rgw_user> owner;

public:
  SyncPolicyContext(const string& zonegroup_id,
                    const string& zonegroup_name,
                    std::optional<rgw_bucket> _bucket) : zonegroup(zonegroup_id, zonegroup_name),
                                                         b(_bucket) {}

  int init() {
    int ret = zonegroup.init(g_ceph_context, static_cast<rgw::sal::RGWRadosStore*>(store)->svc()->sysobj, null_yield);
    if (ret < 0) {
      cerr << "failed to init zonegroup: " << cpp_strerror(-ret) << std::endl;
      return ret;
    }

    if (!b) {
      policy = &zonegroup.sync_policy;
      return 0;
    }

    ret = init_bucket(nullptr, *b, &bucket);
    if (ret < 0) {
      cerr << "ERROR: could not init bucket: " << cpp_strerror(-ret) << std::endl;
      return ret;
    }

    owner = bucket->get_info().owner;

    if (!bucket->get_info().sync_policy) {
      rgw_sync_policy_info new_policy;
      bucket->get_info().set_sync_policy(std::move(new_policy));
    }

    policy = &(*bucket->get_info().sync_policy);

    return 0;
  }

  int write_policy() {
    if (!b) {
      int ret = zonegroup.update(null_yield);
      if (ret < 0) {
        cerr << "failed to update zonegroup: " << cpp_strerror(-ret) << std::endl;
        return -ret;
      }
      return 0;
    }

    int ret = bucket->put_instance_info(dpp(), false, real_time());
    if (ret < 0) {
      cerr << "failed to store bucket info: " << cpp_strerror(-ret) << std::endl;
      return -ret;
    }

    return 0;
  }

  rgw_sync_policy_info& get_policy() {
    return *policy;
  }

  std::optional<rgw_user>& get_owner() {
    return owner;
  }
};

void resolve_zone_id_opt(std::optional<string>& zone_name, std::optional<rgw_zone_id>& zone_id)
{
  if (!zone_name || zone_id) {
    return;
  }
  zone_id.emplace();
  if (!static_cast<rgw::sal::RGWRadosStore*>(store)->svc()->zone->find_zone_id_by_name(*zone_name, &(*zone_id))) {
    cerr << "WARNING: cannot find source zone id for name=" << *zone_name << std::endl;
    zone_id = rgw_zone_id(*zone_name);
  }
}
void resolve_zone_ids_opt(std::optional<vector<string> >& names, std::optional<vector<rgw_zone_id> >& ids)
{
  if (!names || ids) {
    return;
  }
  ids.emplace();
  for (auto& name : *names) {
    rgw_zone_id zid;
    if (!static_cast<rgw::sal::RGWRadosStore*>(store)->svc()->zone->find_zone_id_by_name(name, &zid)) {
      cerr << "WARNING: cannot find source zone id for name=" << name << std::endl;
      zid = rgw_zone_id(name);
    }
    ids->push_back(zid);
  }
}

static vector<rgw_zone_id> zone_ids_from_str(const string& val)
{
  vector<rgw_zone_id> result;
  vector<string> v;
  get_str_vec(val, v);
  for (auto& z : v) {
    result.push_back(rgw_zone_id(z));
  }
  return result;
}

class JSONFormatter_PrettyZone : public JSONFormatter {
  class Handler : public JSONEncodeFilter::Handler<rgw_zone_id> {
    void encode_json(const char *name, const void *pval, ceph::Formatter *f) const override {
      auto zone_id = *(static_cast<const rgw_zone_id *>(pval));
      string zone_name;
      RGWZone *zone;
      if (static_cast<rgw::sal::RGWRadosStore*>(store)->svc()->zone->find_zone(zone_id, &zone)) {
        zone_name = zone->name;
      } else {
        cerr << "WARNING: cannot find zone name for id=" << zone_id << std::endl;
        zone_name = zone_id.id;
      }

      ::encode_json(name, zone_name, f);
    }
  } zone_id_type_handler;

  JSONEncodeFilter encode_filter;
public:
  JSONFormatter_PrettyZone(bool pretty_format) : JSONFormatter(pretty_format) {
    encode_filter.register_type(&zone_id_type_handler);
  }

  void *get_external_feature_handler(const std::string& feature) override {
    if (feature != "JSONEncodeFilter") {
      return nullptr;
    }
    return &encode_filter;
  }
};

int main(int argc, const char **argv)
{
  vector<const char*> args;
  argv_to_vec(argc, (const char **)argv, args);
  if (args.empty()) {
    cerr << argv[0] << ": -h or --help for usage" << std::endl;
    exit(1);
  }
  if (ceph_argparse_need_usage(args)) {
    usage();
    exit(0);
  }

  auto cct = global_init(NULL, args, CEPH_ENTITY_TYPE_CLIENT,
                         CODE_ENVIRONMENT_UTILITY, 0);

  // for region -> zonegroup conversion (must happen before common_init_finish())
  if (!g_conf()->rgw_region.empty() && g_conf()->rgw_zonegroup.empty()) {
    g_conf().set_val_or_die("rgw_zonegroup", g_conf()->rgw_region.c_str());
  }

  common_init_finish(g_ceph_context);

  rgw_user user_id_arg;
  std::unique_ptr<rgw::sal::RGWUser> user;
  string tenant;
  string user_ns;
  rgw_user new_user_id;
  std::string access_key, secret_key, user_email, display_name;
  std::string bucket_name, pool_name, object;
  rgw_pool pool;
  std::string date, subuser, access, format;
  std::string start_date, end_date;
  std::string key_type_str;
  std::string period_id, period_epoch, remote, url;
  std::optional<string> opt_region;
  std::string master_zone;
  std::string realm_name, realm_id, realm_new_name;
  std::string zone_name, zone_id, zone_new_name;
  std::string zonegroup_name, zonegroup_id, zonegroup_new_name;
  std::string api_name;
  std::string role_name, path, assume_role_doc, policy_name, perm_policy_doc, path_prefix;
  std::string redirect_zone;
  bool redirect_zone_set = false;
  list<string> endpoints;
  int tmp_int;
  int sync_from_all_specified = false;
  bool sync_from_all = false;
  list<string> sync_from;
  list<string> sync_from_rm;
  int is_master_int;
  int set_default = 0;
  bool is_master = false;
  bool is_master_set = false;
  int read_only_int;
  bool read_only = false;
  int is_read_only_set = false;
  int commit = false;
  int staging = false;
  int key_type = KEY_TYPE_UNDEFINED;
  std::unique_ptr<rgw::sal::RGWBucket> bucket;
  uint32_t perm_mask = 0;
  RGWUserInfo info;
  OPT opt_cmd = OPT::NO_CMD;
  int gen_access_key = 0;
  int gen_secret_key = 0;
  bool set_perm = false;
  bool set_temp_url_key = false;
  map<int, string> temp_url_keys;
  string bucket_id;
  string new_bucket_name;
  std::unique_ptr<Formatter> formatter;
  std::unique_ptr<Formatter> zone_formatter;
  int purge_data = false;
  int pretty_format = false;
  int show_log_entries = true;
  int show_log_sum = true;
  int skip_zero_entries = false;  // log show
  int purge_keys = false;
  int yes_i_really_mean_it = false;
  int delete_child_objects = false;
  int fix = false;
  int remove_bad = false;
  int check_head_obj_locator = false;
  int max_buckets = -1;
  bool max_buckets_specified = false;
  map<string, bool> categories;
  string caps;
  int check_objects = false;
  RGWBucketAdminOpState bucket_op;
  string infile;
  string metadata_key;
  RGWObjVersionTracker objv_tracker;
  string marker;
  string start_marker;
  string end_marker;
  int max_entries = -1;
  bool max_entries_specified = false;
  int admin = false;
  bool admin_specified = false;
  int system = false;
  bool system_specified = false;
  int shard_id = -1;
  bool specified_shard_id = false;
  string client_id;
  string op_id;
  string op_mask_str;
  string quota_scope;
  string object_version;
  string placement_id;
  std::optional<string> opt_storage_class;
  list<string> tags;
  list<string> tags_add;
  list<string> tags_rm;

  int64_t max_objects = -1;
  int64_t max_size = -1;
  bool have_max_objects = false;
  bool have_max_size = false;
  int include_all = false;
  int allow_unordered = false;

  int sync_stats = false;
  int reset_stats = false;
  int bypass_gc = false;
  int warnings_only = false;
  int inconsistent_index = false;

  int verbose = false;

  int extra_info = false;

  uint64_t min_rewrite_size = 4 * 1024 * 1024;
  uint64_t max_rewrite_size = ULLONG_MAX;
  uint64_t min_rewrite_stripe_size = 0;

  BIIndexType bi_index_type = BIIndexType::Plain;

  string job_id;
  int num_shards = 0;
  bool num_shards_specified = false;
  std::optional<int> bucket_index_max_shards;
  int max_concurrent_ios = 32;
  uint64_t orphan_stale_secs = (24 * 3600);
  int detail = false;

  std::string val;
  std::ostringstream errs;
  string err;

  string source_zone_name;
  rgw_zone_id source_zone; /* zone id */

  string tier_type;
  bool tier_type_specified = false;

  map<string, string, ltstr_nocase> tier_config_add;
  map<string, string, ltstr_nocase> tier_config_rm;

  boost::optional<string> index_pool;
  boost::optional<string> data_pool;
  boost::optional<string> data_extra_pool;
  rgw::BucketIndexType placement_index_type = rgw::BucketIndexType::Normal;
  bool index_type_specified = false;

  boost::optional<std::string> compression_type;

  string totp_serial;
  string totp_seed;
  string totp_seed_type = "hex";
  vector<string> totp_pin;
  int totp_seconds = 0;
  int totp_window = 0;
  int trim_delay_ms = 0;

  string topic_name;
  string sub_name;
  string event_id;

  std::optional<std::string> str_script_ctx;
  std::optional<std::string> script_package;
  int allow_compilation = false;

  std::optional<string> opt_group_id;
  std::optional<string> opt_status;
  std::optional<string> opt_flow_type;
  std::optional<vector<string> > opt_zone_names;
  std::optional<vector<rgw_zone_id> > opt_zone_ids;
  std::optional<string> opt_flow_id;
  std::optional<string> opt_source_zone_name;
  std::optional<rgw_zone_id> opt_source_zone_id;
  std::optional<string> opt_dest_zone_name;
  std::optional<rgw_zone_id> opt_dest_zone_id;
  std::optional<vector<string> > opt_source_zone_names;
  std::optional<vector<rgw_zone_id> > opt_source_zone_ids;
  std::optional<vector<string> > opt_dest_zone_names;
  std::optional<vector<rgw_zone_id> > opt_dest_zone_ids;
  std::optional<string> opt_pipe_id;
  std::optional<rgw_bucket> opt_bucket;
  std::optional<string> opt_tenant;
  std::optional<string> opt_bucket_name;
  std::optional<string> opt_bucket_id;
  std::optional<rgw_bucket> opt_source_bucket;
  std::optional<string> opt_source_tenant;
  std::optional<string> opt_source_bucket_name;
  std::optional<string> opt_source_bucket_id;
  std::optional<rgw_bucket> opt_dest_bucket;
  std::optional<string> opt_dest_tenant;
  std::optional<string> opt_dest_bucket_name;
  std::optional<string> opt_dest_bucket_id;
  std::optional<string> opt_effective_zone_name;
  std::optional<rgw_zone_id> opt_effective_zone_id;

  std::optional<string> opt_prefix;
  std::optional<string> opt_prefix_rm;

  std::optional<int> opt_priority;
  std::optional<string> opt_mode;
  std::optional<rgw_user> opt_dest_owner;
  ceph::timespan opt_retry_delay_ms = std::chrono::milliseconds(2000);
  ceph::timespan opt_timeout_sec = std::chrono::seconds(60);

  SimpleCmd cmd(all_cmds, cmd_aliases);
  bool raw_storage_op = false;

  std::optional<std::string> rgw_obj_fs; // radoslist field separator

  for (std::vector<const char*>::iterator i = args.begin(); i != args.end(); ) {
    if (ceph_argparse_double_dash(args, i)) {
      break;
    } else if (ceph_argparse_witharg(args, i, &val, "-i", "--uid", (char*)NULL)) {
      user_id_arg.from_str(val);
      if (user_id_arg.empty()) {
        cerr << "no value for uid" << std::endl;
        exit(1);
      }
    } else if (ceph_argparse_witharg(args, i, &val, "-i", "--new-uid", (char*)NULL)) {
      new_user_id.from_str(val);
    } else if (ceph_argparse_witharg(args, i, &val, "--tenant", (char*)NULL)) {
      tenant = val;
      opt_tenant = val;
    } else if (ceph_argparse_witharg(args, i, &val, "--user_ns", (char*)NULL)) {
      user_ns = val;
    } else if (ceph_argparse_witharg(args, i, &val, "--access-key", (char*)NULL)) {
      access_key = val;
    } else if (ceph_argparse_witharg(args, i, &val, "--subuser", (char*)NULL)) {
      subuser = val;
    } else if (ceph_argparse_witharg(args, i, &val, "--secret", "--secret-key", (char*)NULL)) {
      secret_key = val;
    } else if (ceph_argparse_witharg(args, i, &val, "-e", "--email", (char*)NULL)) {
      user_email = val;
    } else if (ceph_argparse_witharg(args, i, &val, "-n", "--display-name", (char*)NULL)) {
      display_name = val;
    } else if (ceph_argparse_witharg(args, i, &val, "-b", "--bucket", (char*)NULL)) {
      bucket_name = val;
      opt_bucket_name = val;
    } else if (ceph_argparse_witharg(args, i, &val, "-p", "--pool", (char*)NULL)) {
      pool_name = val;
      pool = rgw_pool(pool_name);
    } else if (ceph_argparse_witharg(args, i, &val, "-o", "--object", (char*)NULL)) {
      object = val;
    } else if (ceph_argparse_witharg(args, i, &val, "--object-version", (char*)NULL)) {
      object_version = val;
    } else if (ceph_argparse_witharg(args, i, &val, "--client-id", (char*)NULL)) {
      client_id = val;
    } else if (ceph_argparse_witharg(args, i, &val, "--op-id", (char*)NULL)) {
      op_id = val;
    } else if (ceph_argparse_witharg(args, i, &val, "--op-mask", (char*)NULL)) {
      op_mask_str = val;
    } else if (ceph_argparse_witharg(args, i, &val, "--key-type", (char*)NULL)) {
      key_type_str = val;
      if (key_type_str.compare("swift") == 0) {
        key_type = KEY_TYPE_SWIFT;
      } else if (key_type_str.compare("s3") == 0) {
        key_type = KEY_TYPE_S3;
      } else {
        cerr << "bad key type: " << key_type_str << std::endl;
        exit(1);
      }
    } else if (ceph_argparse_witharg(args, i, &val, "--job-id", (char*)NULL)) {
      job_id = val;
    } else if (ceph_argparse_binary_flag(args, i, &gen_access_key, NULL, "--gen-access-key", (char*)NULL)) {
      // do nothing
    } else if (ceph_argparse_binary_flag(args, i, &gen_secret_key, NULL, "--gen-secret", (char*)NULL)) {
      // do nothing
    } else if (ceph_argparse_binary_flag(args, i, &show_log_entries, NULL, "--show-log-entries", (char*)NULL)) {
      // do nothing
    } else if (ceph_argparse_binary_flag(args, i, &show_log_sum, NULL, "--show-log-sum", (char*)NULL)) {
      // do nothing
    } else if (ceph_argparse_binary_flag(args, i, &skip_zero_entries, NULL, "--skip-zero-entries", (char*)NULL)) {
      // do nothing
    } else if (ceph_argparse_binary_flag(args, i, &admin, NULL, "--admin", (char*)NULL)) {
      admin_specified = true;
    } else if (ceph_argparse_binary_flag(args, i, &system, NULL, "--system", (char*)NULL)) {
      system_specified = true;
    } else if (ceph_argparse_binary_flag(args, i, &verbose, NULL, "--verbose", (char*)NULL)) {
      // do nothing
    } else if (ceph_argparse_binary_flag(args, i, &staging, NULL, "--staging", (char*)NULL)) {
      // do nothing
    } else if (ceph_argparse_binary_flag(args, i, &commit, NULL, "--commit", (char*)NULL)) {
      // do nothing
    } else if (ceph_argparse_witharg(args, i, &val, "--min-rewrite-size", (char*)NULL)) {
      min_rewrite_size = (uint64_t)atoll(val.c_str());
    } else if (ceph_argparse_witharg(args, i, &val, "--max-rewrite-size", (char*)NULL)) {
      max_rewrite_size = (uint64_t)atoll(val.c_str());
    } else if (ceph_argparse_witharg(args, i, &val, "--min-rewrite-stripe-size", (char*)NULL)) {
      min_rewrite_stripe_size = (uint64_t)atoll(val.c_str());
    } else if (ceph_argparse_witharg(args, i, &val, "--max-buckets", (char*)NULL)) {
      max_buckets = (int)strict_strtol(val.c_str(), 10, &err);
      if (!err.empty()) {
        cerr << "ERROR: failed to parse max buckets: " << err << std::endl;
        return EINVAL;
      }
      max_buckets_specified = true;
    } else if (ceph_argparse_witharg(args, i, &val, "--max-entries", (char*)NULL)) {
      max_entries = (int)strict_strtol(val.c_str(), 10, &err);
      max_entries_specified = true;
      if (!err.empty()) {
        cerr << "ERROR: failed to parse max entries: " << err << std::endl;
        return EINVAL;
      }
    } else if (ceph_argparse_witharg(args, i, &val, "--max-size", (char*)NULL)) {
      max_size = strict_iec_cast<long long>(val.c_str(), &err);
      if (!err.empty()) {
        cerr << "ERROR: failed to parse max size: " << err << std::endl;
        return EINVAL;
      }
      have_max_size = true;
    } else if (ceph_argparse_witharg(args, i, &val, "--max-objects", (char*)NULL)) {
      max_objects = (int64_t)strict_strtoll(val.c_str(), 10, &err);
      if (!err.empty()) {
        cerr << "ERROR: failed to parse max objects: " << err << std::endl;
        return EINVAL;
      }
      have_max_objects = true;
    } else if (ceph_argparse_witharg(args, i, &val, "--date", "--time", (char*)NULL)) {
      date = val;
      if (end_date.empty())
        end_date = date;
    } else if (ceph_argparse_witharg(args, i, &val, "--start-date", "--start-time", (char*)NULL)) {
      start_date = val;
    } else if (ceph_argparse_witharg(args, i, &val, "--end-date", "--end-time", (char*)NULL)) {
      end_date = val;
    } else if (ceph_argparse_witharg(args, i, &val, "--num-shards", (char*)NULL)) {
      num_shards = (int)strict_strtol(val.c_str(), 10, &err);
      if (!err.empty()) {
        cerr << "ERROR: failed to parse num shards: " << err << std::endl;
        return EINVAL;
      }
      num_shards_specified = true;
    } else if (ceph_argparse_witharg(args, i, &val, "--bucket-index-max-shards", (char*)NULL)) {
      bucket_index_max_shards = (int)strict_strtol(val.c_str(), 10, &err);
      if (!err.empty()) {
        cerr << "ERROR: failed to parse bucket-index-max-shards: " << err << std::endl;
        return EINVAL;
      }
    } else if (ceph_argparse_witharg(args, i, &val, "--max-concurrent-ios", (char*)NULL)) {
      max_concurrent_ios = (int)strict_strtol(val.c_str(), 10, &err);
      if (!err.empty()) {
        cerr << "ERROR: failed to parse max concurrent ios: " << err << std::endl;
        return EINVAL;
      }
    } else if (ceph_argparse_witharg(args, i, &val, "--orphan-stale-secs", (char*)NULL)) {
      orphan_stale_secs = (uint64_t)strict_strtoll(val.c_str(), 10, &err);
      if (!err.empty()) {
        cerr << "ERROR: failed to parse orphan stale secs: " << err << std::endl;
        return EINVAL;
      }
    } else if (ceph_argparse_witharg(args, i, &val, "--shard-id", (char*)NULL)) {
      shard_id = (int)strict_strtol(val.c_str(), 10, &err);
      if (!err.empty()) {
        cerr << "ERROR: failed to parse shard id: " << err << std::endl;
        return EINVAL;
      }
      specified_shard_id = true;
    } else if (ceph_argparse_witharg(args, i, &val, "--access", (char*)NULL)) {
      access = val;
      perm_mask = rgw_str_to_perm(access.c_str());
      set_perm = true;
    } else if (ceph_argparse_witharg(args, i, &val, "--temp-url-key", (char*)NULL)) {
      temp_url_keys[0] = val;
      set_temp_url_key = true;
    } else if (ceph_argparse_witharg(args, i, &val, "--temp-url-key2", "--temp-url-key-2", (char*)NULL)) {
      temp_url_keys[1] = val;
      set_temp_url_key = true;
    } else if (ceph_argparse_witharg(args, i, &val, "--bucket-id", (char*)NULL)) {
      bucket_id = val;
      opt_bucket_id = val;
      if (bucket_id.empty()) {
        cerr << "no value for bucket-id" << std::endl;
        exit(1);
      }
    } else if (ceph_argparse_witharg(args, i, &val, "--bucket-new-name", (char*)NULL)) {
      new_bucket_name = val;
    } else if (ceph_argparse_witharg(args, i, &val, "--format", (char*)NULL)) {
      format = val;
    } else if (ceph_argparse_witharg(args, i, &val, "--categories", (char*)NULL)) {
      string cat_str = val;
      list<string> cat_list;
      list<string>::iterator iter;
      get_str_list(cat_str, cat_list);
      for (iter = cat_list.begin(); iter != cat_list.end(); ++iter) {
	categories[*iter] = true;
      }
    } else if (ceph_argparse_binary_flag(args, i, &delete_child_objects, NULL, "--purge-objects", (char*)NULL)) {
      // do nothing
    } else if (ceph_argparse_binary_flag(args, i, &pretty_format, NULL, "--pretty-format", (char*)NULL)) {
      // do nothing
    } else if (ceph_argparse_binary_flag(args, i, &purge_data, NULL, "--purge-data", (char*)NULL)) {
      delete_child_objects = purge_data;
    } else if (ceph_argparse_binary_flag(args, i, &purge_keys, NULL, "--purge-keys", (char*)NULL)) {
      // do nothing
    } else if (ceph_argparse_binary_flag(args, i, &yes_i_really_mean_it, NULL, "--yes-i-really-mean-it", (char*)NULL)) {
      // do nothing
    } else if (ceph_argparse_binary_flag(args, i, &fix, NULL, "--fix", (char*)NULL)) {
      // do nothing
    } else if (ceph_argparse_binary_flag(args, i, &remove_bad, NULL, "--remove-bad", (char*)NULL)) {
      // do nothing
    } else if (ceph_argparse_binary_flag(args, i, &check_head_obj_locator, NULL, "--check-head-obj-locator", (char*)NULL)) {
      // do nothing
    } else if (ceph_argparse_binary_flag(args, i, &check_objects, NULL, "--check-objects", (char*)NULL)) {
     // do nothing
    } else if (ceph_argparse_binary_flag(args, i, &sync_stats, NULL, "--sync-stats", (char*)NULL)) {
     // do nothing
    } else if (ceph_argparse_binary_flag(args, i, &reset_stats, NULL, "--reset-stats", (char*)NULL)) {
      // do nothing
    } else if (ceph_argparse_binary_flag(args, i, &include_all, NULL, "--include-all", (char*)NULL)) {
     // do nothing
    } else if (ceph_argparse_binary_flag(args, i, &allow_unordered, NULL, "--allow-unordered", (char*)NULL)) {
     // do nothing
    } else if (ceph_argparse_binary_flag(args, i, &extra_info, NULL, "--extra-info", (char*)NULL)) {
     // do nothing
    } else if (ceph_argparse_binary_flag(args, i, &bypass_gc, NULL, "--bypass-gc", (char*)NULL)) {
     // do nothing
    } else if (ceph_argparse_binary_flag(args, i, &warnings_only, NULL, "--warnings-only", (char*)NULL)) {
     // do nothing
    } else if (ceph_argparse_binary_flag(args, i, &inconsistent_index, NULL, "--inconsistent-index", (char*)NULL)) {
     // do nothing
    } else if (ceph_argparse_witharg(args, i, &val, "--caps", (char*)NULL)) {
      caps = val;
    } else if (ceph_argparse_witharg(args, i, &val, "-i", "--infile", (char*)NULL)) {
      infile = val;
    } else if (ceph_argparse_witharg(args, i, &val, "--metadata-key", (char*)NULL)) {
      metadata_key = val;
    } else if (ceph_argparse_witharg(args, i, &val, "--marker", (char*)NULL)) {
      marker = val;
    } else if (ceph_argparse_witharg(args, i, &val, "--start-marker", (char*)NULL)) {
      start_marker = val;
    } else if (ceph_argparse_witharg(args, i, &val, "--end-marker", (char*)NULL)) {
      end_marker = val;
    } else if (ceph_argparse_witharg(args, i, &val, "--quota-scope", (char*)NULL)) {
      quota_scope = val;
    } else if (ceph_argparse_witharg(args, i, &val, "--index-type", (char*)NULL)) {
      string index_type_str = val;
      bi_index_type = get_bi_index_type(index_type_str);
      if (bi_index_type == BIIndexType::Invalid) {
        cerr << "ERROR: invalid bucket index entry type" << std::endl;
        return EINVAL;
      }
    } else if (ceph_argparse_binary_flag(args, i, &is_master_int, NULL, "--master", (char*)NULL)) {
      is_master = (bool)is_master_int;
      is_master_set = true;
    } else if (ceph_argparse_binary_flag(args, i, &set_default, NULL, "--default", (char*)NULL)) {
      /* do nothing */
    } else if (ceph_argparse_witharg(args, i, &val, "--redirect-zone", (char*)NULL)) {
      redirect_zone = val;
      redirect_zone_set = true;
    } else if (ceph_argparse_binary_flag(args, i, &read_only_int, NULL, "--read-only", (char*)NULL)) {
      read_only = (bool)read_only_int;
      is_read_only_set = true;
    } else if (ceph_argparse_witharg(args, i, &val, "--master-zone", (char*)NULL)) {
      master_zone = val;
    } else if (ceph_argparse_witharg(args, i, &val, "--period", (char*)NULL)) {
      period_id = val;
    } else if (ceph_argparse_witharg(args, i, &val, "--epoch", (char*)NULL)) {
      period_epoch = val;
    } else if (ceph_argparse_witharg(args, i, &val, "--remote", (char*)NULL)) {
      remote = val;
    } else if (ceph_argparse_witharg(args, i, &val, "--url", (char*)NULL)) {
      url = val;
    } else if (ceph_argparse_witharg(args, i, &val, "--region", (char*)NULL)) {
      opt_region = val;
    } else if (ceph_argparse_witharg(args, i, &val, "--realm-id", (char*)NULL)) {
      realm_id = val;
    } else if (ceph_argparse_witharg(args, i, &val, "--realm-new-name", (char*)NULL)) {
      realm_new_name = val;
    } else if (ceph_argparse_witharg(args, i, &val, "--zonegroup-id", (char*)NULL)) {
      zonegroup_id = val;
    } else if (ceph_argparse_witharg(args, i, &val, "--zonegroup-new-name", (char*)NULL)) {
      zonegroup_new_name = val;
    } else if (ceph_argparse_witharg(args, i, &val, "--placement-id", (char*)NULL)) {
      placement_id = val;
    } else if (ceph_argparse_witharg(args, i, &val, "--storage-class", (char*)NULL)) {
      opt_storage_class = val;
    } else if (ceph_argparse_witharg(args, i, &val, "--tags", (char*)NULL)) {
      get_str_list(val, ",", tags);
    } else if (ceph_argparse_witharg(args, i, &val, "--tags-add", (char*)NULL)) {
      get_str_list(val, ",", tags_add);
    } else if (ceph_argparse_witharg(args, i, &val, "--tags-rm", (char*)NULL)) {
      get_str_list(val, ",", tags_rm);
    } else if (ceph_argparse_witharg(args, i, &val, "--api-name", (char*)NULL)) {
      api_name = val;
    } else if (ceph_argparse_witharg(args, i, &val, "--zone-id", (char*)NULL)) {
      zone_id = val;
    } else if (ceph_argparse_witharg(args, i, &val, "--zone-new-name", (char*)NULL)) {
      zone_new_name = val;
    } else if (ceph_argparse_witharg(args, i, &val, "--endpoints", (char*)NULL)) {
      get_str_list(val, endpoints);
    } else if (ceph_argparse_witharg(args, i, &val, "--sync-from", (char*)NULL)) {
      get_str_list(val, sync_from);
    } else if (ceph_argparse_witharg(args, i, &val, "--sync-from-rm", (char*)NULL)) {
      get_str_list(val, sync_from_rm);
    } else if (ceph_argparse_binary_flag(args, i, &tmp_int, NULL, "--sync-from-all", (char*)NULL)) {
      sync_from_all = (bool)tmp_int;
      sync_from_all_specified = true;
    } else if (ceph_argparse_witharg(args, i, &val, "--source-zone", (char*)NULL)) {
      source_zone_name = val;
      opt_source_zone_name = val;
    } else if (ceph_argparse_witharg(args, i, &val, "--source-zone-id", (char*)NULL)) {
      opt_source_zone_id = val;
    } else if (ceph_argparse_witharg(args, i, &val, "--dest-zone", (char*)NULL)) {
      opt_dest_zone_name = val;
    } else if (ceph_argparse_witharg(args, i, &val, "--dest-zone-id", (char*)NULL)) {
      opt_dest_zone_id = val;
    } else if (ceph_argparse_witharg(args, i, &val, "--tier-type", (char*)NULL)) {
      tier_type = val;
      tier_type_specified = true;
    } else if (ceph_argparse_witharg(args, i, &val, "--tier-config", (char*)NULL)) {
      parse_tier_config_param(val, tier_config_add);
    } else if (ceph_argparse_witharg(args, i, &val, "--tier-config-rm", (char*)NULL)) {
      parse_tier_config_param(val, tier_config_rm);
    } else if (ceph_argparse_witharg(args, i, &val, "--index-pool", (char*)NULL)) {
      index_pool = val;
    } else if (ceph_argparse_witharg(args, i, &val, "--data-pool", (char*)NULL)) {
      data_pool = val;
    } else if (ceph_argparse_witharg(args, i, &val, "--data-extra-pool", (char*)NULL)) {
      data_extra_pool = val;
    } else if (ceph_argparse_witharg(args, i, &val, "--placement-index-type", (char*)NULL)) {
      if (val == "normal") {
        placement_index_type = rgw::BucketIndexType::Normal;
      } else if (val == "indexless") {
        placement_index_type = rgw::BucketIndexType::Indexless;
      } else {
        placement_index_type = (rgw::BucketIndexType)strict_strtol(val.c_str(), 10, &err);
        if (!err.empty()) {
          cerr << "ERROR: failed to parse index type index: " << err << std::endl;
          return EINVAL;
        }
      }
      index_type_specified = true;
    } else if (ceph_argparse_witharg(args, i, &val, "--compression", (char*)NULL)) {
      compression_type = val;
    } else if (ceph_argparse_witharg(args, i, &val, "--role-name", (char*)NULL)) {
      role_name = val;
    } else if (ceph_argparse_witharg(args, i, &val, "--path", (char*)NULL)) {
      path = val;
    } else if (ceph_argparse_witharg(args, i, &val, "--assume-role-policy-doc", (char*)NULL)) {
      assume_role_doc = val;
    } else if (ceph_argparse_witharg(args, i, &val, "--policy-name", (char*)NULL)) {
      policy_name = val;
    } else if (ceph_argparse_witharg(args, i, &val, "--policy-doc", (char*)NULL)) {
      perm_policy_doc = val;
    } else if (ceph_argparse_witharg(args, i, &val, "--path-prefix", (char*)NULL)) {
      path_prefix = val;
    } else if (ceph_argparse_witharg(args, i, &val, "--totp-serial", (char*)NULL)) {
      totp_serial = val;
    } else if (ceph_argparse_witharg(args, i, &val, "--totp-pin", (char*)NULL)) {
      totp_pin.push_back(val);
    } else if (ceph_argparse_witharg(args, i, &val, "--totp-seed", (char*)NULL)) {
      totp_seed = val;
    } else if (ceph_argparse_witharg(args, i, &val, "--totp-seed-type", (char*)NULL)) {
      totp_seed_type = val;
    } else if (ceph_argparse_witharg(args, i, &val, "--totp-seconds", (char*)NULL)) {
      totp_seconds = atoi(val.c_str());
    } else if (ceph_argparse_witharg(args, i, &val, "--totp-window", (char*)NULL)) {
      totp_window = atoi(val.c_str());
    } else if (ceph_argparse_witharg(args, i, &val, "--trim-delay-ms", (char*)NULL)) {
      trim_delay_ms = atoi(val.c_str());
    } else if (ceph_argparse_witharg(args, i, &val, "--topic", (char*)NULL)) {
      topic_name = val;
    } else if (ceph_argparse_witharg(args, i, &val, "--subscription", (char*)NULL)) {
      sub_name = val;
    } else if (ceph_argparse_witharg(args, i, &val, "--event-id", (char*)NULL)) {
      event_id = val;
    } else if (ceph_argparse_witharg(args, i, &val, "--group-id", (char*)NULL)) {
      opt_group_id = val;
    } else if (ceph_argparse_witharg(args, i, &val, "--status", (char*)NULL)) {
      opt_status = val;
    } else if (ceph_argparse_witharg(args, i, &val, "--flow-type", (char*)NULL)) {
      opt_flow_type = val;
    } else if (ceph_argparse_witharg(args, i, &val, "--zones", "--zone-names", (char*)NULL)) {
      vector<string> v;
      get_str_vec(val, v);
      opt_zone_names = std::move(v);
    } else if (ceph_argparse_witharg(args, i, &val, "--zone-ids", (char*)NULL)) {
      opt_zone_ids = zone_ids_from_str(val);
    } else if (ceph_argparse_witharg(args, i, &val, "--source-zones", "--source-zone-names", (char*)NULL)) {
      vector<string> v;
      get_str_vec(val, v);
      opt_source_zone_names = std::move(v);
    } else if (ceph_argparse_witharg(args, i, &val, "--source-zone-ids", (char*)NULL)) {
      opt_source_zone_ids = zone_ids_from_str(val);
    } else if (ceph_argparse_witharg(args, i, &val, "--dest-zones", "--dest-zone-names", (char*)NULL)) {
      vector<string> v;
      get_str_vec(val, v);
      opt_dest_zone_names = std::move(v);
    } else if (ceph_argparse_witharg(args, i, &val, "--dest-zone-ids", (char*)NULL)) {
      opt_dest_zone_ids = zone_ids_from_str(val);
    } else if (ceph_argparse_witharg(args, i, &val, "--flow-id", (char*)NULL)) {
      opt_flow_id = val;
    } else if (ceph_argparse_witharg(args, i, &val, "--pipe-id", (char*)NULL)) {
      opt_pipe_id = val;
    } else if (ceph_argparse_witharg(args, i, &val, "--source-tenant", (char*)NULL)) {
      opt_source_tenant = val;
    } else if (ceph_argparse_witharg(args, i, &val, "--source-bucket", (char*)NULL)) {
      opt_source_bucket_name = val;
    } else if (ceph_argparse_witharg(args, i, &val, "--source-bucket-id", (char*)NULL)) {
      opt_source_bucket_id = val;
    } else if (ceph_argparse_witharg(args, i, &val, "--dest-tenant", (char*)NULL)) {
      opt_dest_tenant = val;
    } else if (ceph_argparse_witharg(args, i, &val, "--dest-bucket", (char*)NULL)) {
      opt_dest_bucket_name = val;
    } else if (ceph_argparse_witharg(args, i, &val, "--dest-bucket-id", (char*)NULL)) {
      opt_dest_bucket_id = val;
    } else if (ceph_argparse_witharg(args, i, &val, "--effective-zone-name", "--effective-zone", (char*)NULL)) {
      opt_effective_zone_name = val;
    } else if (ceph_argparse_witharg(args, i, &val, "--effective-zone-id", (char*)NULL)) {
      opt_effective_zone_id = rgw_zone_id(val);
    } else if (ceph_argparse_witharg(args, i, &val, "--prefix", (char*)NULL)) {
      opt_prefix = val;
    } else if (ceph_argparse_witharg(args, i, &val, "--prefix-rm", (char*)NULL)) {
      opt_prefix_rm = val;
    } else if (ceph_argparse_witharg(args, i, &val, "--priority", (char*)NULL)) {
      opt_priority = atoi(val.c_str());
    } else if (ceph_argparse_witharg(args, i, &val, "--mode", (char*)NULL)) {
      opt_mode = val;
    } else if (ceph_argparse_witharg(args, i, &val, "--dest-owner", (char*)NULL)) {
      opt_dest_owner.emplace(val);
      opt_dest_owner = val;
    } else if (ceph_argparse_witharg(args, i, &val, "--retry-delay-ms", (char*)NULL)) {
      opt_retry_delay_ms = std::chrono::milliseconds(atoi(val.c_str()));
    } else if (ceph_argparse_witharg(args, i, &val, "--timeout-sec", (char*)NULL)) {
      opt_timeout_sec = std::chrono::seconds(atoi(val.c_str()));
    } else if (ceph_argparse_binary_flag(args, i, &detail, NULL, "--detail", (char*)NULL)) {
      // do nothing
    } else if (ceph_argparse_witharg(args, i, &val, "--context", (char*)NULL)) {
      str_script_ctx = val;
    } else if (ceph_argparse_witharg(args, i, &val, "--package", (char*)NULL)) {
      script_package = val;
    } else if (ceph_argparse_binary_flag(args, i, &allow_compilation, NULL, "--allow-compilation", (char*)NULL)) {
      // do nothing
    } else if (ceph_argparse_witharg(args, i, &val, "--rgw-obj-fs", (char*)NULL)) {
      rgw_obj_fs = val;
    } else if (strncmp(*i, "-", 1) == 0) {
      cerr << "ERROR: invalid flag " << *i << std::endl;
      return EINVAL;
    } else {
      ++i;
    }
  }

  if (args.empty()) {
    usage();
    exit(1);
  }
  else {
    std::vector<string> extra_args;
    std::vector<string> expected;

    std::any _opt_cmd;

    if (!cmd.find_command(args, &_opt_cmd, &extra_args, &err, &expected)) {
      if (!expected.empty()) {
        cerr << err << std::endl;
        cerr << "Expected one of the following:" << std::endl;
        for (auto& exp : expected) {
          if (exp == "*" || exp == "[*]") {
            continue;
          }
          cerr << "  " << exp << std::endl;
        }
      } else {
        cerr << "Command not found:";
        for (auto& arg : args) {
          cerr << " " << arg;
        }
        cerr << std::endl;
      }
      exit(1);
    }

    opt_cmd = std::any_cast<OPT>(_opt_cmd);

    /* some commands may have an optional extra param */
    if (!extra_args.empty()) {
      switch (opt_cmd) {
        case OPT::METADATA_GET:
        case OPT::METADATA_PUT:
        case OPT::METADATA_RM:
        case OPT::METADATA_LIST:
          metadata_key = extra_args[0];
          break;
        default:
          break;
      }
    }

    // not a raw op if 'period update' needs to commit to master
    bool raw_period_update = opt_cmd == OPT::PERIOD_UPDATE && !commit;
    // not a raw op if 'period pull' needs to read zone/period configuration
    bool raw_period_pull = opt_cmd == OPT::PERIOD_PULL && !url.empty();

<<<<<<< HEAD
    if (!new_user_id.empty() && !tenant.empty()) {
      new_user_id.tenant = tenant;
    }

    /* check key parameter conflict */
    if ((!access_key.empty()) && gen_access_key) {
        cerr << "ERROR: key parameter conflict, --access-key & --gen-access-key" << std::endl;
        return EINVAL;
    }
    if ((!secret_key.empty()) && gen_secret_key) {
        cerr << "ERROR: key parameter conflict, --secret & --gen-secret" << std::endl;
        return EINVAL;
    }
  }

  // default to pretty json
  if (format.empty()) {
    format = "json";
    pretty_format = true;
  }

  if (format ==  "xml")
    formatter = make_unique<XMLFormatter>(pretty_format);
  else if (format == "json")
    formatter = make_unique<JSONFormatter>(pretty_format);
  else {
    cerr << "unrecognized format: " << format << std::endl;
    exit(1);
  }

  zone_formatter = std::make_unique<JSONFormatter_PrettyZone>(pretty_format);

  realm_name = g_conf()->rgw_realm;
  zone_name = g_conf()->rgw_zone;
  zonegroup_name = g_conf()->rgw_zonegroup;

  RGWStreamFlusher f(formatter.get(), cout);

  // not a raw op if 'period update' needs to commit to master
  bool raw_period_update = opt_cmd == OPT::PERIOD_UPDATE && !commit;
  // not a raw op if 'period pull' needs to read zone/period configuration
  bool raw_period_pull = opt_cmd == OPT::PERIOD_PULL && !url.empty();

  std::set<OPT> raw_storage_ops_list = {OPT::ZONEGROUP_ADD, OPT::ZONEGROUP_CREATE, OPT::ZONEGROUP_DELETE,
=======
    std::set<OPT> raw_storage_ops_list = {OPT::ZONEGROUP_ADD, OPT::ZONEGROUP_CREATE,
			 OPT::ZONEGROUP_DELETE,
>>>>>>> 94a0af28
			 OPT::ZONEGROUP_GET, OPT::ZONEGROUP_LIST,
			 OPT::ZONEGROUP_SET, OPT::ZONEGROUP_DEFAULT,
			 OPT::ZONEGROUP_RENAME, OPT::ZONEGROUP_MODIFY,
			 OPT::ZONEGROUP_REMOVE,
			 OPT::ZONEGROUP_PLACEMENT_ADD, OPT::ZONEGROUP_PLACEMENT_RM,
			 OPT::ZONEGROUP_PLACEMENT_MODIFY, OPT::ZONEGROUP_PLACEMENT_LIST,
			 OPT::ZONEGROUP_PLACEMENT_GET,
			 OPT::ZONEGROUP_PLACEMENT_DEFAULT,
			 OPT::ZONE_CREATE, OPT::ZONE_DELETE,
			 OPT::ZONE_GET, OPT::ZONE_SET, OPT::ZONE_RENAME,
			 OPT::ZONE_LIST, OPT::ZONE_MODIFY, OPT::ZONE_DEFAULT,
			 OPT::ZONE_PLACEMENT_ADD, OPT::ZONE_PLACEMENT_RM,
			 OPT::ZONE_PLACEMENT_MODIFY, OPT::ZONE_PLACEMENT_LIST,
			 OPT::ZONE_PLACEMENT_GET,
			 OPT::REALM_CREATE,
			 OPT::PERIOD_DELETE, OPT::PERIOD_GET,
			 OPT::PERIOD_GET_CURRENT, OPT::PERIOD_LIST,
			 OPT::GLOBAL_QUOTA_GET, OPT::GLOBAL_QUOTA_SET,
			 OPT::GLOBAL_QUOTA_ENABLE, OPT::GLOBAL_QUOTA_DISABLE,
			 OPT::REALM_DELETE, OPT::REALM_GET, OPT::REALM_LIST,
			 OPT::REALM_LIST_PERIODS,
			 OPT::REALM_GET_DEFAULT,
			 OPT::REALM_RENAME, OPT::REALM_SET,
			 OPT::REALM_DEFAULT, OPT::REALM_PULL};

    std::set<OPT> readonly_ops_list = {
                         OPT::USER_INFO,
			 OPT::USER_STATS,
			 OPT::BUCKETS_LIST,
			 OPT::BUCKET_LIMIT_CHECK,
			 OPT::BUCKET_STATS,
			 OPT::BUCKET_SYNC_CHECKPOINT,
			 OPT::BUCKET_SYNC_INFO,
			 OPT::BUCKET_SYNC_STATUS,
			 OPT::BUCKET_SYNC_MARKERS,
			 OPT::LOG_LIST,
			 OPT::LOG_SHOW,
			 OPT::USAGE_SHOW,
			 OPT::OBJECT_STAT,
			 OPT::BI_GET,
			 OPT::BI_LIST,
			 OPT::OLH_GET,
			 OPT::OLH_READLOG,
			 OPT::GC_LIST,
			 OPT::LC_LIST,
			 OPT::ORPHANS_LIST_JOBS,
			 OPT::ZONEGROUP_GET,
			 OPT::ZONEGROUP_LIST,
			 OPT::ZONEGROUP_PLACEMENT_LIST,
			 OPT::ZONEGROUP_PLACEMENT_GET,
			 OPT::ZONE_GET,
			 OPT::ZONE_LIST,
			 OPT::ZONE_PLACEMENT_LIST,
			 OPT::ZONE_PLACEMENT_GET,
			 OPT::METADATA_GET,
			 OPT::METADATA_LIST,
			 OPT::METADATA_SYNC_STATUS,
			 OPT::MDLOG_LIST,
			 OPT::MDLOG_STATUS,
			 OPT::SYNC_ERROR_LIST,
			 OPT::SYNC_GROUP_GET,
			 OPT::SYNC_POLICY_GET,
			 OPT::BILOG_LIST,
			 OPT::BILOG_STATUS,
			 OPT::DATA_SYNC_STATUS,
			 OPT::DATALOG_LIST,
			 OPT::DATALOG_STATUS,
			 OPT::REALM_GET,
			 OPT::REALM_GET_DEFAULT,
			 OPT::REALM_LIST,
			 OPT::REALM_LIST_PERIODS,
			 OPT::PERIOD_GET,
			 OPT::PERIOD_GET_CURRENT,
			 OPT::PERIOD_LIST,
			 OPT::GLOBAL_QUOTA_GET,
			 OPT::SYNC_INFO,
			 OPT::SYNC_STATUS,
			 OPT::ROLE_GET,
			 OPT::ROLE_LIST,
			 OPT::ROLE_POLICY_LIST,
			 OPT::ROLE_POLICY_GET,
			 OPT::RESHARD_LIST,
			 OPT::RESHARD_STATUS,
			 OPT::PUBSUB_TOPICS_LIST,
			 OPT::PUBSUB_TOPIC_GET,
			 OPT::PUBSUB_SUB_GET,
			 OPT::PUBSUB_SUB_PULL,
			 OPT::SCRIPT_GET,
    };


    raw_storage_op = (raw_storage_ops_list.find(opt_cmd) != raw_storage_ops_list.end() ||
			   raw_period_update || raw_period_pull);
    bool need_cache = readonly_ops_list.find(opt_cmd) == readonly_ops_list.end();

    if (raw_storage_op) {
      store = RGWStoreManager::get_raw_storage(dpp(), g_ceph_context, "rados");
    } else {
      store = RGWStoreManager::get_storage(dpp(), g_ceph_context, "rados", false, false, false,
					   false, false,
					   need_cache && g_conf()->rgw_cache_enabled);
    }
    if (!store) {
      cerr << "couldn't init storage provider" << std::endl;
      return 5; //EIO
    }

    /* Needs to be after the store is initialized.  Note, user could be empty here. */
    user = store->get_user(user_id_arg);

    init_optional_bucket(opt_bucket, opt_tenant,
                         opt_bucket_name, opt_bucket_id);
    init_optional_bucket(opt_source_bucket, opt_source_tenant,
                         opt_source_bucket_name, opt_source_bucket_id);
    init_optional_bucket(opt_dest_bucket, opt_dest_tenant,
                         opt_dest_bucket_name, opt_dest_bucket_id);

    if (tenant.empty()) {
      tenant = user->get_tenant();
    } else {
      if (rgw::sal::RGWUser::empty(user) && opt_cmd != OPT::ROLE_CREATE
                          && opt_cmd != OPT::ROLE_DELETE
                          && opt_cmd != OPT::ROLE_GET
                          && opt_cmd != OPT::ROLE_MODIFY
                          && opt_cmd != OPT::ROLE_LIST
                          && opt_cmd != OPT::ROLE_POLICY_PUT
                          && opt_cmd != OPT::ROLE_POLICY_LIST
                          && opt_cmd != OPT::ROLE_POLICY_GET
                          && opt_cmd != OPT::ROLE_POLICY_DELETE
                          && opt_cmd != OPT::RESHARD_ADD
                          && opt_cmd != OPT::RESHARD_CANCEL
                          && opt_cmd != OPT::RESHARD_STATUS) {
        cerr << "ERROR: --tenant is set, but there's no user ID" << std::endl;
        return EINVAL;
      }
      user->set_tenant(tenant);
    }
    if (user_ns.empty()) {
      user_ns = user->get_id().ns;
    } else {
      user->set_ns(user_ns);
    }

    if (!new_user_id.empty() && !tenant.empty()) {
      new_user_id.tenant = tenant;
    }

    /* check key parameter conflict */
    if ((!access_key.empty()) && gen_access_key) {
        cerr << "ERROR: key parameter conflict, --access-key & --gen-access-key" << std::endl;
        return EINVAL;
    }
    if ((!secret_key.empty()) && gen_secret_key) {
        cerr << "ERROR: key parameter conflict, --secret & --gen-secret" << std::endl;
        return EINVAL;
    }
  }

  // default to pretty json
  if (format.empty()) {
    format = "json";
    pretty_format = true;
  }

  if (format ==  "xml")
    formatter = make_unique<XMLFormatter>(new XMLFormatter(pretty_format));
  else if (format == "json")
    formatter = make_unique<JSONFormatter>(new JSONFormatter(pretty_format));
  else {
    cerr << "unrecognized format: " << format << std::endl;
    exit(1);
  }

  zone_formatter = std::make_unique<JSONFormatter_PrettyZone>(pretty_format);

  realm_name = g_conf()->rgw_realm;
  zone_name = g_conf()->rgw_zone;
  zonegroup_name = g_conf()->rgw_zonegroup;

  RGWStreamFlusher f(formatter.get(), cout);

  RGWUserAdminOpState user_op(store);
  if (!user_email.empty()) {
    user_op.user_email_specified=true;
  }

  if (!source_zone_name.empty()) {
    if (!static_cast<rgw::sal::RGWRadosStore*>(store)->svc()->zone->find_zone_id_by_name(source_zone_name, &source_zone)) {
      cerr << "WARNING: cannot find source zone id for name=" << source_zone_name << std::endl;
      source_zone = source_zone_name;
    }
  }

  rgw_http_client_init(g_ceph_context);

  struct rgw_curl_setup {
    rgw_curl_setup() {
      rgw::curl::setup_curl(boost::none);
    }
    ~rgw_curl_setup() {
      rgw::curl::cleanup_curl();
    }
  } curl_cleanup;

  oath_init();

  StoreDestructor store_destructor(static_cast<rgw::sal::RGWRadosStore*>(store));

  if (raw_storage_op) {
    switch (opt_cmd) {
    case OPT::PERIOD_DELETE:
      {
	if (period_id.empty()) {
	  cerr << "missing period id" << std::endl;
	  return EINVAL;
	}
	RGWPeriod period(period_id);
	int ret = period.init(g_ceph_context, static_cast<rgw::sal::RGWRadosStore*>(store)->svc()->sysobj, null_yield);
	if (ret < 0) {
	  cerr << "period.init failed: " << cpp_strerror(-ret) << std::endl;
	  return -ret;
	}
	ret = period.delete_obj(null_yield);
	if (ret < 0) {
	  cerr << "ERROR: couldn't delete period: " << cpp_strerror(-ret) << std::endl;
	  return -ret;
	}

      }
      break;
    case OPT::PERIOD_GET:
      {
	epoch_t epoch = 0;
	if (!period_epoch.empty()) {
	  epoch = atoi(period_epoch.c_str());
	}
        if (staging) {
          RGWRealm realm(realm_id, realm_name);
          int ret = realm.init(g_ceph_context, static_cast<rgw::sal::RGWRadosStore*>(store)->svc()->sysobj, null_yield);
          if (ret < 0 ) {
            cerr << "Error initializing realm " << cpp_strerror(-ret) << std::endl;
            return -ret;
          }
          realm_id = realm.get_id();
          realm_name = realm.get_name();
          period_id = RGWPeriod::get_staging_id(realm_id);
          epoch = 1;
        }
	RGWPeriod period(period_id, epoch);
	int ret = period.init(g_ceph_context, static_cast<rgw::sal::RGWRadosStore*>(store)->svc()->sysobj, realm_id,
			      null_yield, realm_name);
	if (ret < 0) {
	  cerr << "period init failed: " << cpp_strerror(-ret) << std::endl;
	  return -ret;
	}
	encode_json("period", period, formatter.get());
	formatter->flush(cout);
      }
      break;
    case OPT::PERIOD_GET_CURRENT:
      {
        int ret = read_current_period_id(static_cast<rgw::sal::RGWRadosStore*>(store), realm_id, realm_name, &period_id);
	if (ret < 0) {
	  return -ret;
	}
	formatter->open_object_section("period_get_current");
	encode_json("current_period", period_id, formatter.get());
	formatter->close_section();
	formatter->flush(cout);
      }
      break;
    case OPT::PERIOD_LIST:
      {
	list<string> periods;
	int ret = static_cast<rgw::sal::RGWRadosStore*>(store)->svc()->zone->list_periods(periods);
	if (ret < 0) {
	  cerr << "failed to list periods: " << cpp_strerror(-ret) << std::endl;
	  return -ret;
	}
	formatter->open_object_section("periods_list");
	encode_json("periods", periods, formatter.get());
	formatter->close_section();
	formatter->flush(cout);
      }
      break;
    case OPT::PERIOD_UPDATE:
      {
        int ret = update_period(realm_id, realm_name, period_id, period_epoch,
                                commit, remote, url, opt_region,
                                access_key, secret_key,
                                formatter.get(), yes_i_really_mean_it);
	if (ret < 0) {
	  return -ret;
	}
      }
      break;
    case OPT::PERIOD_PULL:
      {
        boost::optional<RGWRESTConn> conn;
        RGWRESTConn *remote_conn = nullptr;
        if (url.empty()) {
          // load current period for endpoints
          RGWRealm realm(realm_id, realm_name);
          int ret = realm.init(g_ceph_context, static_cast<rgw::sal::RGWRadosStore*>(store)->svc()->sysobj, null_yield);
          if (ret < 0) {
            cerr << "failed to init realm: " << cpp_strerror(-ret) << std::endl;
            return -ret;
          }
          RGWPeriod current_period(realm.get_current_period());
          ret = current_period.init(g_ceph_context, static_cast<rgw::sal::RGWRadosStore*>(store)->svc()->sysobj, null_yield);
          if (ret < 0) {
            cerr << "failed to init current period: " << cpp_strerror(-ret) << std::endl;
            return -ret;
          }
          if (remote.empty()) {
            // use realm master zone as remote
            remote = current_period.get_master_zone().id;
          }
          conn = get_remote_conn(static_cast<rgw::sal::RGWRadosStore*>(store), current_period.get_map(), remote);
          if (!conn) {
            cerr << "failed to find a zone or zonegroup for remote "
                << remote << std::endl;
            return -ENOENT;
          }
          remote_conn = &*conn;
        }

        RGWPeriod period;
        int ret = do_period_pull(remote_conn, url, opt_region,
                                 access_key, secret_key,
                                 realm_id, realm_name, period_id, period_epoch,
                                 &period);
        if (ret < 0) {
          cerr << "period pull failed: " << cpp_strerror(-ret) << std::endl;
          return -ret;
        }

        encode_json("period", period, formatter.get());
        formatter->flush(cout);
      }
      break;
    case OPT::GLOBAL_QUOTA_GET:
    case OPT::GLOBAL_QUOTA_SET:
    case OPT::GLOBAL_QUOTA_ENABLE:
    case OPT::GLOBAL_QUOTA_DISABLE:
      {
        if (realm_id.empty()) {
          RGWRealm realm(g_ceph_context, static_cast<rgw::sal::RGWRadosStore*>(store)->svc()->sysobj);
          if (!realm_name.empty()) {
            // look up realm_id for the given realm_name
            int ret = realm.read_id(realm_name, realm_id, null_yield);
            if (ret < 0) {
              cerr << "ERROR: failed to read realm for " << realm_name
                  << ": " << cpp_strerror(-ret) << std::endl;
              return -ret;
            }
          } else {
            // use default realm_id when none is given
            int ret = realm.read_default_id(realm_id, null_yield);
            if (ret < 0 && ret != -ENOENT) { // on ENOENT, use empty realm_id
              cerr << "ERROR: failed to read default realm: "
                  << cpp_strerror(-ret) << std::endl;
              return -ret;
            }
          }
        }

        RGWPeriodConfig period_config;
        int ret = period_config.read(static_cast<rgw::sal::RGWRadosStore*>(store)->svc()->sysobj, realm_id, null_yield);
        if (ret < 0 && ret != -ENOENT) {
          cerr << "ERROR: failed to read period config: "
              << cpp_strerror(-ret) << std::endl;
          return -ret;
        }

        formatter->open_object_section("period_config");
        if (quota_scope == "bucket") {
          set_quota_info(period_config.bucket_quota, opt_cmd,
                         max_size, max_objects,
                         have_max_size, have_max_objects);
          encode_json("bucket quota", period_config.bucket_quota, formatter.get());
        } else if (quota_scope == "user") {
          set_quota_info(period_config.user_quota, opt_cmd,
                         max_size, max_objects,
                         have_max_size, have_max_objects);
          encode_json("user quota", period_config.user_quota, formatter.get());
        } else if (quota_scope.empty() && opt_cmd == OPT::GLOBAL_QUOTA_GET) {
          // if no scope is given for GET, print both
          encode_json("bucket quota", period_config.bucket_quota, formatter.get());
          encode_json("user quota", period_config.user_quota, formatter.get());
        } else {
          cerr << "ERROR: invalid quota scope specification. Please specify "
              "either --quota-scope=bucket, or --quota-scope=user" << std::endl;
          return EINVAL;
        }
        formatter->close_section();

        if (opt_cmd != OPT::GLOBAL_QUOTA_GET) {
          // write the modified period config
          ret = period_config.write(static_cast<rgw::sal::RGWRadosStore*>(store)->svc()->sysobj, realm_id, null_yield);
          if (ret < 0) {
            cerr << "ERROR: failed to write period config: "
                << cpp_strerror(-ret) << std::endl;
            return -ret;
          }
          if (!realm_id.empty()) {
            cout << "Global quota changes saved. Use 'period update' to apply "
                "them to the staging period, and 'period commit' to commit the "
                "new period." << std::endl;
          } else {
            cout << "Global quota changes saved. They will take effect as "
                "the gateways are restarted." << std::endl;
          }
        }

        formatter->flush(cout);
      }
      break;
    case OPT::REALM_CREATE:
      {
	if (realm_name.empty()) {
	  cerr << "missing realm name" << std::endl;
	  return EINVAL;
	}

	RGWRealm realm(realm_name, g_ceph_context, static_cast<rgw::sal::RGWRadosStore*>(store)->svc()->sysobj);
	int ret = realm.create(dpp(), null_yield);
	if (ret < 0) {
	  cerr << "ERROR: couldn't create realm " << realm_name << ": " << cpp_strerror(-ret) << std::endl;
	  return -ret;
	}

        if (set_default) {
          ret = realm.set_as_default(null_yield);
          if (ret < 0) {
            cerr << "failed to set realm " << realm_name << " as default: " << cpp_strerror(-ret) << std::endl;
          }
        }

	encode_json("realm", realm, formatter.get());
	formatter->flush(cout);
      }
      break;
    case OPT::REALM_DELETE:
      {
	RGWRealm realm(realm_id, realm_name);
	if (realm_name.empty() && realm_id.empty()) {
	  cerr << "missing realm name or id" << std::endl;
	  return EINVAL;
	}
	int ret = realm.init(g_ceph_context, static_cast<rgw::sal::RGWRadosStore*>(store)->svc()->sysobj, null_yield);
	if (ret < 0) {
	  cerr << "realm.init failed: " << cpp_strerror(-ret) << std::endl;
	  return -ret;
	}
	ret = realm.delete_obj(null_yield);
	if (ret < 0) {
	  cerr << "ERROR: couldn't : " << cpp_strerror(-ret) << std::endl;
	  return -ret;
	}

      }
      break;
    case OPT::REALM_GET:
      {
	RGWRealm realm(realm_id, realm_name);
	int ret = realm.init(g_ceph_context, static_cast<rgw::sal::RGWRadosStore*>(store)->svc()->sysobj, null_yield);
	if (ret < 0) {
	  if (ret == -ENOENT && realm_name.empty() && realm_id.empty()) {
	    cerr << "missing realm name or id, or default realm not found" << std::endl;
	  } else {
	    cerr << "realm.init failed: " << cpp_strerror(-ret) << std::endl;
          }
	  return -ret;
	}
	encode_json("realm", realm, formatter.get());
	formatter->flush(cout);
      }
      break;
    case OPT::REALM_GET_DEFAULT:
      {
	RGWRealm realm(g_ceph_context, static_cast<rgw::sal::RGWRadosStore*>(store)->svc()->sysobj);
	string default_id;
	int ret = realm.read_default_id(default_id, null_yield);
	if (ret == -ENOENT) {
	  cout << "No default realm is set" << std::endl;
	  return -ret;
	} else if (ret < 0) {
	  cerr << "Error reading default realm:" << cpp_strerror(-ret) << std::endl;
	  return -ret;
	}
	cout << "default realm: " << default_id << std::endl;
      }
      break;
    case OPT::REALM_LIST:
      {
	RGWRealm realm(g_ceph_context, static_cast<rgw::sal::RGWRadosStore*>(store)->svc()->sysobj);
	string default_id;
	int ret = realm.read_default_id(default_id, null_yield);
	if (ret < 0 && ret != -ENOENT) {
	  cerr << "could not determine default realm: " << cpp_strerror(-ret) << std::endl;
	}
	list<string> realms;
	ret = static_cast<rgw::sal::RGWRadosStore*>(store)->svc()->zone->list_realms(realms);
	if (ret < 0) {
	  cerr << "failed to list realms: " << cpp_strerror(-ret) << std::endl;
	  return -ret;
	}
	formatter->open_object_section("realms_list");
	encode_json("default_info", default_id, formatter.get());
	encode_json("realms", realms, formatter.get());
	formatter->close_section();
	formatter->flush(cout);
      }
      break;
    case OPT::REALM_LIST_PERIODS:
      {
        int ret = read_current_period_id(static_cast<rgw::sal::RGWRadosStore*>(store), realm_id, realm_name, &period_id);
	if (ret < 0) {
	  return -ret;
	}
	list<string> periods;
	ret = static_cast<rgw::sal::RGWRadosStore*>(store)->svc()->zone->list_periods(period_id, periods, null_yield);
	if (ret < 0) {
	  cerr << "list periods failed: " << cpp_strerror(-ret) << std::endl;
	  return -ret;
	}
	formatter->open_object_section("realm_periods_list");
	encode_json("current_period", period_id, formatter.get());
	encode_json("periods", periods, formatter.get());
	formatter->close_section();
	formatter->flush(cout);
      }
      break;

    case OPT::REALM_RENAME:
      {
	RGWRealm realm(realm_id, realm_name);
	if (realm_new_name.empty()) {
	  cerr << "missing realm new name" << std::endl;
	  return EINVAL;
	}
	if (realm_name.empty() && realm_id.empty()) {
	  cerr << "missing realm name or id" << std::endl;
	  return EINVAL;
	}
	int ret = realm.init(g_ceph_context, static_cast<rgw::sal::RGWRadosStore*>(store)->svc()->sysobj, null_yield);
	if (ret < 0) {
	  cerr << "realm.init failed: " << cpp_strerror(-ret) << std::endl;
	  return -ret;
	}
	ret = realm.rename(realm_new_name, null_yield);
	if (ret < 0) {
	  cerr << "realm.rename failed: " << cpp_strerror(-ret) << std::endl;
	  return -ret;
	}
        cout << "Realm name updated. Note that this change only applies to "
            "the current cluster, so this command must be run separately "
            "on each of the realm's other clusters." << std::endl;
      }
      break;
    case OPT::REALM_SET:
      {
	if (realm_id.empty() && realm_name.empty()) {
	  cerr << "no realm name or id provided" << std::endl;
	  return EINVAL;
	}
	RGWRealm realm(realm_id, realm_name);
	bool new_realm = false;
	int ret = realm.init(g_ceph_context, static_cast<rgw::sal::RGWRadosStore*>(store)->svc()->sysobj, null_yield);
	if (ret < 0 && ret != -ENOENT) {
	  cerr << "failed to init realm: " << cpp_strerror(-ret) << std::endl;
	  return -ret;
	} else if (ret == -ENOENT) {
	  new_realm = true;
	}
	ret = read_decode_json(infile, realm);
	if (ret < 0) {
	  return 1;
	}
	if (!realm_name.empty() && realm.get_name() != realm_name) {
	  cerr << "mismatch between --rgw-realm " << realm_name << " and json input file name " <<
	    realm.get_name() << std::endl;
	  return EINVAL;
	}
	/* new realm */
	if (new_realm) {
	  cout << "clearing period and epoch for new realm" << std::endl;
	  realm.clear_current_period_and_epoch();
	  ret = realm.create(dpp(), null_yield);
	  if (ret < 0) {
	    cerr << "ERROR: couldn't create new realm: " << cpp_strerror(-ret) << std::endl;
	    return 1;
	  }
	} else {
	  ret = realm.update(null_yield);
	  if (ret < 0) {
	    cerr << "ERROR: couldn't store realm info: " << cpp_strerror(-ret) << std::endl;
	    return 1;
	  }
	}

        if (set_default) {
          ret = realm.set_as_default(null_yield);
          if (ret < 0) {
            cerr << "failed to set realm " << realm_name << " as default: " << cpp_strerror(-ret) << std::endl;
          }
        }
	encode_json("realm", realm, formatter.get());
	formatter->flush(cout);
      }
      break;

    case OPT::REALM_DEFAULT:
      {
	RGWRealm realm(realm_id, realm_name);
	int ret = realm.init(g_ceph_context, static_cast<rgw::sal::RGWRadosStore*>(store)->svc()->sysobj, null_yield);
	if (ret < 0) {
	  cerr << "failed to init realm: " << cpp_strerror(-ret) << std::endl;
	  return -ret;
	}
	ret = realm.set_as_default(null_yield);
	if (ret < 0) {
	  cerr << "failed to set realm as default: " << cpp_strerror(-ret) << std::endl;
	  return -ret;
	}
      }
      break;
    case OPT::REALM_PULL:
      {
        if (url.empty()) {
          cerr << "A --url must be provided." << std::endl;
          return EINVAL;
        }
        RGWEnv env;
        req_info info(g_ceph_context, &env);
        info.method = "GET";
        info.request_uri = "/admin/realm";

        map<string, string> &params = info.args.get_params();
        if (!realm_id.empty())
          params["id"] = realm_id;
        if (!realm_name.empty())
          params["name"] = realm_name;

        bufferlist bl;
        JSONParser p;
        int ret = send_to_url(url, opt_region, access_key, secret_key, info, bl, p);
        if (ret < 0) {
          cerr << "request failed: " << cpp_strerror(-ret) << std::endl;
          if (ret == -EACCES) {
            cerr << "If the realm has been changed on the master zone, the "
                "master zone's gateway may need to be restarted to recognize "
                "this user." << std::endl;
          }
          return -ret;
        }
        RGWRealm realm;
        realm.init(g_ceph_context, static_cast<rgw::sal::RGWRadosStore*>(store)->svc()->sysobj, null_yield, false);
        try {
          decode_json_obj(realm, &p);
        } catch (const JSONDecoder::err& e) {
          cerr << "failed to decode JSON response: " << e.what() << std::endl;
          return EINVAL;
        }
        RGWPeriod period;
        auto& current_period = realm.get_current_period();
        if (!current_period.empty()) {
          // pull the latest epoch of the realm's current period
          ret = do_period_pull(nullptr, url, opt_region,
                               access_key, secret_key,
                               realm_id, realm_name, current_period, "",
                               &period);
          if (ret < 0) {
            cerr << "could not fetch period " << current_period << std::endl;
            return -ret;
          }
        }
        ret = realm.create(dpp(), null_yield, false);
        if (ret < 0 && ret != -EEXIST) {
          cerr << "Error storing realm " << realm.get_id() << ": "
            << cpp_strerror(ret) << std::endl;
          return -ret;
        } else if (ret ==-EEXIST) {
	  ret = realm.update(null_yield);
	  if (ret < 0) {
	    cerr << "Error storing realm " << realm.get_id() << ": "
		 << cpp_strerror(ret) << std::endl;
	  }
	}

        if (set_default) {
          ret = realm.set_as_default(null_yield);
          if (ret < 0) {
            cerr << "failed to set realm " << realm_name << " as default: " << cpp_strerror(-ret) << std::endl;
          }
        }

        encode_json("realm", realm, formatter.get());
        formatter->flush(cout);
      }
      break;

    case OPT::ZONEGROUP_ADD:
      {
	if (zonegroup_id.empty() && zonegroup_name.empty()) {
	  cerr << "no zonegroup name or id provided" << std::endl;
	  return EINVAL;
	}

	RGWZoneGroup zonegroup(zonegroup_id,zonegroup_name);
	int ret = zonegroup.init(g_ceph_context, static_cast<rgw::sal::RGWRadosStore*>(store)->svc()->sysobj, null_yield);
	if (ret < 0) {
	  cerr << "failed to initialize zonegroup " << zonegroup_name << " id " << zonegroup_id << " :"
	       << cpp_strerror(-ret) << std::endl;
	  return -ret;
	}
	RGWZoneParams zone(zone_id, zone_name);
	ret = zone.init(g_ceph_context, static_cast<rgw::sal::RGWRadosStore*>(store)->svc()->sysobj, null_yield);
	if (ret < 0) {
	  cerr << "unable to initialize zone: " << cpp_strerror(-ret) << std::endl;
	  return -ret;
	}
        if (zone.realm_id != zonegroup.realm_id) {
          zone.realm_id = zonegroup.realm_id;
          ret = zone.update(null_yield);
          if (ret < 0) {
            cerr << "failed to save zone info: " << cpp_strerror(-ret) << std::endl;
            return -ret;
          }
        }

        string *ptier_type = (tier_type_specified ? &tier_type : nullptr);

        for (auto a : tier_config_add) {
          int r = zone.tier_config.set(a.first, a.second);
          if (r < 0) {
            cerr << "ERROR: failed to set configurable: " << a << std::endl;
            return EINVAL;
          }
        }

        bool *psync_from_all = (sync_from_all_specified ? &sync_from_all : nullptr);
        string *predirect_zone = (redirect_zone_set ? &redirect_zone : nullptr);

        ret = zonegroup.add_zone(zone,
                                 (is_master_set ? &is_master : NULL),
                                 (is_read_only_set ? &read_only : NULL),
                                 endpoints, ptier_type,
                                 psync_from_all, sync_from, sync_from_rm,
                                 predirect_zone, bucket_index_max_shards,
				 static_cast<rgw::sal::RGWRadosStore*>(store)->svc()->sync_modules->get_manager(),
				 null_yield);
	if (ret < 0) {
	  cerr << "failed to add zone " << zone_name << " to zonegroup " << zonegroup.get_name() << ": "
	       << cpp_strerror(-ret) << std::endl;
	  return -ret;
	}

        encode_json("zonegroup", zonegroup, formatter.get());
        formatter->flush(cout);
      }
      break;
    case OPT::ZONEGROUP_CREATE:
      {
	if (zonegroup_name.empty()) {
	  cerr << "Missing zonegroup name" << std::endl;
	  return EINVAL;
	}
	RGWRealm realm(realm_id, realm_name);
	int ret = realm.init(g_ceph_context, static_cast<rgw::sal::RGWRadosStore*>(store)->svc()->sysobj, null_yield);
	if (ret < 0) {
	  cerr << "failed to init realm: " << cpp_strerror(-ret) << std::endl;
	  return -ret;
	}

	RGWZoneGroup zonegroup(zonegroup_name, is_master, g_ceph_context, static_cast<rgw::sal::RGWRadosStore*>(store)->svc()->sysobj, realm.get_id(), endpoints);
        zonegroup.api_name = (api_name.empty() ? zonegroup_name : api_name);
	ret = zonegroup.create(dpp(), null_yield);
	if (ret < 0) {
	  cerr << "failed to create zonegroup " << zonegroup_name << ": " << cpp_strerror(-ret) << std::endl;
	  return -ret;
	}

        if (set_default) {
          ret = zonegroup.set_as_default(null_yield);
          if (ret < 0) {
            cerr << "failed to set zonegroup " << zonegroup_name << " as default: " << cpp_strerror(-ret) << std::endl;
          }
        }

	encode_json("zonegroup", zonegroup, formatter.get());
	formatter->flush(cout);
      }
      break;
    case OPT::ZONEGROUP_DEFAULT:
      {
	if (zonegroup_id.empty() && zonegroup_name.empty()) {
	  cerr << "no zonegroup name or id provided" << std::endl;
	  return EINVAL;
	}

	RGWZoneGroup zonegroup(zonegroup_id, zonegroup_name);
	int ret = zonegroup.init(g_ceph_context, static_cast<rgw::sal::RGWRadosStore*>(store)->svc()->sysobj, null_yield);
	if (ret < 0) {
	  cerr << "failed to init zonegroup: " << cpp_strerror(-ret) << std::endl;
	  return -ret;
	}

	ret = zonegroup.set_as_default(null_yield);
	if (ret < 0) {
	  cerr << "failed to set zonegroup as default: " << cpp_strerror(-ret) << std::endl;
	  return -ret;
	}
      }
      break;
    case OPT::ZONEGROUP_DELETE:
      {
	if (zonegroup_id.empty() && zonegroup_name.empty()) {
	  cerr << "no zonegroup name or id provided" << std::endl;
	  return EINVAL;
	}
	RGWZoneGroup zonegroup(zonegroup_id, zonegroup_name);
	int ret = zonegroup.init(g_ceph_context, static_cast<rgw::sal::RGWRadosStore*>(store)->svc()->sysobj,
				 null_yield);
	if (ret < 0) {
	  cerr << "failed to init zonegroup: " << cpp_strerror(-ret) << std::endl;
	  return -ret;
	}
	ret = zonegroup.delete_obj(null_yield);
	if (ret < 0) {
	  cerr << "ERROR: couldn't delete zonegroup: " << cpp_strerror(-ret) << std::endl;
	  return -ret;
	}
      }
      break;
    case OPT::ZONEGROUP_GET:
      {
	RGWZoneGroup zonegroup(zonegroup_id, zonegroup_name);
	int ret = zonegroup.init(g_ceph_context, static_cast<rgw::sal::RGWRadosStore*>(store)->svc()->sysobj, null_yield);
	if (ret < 0) {
	  cerr << "failed to init zonegroup: " << cpp_strerror(-ret) << std::endl;
	  return -ret;
	}

	encode_json("zonegroup", zonegroup, formatter.get());
	formatter->flush(cout);
      }
      break;
    case OPT::ZONEGROUP_LIST:
      {
	RGWZoneGroup zonegroup;
	int ret = zonegroup.init(g_ceph_context, static_cast<rgw::sal::RGWRadosStore*>(store)->svc()->sysobj,
				 null_yield, false);
	if (ret < 0) {
	  cerr << "failed to init zonegroup: " << cpp_strerror(-ret) << std::endl;
	  return -ret;
	}

	list<string> zonegroups;
	ret = static_cast<rgw::sal::RGWRadosStore*>(store)->svc()->zone->list_zonegroups(zonegroups);
	if (ret < 0) {
	  cerr << "failed to list zonegroups: " << cpp_strerror(-ret) << std::endl;
	  return -ret;
	}
	string default_zonegroup;
	ret = zonegroup.read_default_id(default_zonegroup, null_yield);
	if (ret < 0 && ret != -ENOENT) {
	  cerr << "could not determine default zonegroup: " << cpp_strerror(-ret) << std::endl;
	}
	formatter->open_object_section("zonegroups_list");
	encode_json("default_info", default_zonegroup, formatter.get());
	encode_json("zonegroups", zonegroups, formatter.get());
	formatter->close_section();
	formatter->flush(cout);
      }
      break;
    case OPT::ZONEGROUP_MODIFY:
      {
	RGWZoneGroup zonegroup(zonegroup_id, zonegroup_name);
	int ret = zonegroup.init(g_ceph_context, static_cast<rgw::sal::RGWRadosStore*>(store)->svc()->sysobj, null_yield);
	if (ret < 0) {
	  cerr << "failed to init zonegroup: " << cpp_strerror(-ret) << std::endl;
	  return -ret;
	}

        bool need_update = false;

        if (!master_zone.empty()) {
          zonegroup.master_zone = master_zone;
          need_update = true;
        }

	if (is_master_set) {
	  zonegroup.update_master(is_master, null_yield);
          need_update = true;
        }

        if (!endpoints.empty()) {
          zonegroup.endpoints = endpoints;
          need_update = true;
        }

        if (!api_name.empty()) {
          zonegroup.api_name = api_name;
          need_update = true;
        }

        if (!realm_id.empty()) {
          zonegroup.realm_id = realm_id;
          need_update = true;
        } else if (!realm_name.empty()) {
          // get realm id from name
          RGWRealm realm{g_ceph_context, static_cast<rgw::sal::RGWRadosStore*>(store)->svc()->sysobj};
          ret = realm.read_id(realm_name, zonegroup.realm_id, null_yield);
          if (ret < 0) {
            cerr << "failed to find realm by name " << realm_name << std::endl;
            return -ret;
          }
          need_update = true;
        }

        if (bucket_index_max_shards) {
          for (auto& [name, zone] : zonegroup.zones) {
            zone.bucket_index_max_shards = *bucket_index_max_shards;
          }
          need_update = true;
        }

        if (need_update) {
	  ret = zonegroup.update(null_yield);
	  if (ret < 0) {
	    cerr << "failed to update zonegroup: " << cpp_strerror(-ret) << std::endl;
	    return -ret;
	  }
	}

        if (set_default) {
          ret = zonegroup.set_as_default(null_yield);
          if (ret < 0) {
            cerr << "failed to set zonegroup " << zonegroup_name << " as default: " << cpp_strerror(-ret) << std::endl;
          }
        }

        encode_json("zonegroup", zonegroup, formatter.get());
        formatter->flush(cout);
      }
      break;
    case OPT::ZONEGROUP_SET:
      {
	RGWRealm realm(realm_id, realm_name);
	int ret = realm.init(g_ceph_context, static_cast<rgw::sal::RGWRadosStore*>(store)->svc()->sysobj, null_yield);
	bool default_realm_not_exist = (ret == -ENOENT && realm_id.empty() && realm_name.empty());

	if (ret < 0 && !default_realm_not_exist ) {
	  cerr << "failed to init realm: " << cpp_strerror(-ret) << std::endl;
	  return -ret;
	}

	RGWZoneGroup zonegroup;
	ret = zonegroup.init(g_ceph_context, static_cast<rgw::sal::RGWRadosStore*>(store)->svc()->sysobj,
			     null_yield, false);
	if (ret < 0) {
	  cerr << "failed to init zonegroup: " << cpp_strerror(-ret) << std::endl;
	  return -ret;
	}
	ret = read_decode_json(infile, zonegroup);
	if (ret < 0) {
	  return 1;
	}
	if (zonegroup.realm_id.empty() && !default_realm_not_exist) {
	  zonegroup.realm_id = realm.get_id();
	}
	ret = zonegroup.create(dpp(), null_yield);
	if (ret < 0 && ret != -EEXIST) {
	  cerr << "ERROR: couldn't create zonegroup info: " << cpp_strerror(-ret) << std::endl;
	  return 1;
	} else if (ret == -EEXIST) {
	  ret = zonegroup.update(null_yield);
	  if (ret < 0) {
	    cerr << "ERROR: couldn't store zonegroup info: " << cpp_strerror(-ret) << std::endl;
	    return 1;
	  }
	}

        if (set_default) {
          ret = zonegroup.set_as_default(null_yield);
          if (ret < 0) {
            cerr << "failed to set zonegroup " << zonegroup_name << " as default: " << cpp_strerror(-ret) << std::endl;
          }
        }

	encode_json("zonegroup", zonegroup, formatter.get());
	formatter->flush(cout);
      }
      break;
    case OPT::ZONEGROUP_REMOVE:
      {
        RGWZoneGroup zonegroup(zonegroup_id, zonegroup_name);
        int ret = zonegroup.init(g_ceph_context, static_cast<rgw::sal::RGWRadosStore*>(store)->svc()->sysobj, null_yield);
        if (ret < 0) {
          cerr << "failed to init zonegroup: " << cpp_strerror(-ret) << std::endl;
          return -ret;
        }

        if (zone_id.empty()) {
          if (zone_name.empty()) {
            cerr << "no --zone-id or --rgw-zone name provided" << std::endl;
            return EINVAL;
          }
          // look up zone id by name
          for (auto& z : zonegroup.zones) {
            if (zone_name == z.second.name) {
              zone_id = z.second.id;
              break;
            }
          }
          if (zone_id.empty()) {
            cerr << "zone name " << zone_name << " not found in zonegroup "
                << zonegroup.get_name() << std::endl;
            return ENOENT;
          }
        }

        ret = zonegroup.remove_zone(zone_id, null_yield);
        if (ret < 0) {
          cerr << "failed to remove zone: " << cpp_strerror(-ret) << std::endl;
          return -ret;
        }

        encode_json("zonegroup", zonegroup, formatter.get());
        formatter->flush(cout);
      }
      break;
    case OPT::ZONEGROUP_RENAME:
      {
	if (zonegroup_new_name.empty()) {
	  cerr << " missing zonegroup new name" << std::endl;
	  return EINVAL;
	}
	if (zonegroup_id.empty() && zonegroup_name.empty()) {
	  cerr << "no zonegroup name or id provided" << std::endl;
	  return EINVAL;
	}
	RGWZoneGroup zonegroup(zonegroup_id, zonegroup_name);
	int ret = zonegroup.init(g_ceph_context, static_cast<rgw::sal::RGWRadosStore*>(store)->svc()->sysobj, null_yield);
	if (ret < 0) {
	  cerr << "failed to init zonegroup: " << cpp_strerror(-ret) << std::endl;
	  return -ret;
	}
	ret = zonegroup.rename(zonegroup_new_name, null_yield);
	if (ret < 0) {
	  cerr << "failed to rename zonegroup: " << cpp_strerror(-ret) << std::endl;
	  return -ret;
	}
      }
      break;
    case OPT::ZONEGROUP_PLACEMENT_LIST:
      {
	RGWZoneGroup zonegroup(zonegroup_id, zonegroup_name);
	int ret = zonegroup.init(g_ceph_context, static_cast<rgw::sal::RGWRadosStore*>(store)->svc()->sysobj,
				 null_yield);
	if (ret < 0) {
	  cerr << "failed to init zonegroup: " << cpp_strerror(-ret) << std::endl;
	  return -ret;
	}

	encode_json("placement_targets", zonegroup.placement_targets, formatter.get());
	formatter->flush(cout);
      }
      break;
    case OPT::ZONEGROUP_PLACEMENT_GET:
      {
	if (placement_id.empty()) {
	  cerr << "ERROR: --placement-id not specified" << std::endl;
	  return EINVAL;
	}

	RGWZoneGroup zonegroup(zonegroup_id, zonegroup_name);
	int ret = zonegroup.init(g_ceph_context, static_cast<rgw::sal::RGWRadosStore*>(store)->svc()->sysobj, null_yield);
	if (ret < 0) {
	  cerr << "failed to init zonegroup: " << cpp_strerror(-ret) << std::endl;
	  return -ret;
	}

	auto p = zonegroup.placement_targets.find(placement_id);
	if (p == zonegroup.placement_targets.end()) {
	  cerr << "failed to find a zonegroup placement target named '" << placement_id << "'" << std::endl;
	  return -ENOENT;
	}
	encode_json("placement_targets", p->second, formatter.get());
	formatter->flush(cout);
      }
      break;
    case OPT::ZONEGROUP_PLACEMENT_ADD:
    case OPT::ZONEGROUP_PLACEMENT_MODIFY:
    case OPT::ZONEGROUP_PLACEMENT_RM:
    case OPT::ZONEGROUP_PLACEMENT_DEFAULT:
      {
        if (placement_id.empty()) {
          cerr << "ERROR: --placement-id not specified" << std::endl;
          return EINVAL;
        }

        rgw_placement_rule rule;
        rule.from_str(placement_id);

        if (!rule.storage_class.empty() && opt_storage_class &&
            rule.storage_class != *opt_storage_class) {
          cerr << "ERROR: provided contradicting storage class configuration" << std::endl;
          return EINVAL;
        } else if (rule.storage_class.empty()) {
          rule.storage_class = opt_storage_class.value_or(string());
        }

	RGWZoneGroup zonegroup(zonegroup_id, zonegroup_name);
	int ret = zonegroup.init(g_ceph_context, static_cast<rgw::sal::RGWRadosStore*>(store)->svc()->sysobj, null_yield);
	if (ret < 0) {
	  cerr << "failed to init zonegroup: " << cpp_strerror(-ret) << std::endl;
	  return -ret;
	}

        if (opt_cmd == OPT::ZONEGROUP_PLACEMENT_ADD ||
            opt_cmd == OPT::ZONEGROUP_PLACEMENT_MODIFY) {
          RGWZoneGroupPlacementTarget& target = zonegroup.placement_targets[placement_id];
          if (!tags.empty()) {
            target.tags.clear();
            for (auto& t : tags) {
              target.tags.insert(t);
            }
          }
          target.name = placement_id;
          for (auto& t : tags_rm) {
            target.tags.erase(t);
          }
          for (auto& t : tags_add) {
            target.tags.insert(t);
          }
          target.storage_classes.insert(rule.get_storage_class());
        } else if (opt_cmd == OPT::ZONEGROUP_PLACEMENT_RM) {
          if (!opt_storage_class ||
              opt_storage_class->empty()) {
            zonegroup.placement_targets.erase(placement_id);
          } else {
            auto iter = zonegroup.placement_targets.find(placement_id);
            if (iter != zonegroup.placement_targets.end()) {
              RGWZoneGroupPlacementTarget& info = zonegroup.placement_targets[placement_id];
              info.storage_classes.erase(*opt_storage_class);
            }
          }
        } else if (opt_cmd == OPT::ZONEGROUP_PLACEMENT_DEFAULT) {
          if (!zonegroup.placement_targets.count(placement_id)) {
            cerr << "failed to find a zonegroup placement target named '"
                << placement_id << "'" << std::endl;
            return -ENOENT;
          }
          zonegroup.default_placement = rule;
        }

        zonegroup.post_process_params(null_yield);
        ret = zonegroup.update(null_yield);
        if (ret < 0) {
          cerr << "failed to update zonegroup: " << cpp_strerror(-ret) << std::endl;
          return -ret;
        }

        encode_json("placement_targets", zonegroup.placement_targets, formatter.get());
        formatter->flush(cout);
      }
      break;
    case OPT::ZONE_CREATE:
      {
        if (zone_name.empty()) {
	  cerr << "zone name not provided" << std::endl;
	  return EINVAL;
        }
	int ret;
	RGWZoneGroup zonegroup(zonegroup_id, zonegroup_name);
	/* if the user didn't provide zonegroup info , create stand alone zone */
	if (!zonegroup_id.empty() || !zonegroup_name.empty()) {
	  ret = zonegroup.init(g_ceph_context, static_cast<rgw::sal::RGWRadosStore*>(store)->svc()->sysobj, null_yield);
	  if (ret < 0) {
	    cerr << "unable to initialize zonegroup " << zonegroup_name << ": " << cpp_strerror(-ret) << std::endl;
	    return -ret;
	  }
	  if (realm_id.empty() && realm_name.empty()) {
	    realm_id = zonegroup.realm_id;
	  }
	}

	RGWZoneParams zone(zone_id, zone_name);
	ret = zone.init(g_ceph_context, static_cast<rgw::sal::RGWRadosStore*>(store)->svc()->sysobj, null_yield, false);
	if (ret < 0) {
	  cerr << "unable to initialize zone: " << cpp_strerror(-ret) << std::endl;
	  return -ret;
	}

        zone.system_key.id = access_key;
        zone.system_key.key = secret_key;
	zone.realm_id = realm_id;
        for (auto a : tier_config_add) {
          int r = zone.tier_config.set(a.first, a.second);
          if (r < 0) {
            cerr << "ERROR: failed to set configurable: " << a << std::endl;
            return EINVAL;
          }
        }

	ret = zone.create(dpp(), null_yield);
	if (ret < 0) {
	  cerr << "failed to create zone " << zone_name << ": " << cpp_strerror(-ret) << std::endl;
	  return -ret;
	}

	if (!zonegroup_id.empty() || !zonegroup_name.empty()) {
          string *ptier_type = (tier_type_specified ? &tier_type : nullptr);
          bool *psync_from_all = (sync_from_all_specified ? &sync_from_all : nullptr);
          string *predirect_zone = (redirect_zone_set ? &redirect_zone : nullptr);
	  ret = zonegroup.add_zone(zone,
                                   (is_master_set ? &is_master : NULL),
                                   (is_read_only_set ? &read_only : NULL),
                                   endpoints,
                                   ptier_type,
                                   psync_from_all,
                                   sync_from, sync_from_rm,
                                   predirect_zone, bucket_index_max_shards,
				   static_cast<rgw::sal::RGWRadosStore*>(store)->svc()->sync_modules->get_manager(),
				   null_yield);
	  if (ret < 0) {
	    cerr << "failed to add zone " << zone_name << " to zonegroup " << zonegroup.get_name()
		 << ": " << cpp_strerror(-ret) << std::endl;
	    return -ret;
	  }
	}

        if (set_default) {
          ret = zone.set_as_default(null_yield);
          if (ret < 0) {
            cerr << "failed to set zone " << zone_name << " as default: " << cpp_strerror(-ret) << std::endl;
          }
        }

	encode_json("zone", zone, formatter.get());
	formatter->flush(cout);
      }
      break;
    case OPT::ZONE_DEFAULT:
      {
	RGWZoneGroup zonegroup(zonegroup_id,zonegroup_name);
	int ret = zonegroup.init(g_ceph_context, static_cast<rgw::sal::RGWRadosStore*>(store)->svc()->sysobj, null_yield);
	if (ret < 0) {
	  cerr << "WARNING: failed to initialize zonegroup " << zonegroup_name << std::endl;
	}
	if (zone_id.empty() && zone_name.empty()) {
	  cerr << "no zone name or id provided" << std::endl;
	  return EINVAL;
	}
	RGWZoneParams zone(zone_id, zone_name);
	ret = zone.init(g_ceph_context, static_cast<rgw::sal::RGWRadosStore*>(store)->svc()->sysobj, null_yield);
	if (ret < 0) {
	  cerr << "unable to initialize zone: " << cpp_strerror(-ret) << std::endl;
	  return -ret;
	}
	ret = zone.set_as_default(null_yield);
	if (ret < 0) {
	  cerr << "failed to set zone as default: " << cpp_strerror(-ret) << std::endl;
	  return -ret;
	}
      }
      break;
    case OPT::ZONE_DELETE:
      {
	if (zone_id.empty() && zone_name.empty()) {
	  cerr << "no zone name or id provided" << std::endl;
	  return EINVAL;
	}
	RGWZoneParams zone(zone_id, zone_name);
	int ret = zone.init(g_ceph_context, static_cast<rgw::sal::RGWRadosStore*>(store)->svc()->sysobj, null_yield);
	if (ret < 0) {
	  cerr << "unable to initialize zone: " << cpp_strerror(-ret) << std::endl;
	  return -ret;
	}

        list<string> zonegroups;
	ret = static_cast<rgw::sal::RGWRadosStore*>(store)->svc()->zone->list_zonegroups(zonegroups);
	if (ret < 0) {
	  cerr << "failed to list zonegroups: " << cpp_strerror(-ret) << std::endl;
	  return -ret;
	}

        for (list<string>::iterator iter = zonegroups.begin(); iter != zonegroups.end(); ++iter) {
          RGWZoneGroup zonegroup(string(), *iter);
          int ret = zonegroup.init(g_ceph_context, static_cast<rgw::sal::RGWRadosStore*>(store)->svc()->sysobj, null_yield);
          if (ret < 0) {
            cerr << "WARNING: failed to initialize zonegroup " << zonegroup_name << std::endl;
            continue;
          }
          ret = zonegroup.remove_zone(zone.get_id(), null_yield);
          if (ret < 0 && ret != -ENOENT) {
            cerr << "failed to remove zone " << zone_name << " from zonegroup " << zonegroup.get_name() << ": "
              << cpp_strerror(-ret) << std::endl;
          }
        }

	ret = zone.delete_obj(null_yield);
	if (ret < 0) {
	  cerr << "failed to delete zone " << zone_name << ": " << cpp_strerror(-ret) << std::endl;
	  return -ret;
	}
      }
      break;
    case OPT::ZONE_GET:
      {
	RGWZoneParams zone(zone_id, zone_name);
	int ret = zone.init(g_ceph_context, static_cast<rgw::sal::RGWRadosStore*>(store)->svc()->sysobj, null_yield);
	if (ret < 0) {
	  cerr << "unable to initialize zone: " << cpp_strerror(-ret) << std::endl;
	  return -ret;
	}
	encode_json("zone", zone, formatter.get());
	formatter->flush(cout);
      }
      break;
    case OPT::ZONE_SET:
      {
	RGWZoneParams zone(zone_name);
	int ret = zone.init(g_ceph_context, static_cast<rgw::sal::RGWRadosStore*>(store)->svc()->sysobj, null_yield,
			    false);
	if (ret < 0) {
	  return -ret;
	}

        ret = zone.read(null_yield);
        if (ret < 0 && ret != -ENOENT) {
	  cerr << "zone.read() returned ret=" << ret << std::endl;
          return -ret;
        }

        string orig_id = zone.get_id();

	ret = read_decode_json(infile, zone);
	if (ret < 0) {
	  return 1;
	}

	if(zone.realm_id.empty()) {
	  RGWRealm realm(realm_id, realm_name);
	  int ret = realm.init(g_ceph_context, static_cast<rgw::sal::RGWRadosStore*>(store)->svc()->sysobj, null_yield);
	  if (ret < 0 && ret != -ENOENT) {
	    cerr << "failed to init realm: " << cpp_strerror(-ret) << std::endl;
	    return -ret;
	  }
	  zone.realm_id = realm.get_id();
	}

	if( !zone_name.empty() && !zone.get_name().empty() && zone.get_name() != zone_name) {
	  cerr << "Error: zone name" << zone_name << " is different than the zone name " << zone.get_name() << " in the provided json " << std::endl;
	  return EINVAL;
	}

        if (zone.get_name().empty()) {
          zone.set_name(zone_name);
          if (zone.get_name().empty()) {
            cerr << "no zone name specified" << std::endl;
            return EINVAL;
          }
        }

        zone_name = zone.get_name();

        if (zone.get_id().empty()) {
          zone.set_id(orig_id);
        }

	if (zone.get_id().empty()) {
	  cerr << "no zone name id the json provided, assuming old format" << std::endl;
	  if (zone_name.empty()) {
	    cerr << "missing zone name"  << std::endl;
	    return EINVAL;
	  }
	  zone.set_name(zone_name);
	  zone.set_id(zone_name);
	}

	cerr << "zone id " << zone.get_id();
	ret = zone.fix_pool_names(null_yield);
	if (ret < 0) {
	  cerr << "ERROR: couldn't fix zone: " << cpp_strerror(-ret) << std::endl;
	  return -ret;
	}
	ret = zone.write(false, null_yield);
	if (ret < 0) {
	  cerr << "ERROR: couldn't create zone: " << cpp_strerror(-ret) << std::endl;
	  return 1;
	}

        if (set_default) {
          ret = zone.set_as_default(null_yield);
          if (ret < 0) {
            cerr << "failed to set zone " << zone_name << " as default: " << cpp_strerror(-ret) << std::endl;
          }
        }

	encode_json("zone", zone, formatter.get());
	formatter->flush(cout);
      }
      break;
    case OPT::ZONE_LIST:
      {
	list<string> zones;
	int ret = static_cast<rgw::sal::RGWRadosStore*>(store)->svc()->zone->list_zones(zones);
	if (ret < 0) {
	  cerr << "failed to list zones: " << cpp_strerror(-ret) << std::endl;
	  return -ret;
	}

	RGWZoneParams zone;
	ret = zone.init(g_ceph_context, static_cast<rgw::sal::RGWRadosStore*>(store)->svc()->sysobj, null_yield, false);
	if (ret < 0) {
	  cerr << "failed to init zone: " << cpp_strerror(-ret) << std::endl;
	  return -ret;
	}
	string default_zone;
	ret = zone.read_default_id(default_zone, null_yield);
	if (ret < 0 && ret != -ENOENT) {
	  cerr << "could not determine default zone: " << cpp_strerror(-ret) << std::endl;
	}
	formatter->open_object_section("zones_list");
	encode_json("default_info", default_zone, formatter.get());
	encode_json("zones", zones, formatter.get());
	formatter->close_section();
	formatter->flush(cout);
      }
      break;
    case OPT::ZONE_MODIFY:
      {
	RGWZoneParams zone(zone_id, zone_name);
	int ret = zone.init(g_ceph_context, static_cast<rgw::sal::RGWRadosStore*>(store)->svc()->sysobj, null_yield);
        if (ret < 0) {
	  cerr << "failed to init zone: " << cpp_strerror(-ret) << std::endl;
	  return -ret;
	}

        bool need_zone_update = false;
        if (!access_key.empty()) {
          zone.system_key.id = access_key;
          need_zone_update = true;
        }

        if (!secret_key.empty()) {
          zone.system_key.key = secret_key;
          need_zone_update = true;
        }

        if (!realm_id.empty()) {
          zone.realm_id = realm_id;
          need_zone_update = true;
        } else if (!realm_name.empty()) {
          // get realm id from name
          RGWRealm realm{g_ceph_context, static_cast<rgw::sal::RGWRadosStore*>(store)->svc()->sysobj};
          ret = realm.read_id(realm_name, zone.realm_id, null_yield);
          if (ret < 0) {
            cerr << "failed to find realm by name " << realm_name << std::endl;
            return -ret;
          }
          need_zone_update = true;
        }

        if (tier_config_add.size() > 0) {
          for (auto add : tier_config_add) {
            int r = zone.tier_config.set(add.first, add.second);
            if (r < 0) {
              cerr << "ERROR: failed to set configurable: " << add << std::endl;
              return EINVAL;
            }
          }
          need_zone_update = true;
        }

        for (auto rm : tier_config_rm) {
          if (!rm.first.empty()) { /* otherwise will remove the entire config */
            zone.tier_config.erase(rm.first);
            need_zone_update = true;
          }
        }

        if (need_zone_update) {
          ret = zone.update(null_yield);
          if (ret < 0) {
            cerr << "failed to save zone info: " << cpp_strerror(-ret) << std::endl;
            return -ret;
          }
        }

	RGWZoneGroup zonegroup(zonegroup_id, zonegroup_name);
	ret = zonegroup.init(g_ceph_context, static_cast<rgw::sal::RGWRadosStore*>(store)->svc()->sysobj, null_yield);
	if (ret < 0) {
	  cerr << "failed to init zonegroup: " << cpp_strerror(-ret) << std::endl;
	  return -ret;
	}
        string *ptier_type = (tier_type_specified ? &tier_type : nullptr);

        bool *psync_from_all = (sync_from_all_specified ? &sync_from_all : nullptr);
        string *predirect_zone = (redirect_zone_set ? &redirect_zone : nullptr);

        ret = zonegroup.add_zone(zone,
                                 (is_master_set ? &is_master : NULL),
                                 (is_read_only_set ? &read_only : NULL),
                                 endpoints, ptier_type,
                                 psync_from_all, sync_from, sync_from_rm,
                                 predirect_zone, bucket_index_max_shards,
				 static_cast<rgw::sal::RGWRadosStore*>(store)->svc()->sync_modules->get_manager(),
				 null_yield);
	if (ret < 0) {
	  cerr << "failed to update zonegroup: " << cpp_strerror(-ret) << std::endl;
	  return -ret;
	}

	ret = zonegroup.update(null_yield);
	if (ret < 0) {
	  cerr << "failed to update zonegroup: " << cpp_strerror(-ret) << std::endl;
	  return -ret;
	}

        if (set_default) {
          ret = zone.set_as_default(null_yield);
          if (ret < 0) {
            cerr << "failed to set zone " << zone_name << " as default: " << cpp_strerror(-ret) << std::endl;
          }
        }

        encode_json("zone", zone, formatter.get());
        formatter->flush(cout);
      }
      break;
    case OPT::ZONE_RENAME:
      {
	if (zone_new_name.empty()) {
	  cerr << " missing zone new name" << std::endl;
	  return EINVAL;
	}
	if (zone_id.empty() && zone_name.empty()) {
	  cerr << "no zone name or id provided" << std::endl;
	  return EINVAL;
	}
	RGWZoneParams zone(zone_id,zone_name);
	int ret = zone.init(g_ceph_context, static_cast<rgw::sal::RGWRadosStore*>(store)->svc()->sysobj, null_yield);
	if (ret < 0) {
	  cerr << "unable to initialize zone: " << cpp_strerror(-ret) << std::endl;
	  return -ret;
	}
	ret = zone.rename(zone_new_name, null_yield);
	if (ret < 0) {
	  cerr << "failed to rename zone " << zone_name << " to " << zone_new_name << ": " << cpp_strerror(-ret)
	       << std::endl;
	  return -ret;
	}
	RGWZoneGroup zonegroup(zonegroup_id, zonegroup_name);
	ret = zonegroup.init(g_ceph_context, static_cast<rgw::sal::RGWRadosStore*>(store)->svc()->sysobj, null_yield);
	if (ret < 0) {
	  cerr << "WARNING: failed to initialize zonegroup " << zonegroup_name << std::endl;
	} else {
	  ret = zonegroup.rename_zone(zone, null_yield);
	  if (ret < 0) {
	    cerr << "Error in zonegroup rename for " << zone_name << ": " << cpp_strerror(-ret) << std::endl;
	    return -ret;
	  }
	}
      }
      break;
    case OPT::ZONE_PLACEMENT_ADD:
    case OPT::ZONE_PLACEMENT_MODIFY:
    case OPT::ZONE_PLACEMENT_RM:
      {
        if (placement_id.empty()) {
          cerr << "ERROR: --placement-id not specified" << std::endl;
          return EINVAL;
        }
        // validate compression type
        if (compression_type && *compression_type != "random"
            && !Compressor::get_comp_alg_type(*compression_type)) {
          std::cerr << "Unrecognized compression type" << std::endl;
          return EINVAL;
        }

	RGWZoneParams zone(zone_id, zone_name);
	int ret = zone.init(g_ceph_context, static_cast<rgw::sal::RGWRadosStore*>(store)->svc()->sysobj, null_yield);
        if (ret < 0) {
	  cerr << "failed to init zone: " << cpp_strerror(-ret) << std::endl;
	  return -ret;
	}

        if (opt_cmd == OPT::ZONE_PLACEMENT_ADD ||
	    opt_cmd == OPT::ZONE_PLACEMENT_MODIFY) {
	  RGWZoneGroup zonegroup(zonegroup_id, zonegroup_name);
	  ret = zonegroup.init(g_ceph_context, static_cast<rgw::sal::RGWRadosStore*>(store)->svc()->sysobj, null_yield);
	  if (ret < 0) {
	    cerr << "failed to init zonegroup: " << cpp_strerror(-ret) << std::endl;
	    return -ret;
	  }

	  auto ptiter = zonegroup.placement_targets.find(placement_id);
	  if (ptiter == zonegroup.placement_targets.end()) {
	    cerr << "ERROR: placement id '" << placement_id << "' is not configured in zonegroup placement targets" << std::endl;
	    return EINVAL;
	  }

	  string storage_class = rgw_placement_rule::get_canonical_storage_class(opt_storage_class.value_or(string()));
	  if (ptiter->second.storage_classes.find(storage_class) == ptiter->second.storage_classes.end()) {
	    cerr << "ERROR: storage class '" << storage_class << "' is not defined in zonegroup '" << placement_id << "' placement target" << std::endl;
	    return EINVAL;
	  }

          RGWZonePlacementInfo& info = zone.placement_pools[placement_id];

	  string opt_index_pool = index_pool.value_or(string());
	  string opt_data_pool = data_pool.value_or(string());

	  if (!opt_index_pool.empty()) {
	    info.index_pool = opt_index_pool;
	  }

	  if (info.index_pool.empty()) {
            cerr << "ERROR: index pool not configured, need to specify --index-pool" << std::endl;
            return EINVAL;
	  }

	  if (opt_data_pool.empty()) {
	    const RGWZoneStorageClass *porig_sc{nullptr};
	    if (info.storage_classes.find(storage_class, &porig_sc)) {
	      if (porig_sc->data_pool) {
		opt_data_pool = porig_sc->data_pool->to_str();
	      }
	    }
	    if (opt_data_pool.empty()) {
	      cerr << "ERROR: data pool not configured, need to specify --data-pool" << std::endl;
	      return EINVAL;
	    }
	  }

          rgw_pool dp = opt_data_pool;
          info.storage_classes.set_storage_class(storage_class, &dp, compression_type.get_ptr());

          if (data_extra_pool) {
            info.data_extra_pool = *data_extra_pool;
          }
          if (index_type_specified) {
	    info.index_type = placement_index_type;
          }

          ret = check_pool_support_omap(info.get_data_extra_pool());
          if (ret < 0) {
             cerr << "ERROR: the data extra (non-ec) pool '" << info.get_data_extra_pool() 
                 << "' does not support omap" << std::endl;
             return ret;
          }
        } else if (opt_cmd == OPT::ZONE_PLACEMENT_RM) {
          if (!opt_storage_class ||
              opt_storage_class->empty()) {
            zone.placement_pools.erase(placement_id);
          } else {
            auto iter = zone.placement_pools.find(placement_id);
            if (iter != zone.placement_pools.end()) {
              RGWZonePlacementInfo& info = zone.placement_pools[placement_id];
              info.storage_classes.remove_storage_class(*opt_storage_class);
            }
          }
        }

        ret = zone.update(null_yield);
        if (ret < 0) {
          cerr << "failed to save zone info: " << cpp_strerror(-ret) << std::endl;
          return -ret;
        }

        encode_json("zone", zone, formatter.get());
        formatter->flush(cout);
      }
      break;
    case OPT::ZONE_PLACEMENT_LIST:
      {
	RGWZoneParams zone(zone_id, zone_name);
	int ret = zone.init(g_ceph_context, static_cast<rgw::sal::RGWRadosStore*>(store)->svc()->sysobj, null_yield);
	if (ret < 0) {
	  cerr << "unable to initialize zone: " << cpp_strerror(-ret) << std::endl;
	  return -ret;
	}
	encode_json("placement_pools", zone.placement_pools, formatter.get());
	formatter->flush(cout);
      }
      break;
    case OPT::ZONE_PLACEMENT_GET:
      {
	if (placement_id.empty()) {
	  cerr << "ERROR: --placement-id not specified" << std::endl;
	  return EINVAL;
	}

	RGWZoneParams zone(zone_id, zone_name);
	int ret = zone.init(g_ceph_context, static_cast<rgw::sal::RGWRadosStore*>(store)->svc()->sysobj, null_yield);
	if (ret < 0) {
	  cerr << "unable to initialize zone: " << cpp_strerror(-ret) << std::endl;
	  return -ret;
	}
	auto p = zone.placement_pools.find(placement_id);
	if (p == zone.placement_pools.end()) {
	  cerr << "ERROR: zone placement target '" << placement_id << "' not found" << std::endl;
	  return -ENOENT;
	}
	encode_json("placement_pools", p->second, formatter.get());
	formatter->flush(cout);
      }
    default:
      break;
    }
    return 0;
  }

  resolve_zone_id_opt(opt_effective_zone_name, opt_effective_zone_id);
  resolve_zone_id_opt(opt_source_zone_name, opt_source_zone_id);
  resolve_zone_id_opt(opt_dest_zone_name, opt_dest_zone_id);
  resolve_zone_ids_opt(opt_zone_names, opt_zone_ids);
  resolve_zone_ids_opt(opt_source_zone_names, opt_source_zone_ids);
  resolve_zone_ids_opt(opt_dest_zone_names, opt_dest_zone_ids);

  bool non_master_cmd = (!store->is_meta_master() && !yes_i_really_mean_it);
  std::set<OPT> non_master_ops_list = {OPT::USER_CREATE, OPT::USER_RM, 
                                        OPT::USER_MODIFY, OPT::USER_ENABLE,
                                        OPT::USER_SUSPEND, OPT::SUBUSER_CREATE,
                                        OPT::SUBUSER_MODIFY, OPT::SUBUSER_RM,
                                        OPT::BUCKET_LINK, OPT::BUCKET_UNLINK,
                                        OPT::BUCKET_RESHARD, OPT::BUCKET_RM,
                                        OPT::BUCKET_CHOWN, OPT::METADATA_PUT,
                                        OPT::METADATA_RM, OPT::RESHARD_CANCEL,
                                        OPT::RESHARD_ADD, OPT::MFA_CREATE,
                                        OPT::MFA_REMOVE, OPT::MFA_RESYNC,
                                        OPT::CAPS_ADD, OPT::CAPS_RM};

  bool print_warning_message = (non_master_ops_list.find(opt_cmd) != non_master_ops_list.end() &&
                                non_master_cmd);

  if (print_warning_message) {
      cerr << "Please run the command on master zone. Performing this operation on non-master zone leads to inconsistent metadata between zones" << std::endl;
      cerr << "Are you sure you want to go ahead? (requires --yes-i-really-mean-it)" << std::endl;
      return EINVAL;
  }

  if (!rgw::sal::RGWUser::empty(user)) {
    user_op.set_user_id(user->get_id());
    bucket_op.set_user_id(user->get_id());
  }

  if (!display_name.empty())
    user_op.set_display_name(display_name);

  if (!user_email.empty())
    user_op.set_user_email(user_email);

  if (!rgw::sal::RGWUser::empty(user)) {
    user_op.set_new_user_id(new_user_id);
  }

  if (!access_key.empty())
    user_op.set_access_key(access_key);

  if (!secret_key.empty())
    user_op.set_secret_key(secret_key);

  if (!subuser.empty())
    user_op.set_subuser(subuser);

  if (!caps.empty())
    user_op.set_caps(caps);

  user_op.set_purge_data(purge_data);

  if (purge_keys)
    user_op.set_purge_keys();

  if (gen_access_key)
    user_op.set_generate_key();

  if (gen_secret_key)
    user_op.set_gen_secret(); // assume that a key pair should be created

  if (max_buckets_specified)
    user_op.set_max_buckets(max_buckets);

  if (admin_specified)
     user_op.set_admin(admin);

  if (system_specified)
    user_op.set_system(system);

  if (set_perm)
    user_op.set_perm(perm_mask);

  if (set_temp_url_key) {
    map<int, string>::iterator iter = temp_url_keys.begin();
    for (; iter != temp_url_keys.end(); ++iter) {
      user_op.set_temp_url_key(iter->second, iter->first);
    }
  }

  if (!op_mask_str.empty()) {
    uint32_t op_mask;
    int ret = rgw_parse_op_type_list(op_mask_str, &op_mask);
    if (ret < 0) {
      cerr << "failed to parse op_mask: " << cpp_strerror(-ret) << std::endl;
      return -ret;
    }

    user_op.set_op_mask(op_mask);
  }

  if (key_type != KEY_TYPE_UNDEFINED)
    user_op.set_key_type(key_type);

  // set suspension operation parameters
  if (opt_cmd == OPT::USER_ENABLE)
    user_op.set_suspension(false);
  else if (opt_cmd == OPT::USER_SUSPEND)
    user_op.set_suspension(true);

  if (!placement_id.empty() ||
      (opt_storage_class && !opt_storage_class->empty())) {
    rgw_placement_rule target_rule;
    target_rule.name = placement_id;
    target_rule.storage_class = *opt_storage_class;
    if (!store->get_zone()->get_params().valid_placement(target_rule)) {
      cerr << "NOTICE: invalid dest placement: " << target_rule.to_str() << std::endl;
      return EINVAL;
    }
    user_op.set_default_placement(target_rule);
  }

  if (!tags.empty()) {
    user_op.set_placement_tags(tags);
  }

  // RGWUser to use for user operations
  RGWUser ruser;
  int ret = 0;
  if (!(rgw::sal::RGWUser::empty(user) && access_key.empty()) || !subuser.empty()) {
    ret = ruser.init(dpp(), store, user_op, null_yield);
    if (ret < 0) {
      cerr << "user.init failed: " << cpp_strerror(-ret) << std::endl;
      return -ret;
    }
  }

  /* populate bucket operation */
  bucket_op.set_bucket_name(bucket_name);
  bucket_op.set_object(object);
  bucket_op.set_check_objects(check_objects);
  bucket_op.set_delete_children(delete_child_objects);
  bucket_op.set_fix_index(fix);
  bucket_op.set_max_aio(max_concurrent_ios);

  // required to gather errors from operations
  std::string err_msg;

  bool output_user_info = true;

  switch (opt_cmd) {
  case OPT::USER_INFO:
    if (rgw::sal::RGWUser::empty(user) && access_key.empty()) {
      cerr << "ERROR: --uid or --access-key required" << std::endl;
      return EINVAL;
    }
    break;
  case OPT::USER_CREATE:
    if (!user_op.has_existing_user()) {
      user_op.set_generate_key(); // generate a new key by default
    }
    ret = ruser.add(dpp(), user_op, null_yield, &err_msg);
    if (ret < 0) {
      cerr << "could not create user: " << err_msg << std::endl;
      if (ret == -ERR_INVALID_TENANT_NAME)
	ret = -EINVAL;

      return -ret;
    }
    if (!subuser.empty()) {
      ret = ruser.subusers.add(dpp(),user_op, null_yield, &err_msg);
      if (ret < 0) {
        cerr << "could not create subuser: " << err_msg << std::endl;
        return -ret;
      }
    }
    break;
  case OPT::USER_RM:
    ret = ruser.remove(dpp(), user_op, null_yield, &err_msg);
    if (ret < 0) {
      cerr << "could not remove user: " << err_msg << std::endl;
      return -ret;
    }

    output_user_info = false;
    break;
  case OPT::USER_RENAME:
    if (yes_i_really_mean_it) {
      user_op.set_overwrite_new_user(true);
    }
    ret = ruser.rename(user_op, null_yield, dpp(), &err_msg);
    if (ret < 0) {
      if (ret == -EEXIST) {
        err_msg += ". to overwrite this user, add --yes-i-really-mean-it";
      }
      cerr << "could not rename user: " << err_msg << std::endl;
      return -ret;
    }

    break;
  case OPT::USER_ENABLE:
  case OPT::USER_SUSPEND:
  case OPT::USER_MODIFY:
    ret = ruser.modify(dpp(), user_op, null_yield, &err_msg);
    if (ret < 0) {
      cerr << "could not modify user: " << err_msg << std::endl;
      return -ret;
    }

    break;
  case OPT::SUBUSER_CREATE:
    ret = ruser.subusers.add(dpp(), user_op, null_yield, &err_msg);
    if (ret < 0) {
      cerr << "could not create subuser: " << err_msg << std::endl;
      return -ret;
    }

    break;
  case OPT::SUBUSER_MODIFY:
    ret = ruser.subusers.modify(dpp(), user_op, null_yield, &err_msg);
    if (ret < 0) {
      cerr << "could not modify subuser: " << err_msg << std::endl;
      return -ret;
    }

    break;
  case OPT::SUBUSER_RM:
    ret = ruser.subusers.remove(dpp(), user_op, null_yield, &err_msg);
    if (ret < 0) {
      cerr << "could not remove subuser: " << err_msg << std::endl;
      return -ret;
    }

    break;
  case OPT::CAPS_ADD:
    ret = ruser.caps.add(dpp(), user_op, null_yield, &err_msg);
    if (ret < 0) {
      cerr << "could not add caps: " << err_msg << std::endl;
      return -ret;
    }

    break;
  case OPT::CAPS_RM:
    ret = ruser.caps.remove(dpp(), user_op, null_yield, &err_msg);
    if (ret < 0) {
      cerr << "could not remove caps: " << err_msg << std::endl;
      return -ret;
    }

    break;
  case OPT::KEY_CREATE:
    ret = ruser.keys.add(dpp(), user_op, null_yield, &err_msg);
    if (ret < 0) {
      cerr << "could not create key: " << err_msg << std::endl;
      return -ret;
    }

    break;
  case OPT::KEY_RM:
    ret = ruser.keys.remove(dpp(), user_op, null_yield, &err_msg);
    if (ret < 0) {
      cerr << "could not remove key: " << err_msg << std::endl;
      return -ret;
    }
    break;
  case OPT::PERIOD_PUSH:
    {
      RGWEnv env;
      req_info info(g_ceph_context, &env);
      info.method = "POST";
      info.request_uri = "/admin/realm/period";

      map<string, string> &params = info.args.get_params();
      if (!realm_id.empty())
        params["realm_id"] = realm_id;
      if (!realm_name.empty())
        params["realm_name"] = realm_name;
      if (!period_id.empty())
        params["period_id"] = period_id;
      if (!period_epoch.empty())
        params["epoch"] = period_epoch;

      // load the period
      RGWPeriod period(period_id);
      int ret = period.init(g_ceph_context, static_cast<rgw::sal::RGWRadosStore*>(store)->svc()->sysobj, null_yield);
      if (ret < 0) {
        cerr << "period init failed: " << cpp_strerror(-ret) << std::endl;
        return -ret;
      }
      // json format into a bufferlist
      JSONFormatter jf(false);
      encode_json("period", period, &jf);
      bufferlist bl;
      jf.flush(bl);

      JSONParser p;
      ret = send_to_remote_or_url(nullptr, url, opt_region,
                                  access_key, secret_key,
                                  info, bl, p);
      if (ret < 0) {
        cerr << "request failed: " << cpp_strerror(-ret) << std::endl;
        return -ret;
      }
    }
    return 0;
  case OPT::PERIOD_UPDATE:
    {
      int ret = update_period(realm_id, realm_name, period_id, period_epoch,
                              commit, remote, url, opt_region,
                              access_key, secret_key,
                              formatter.get(), yes_i_really_mean_it);
      if (ret < 0) {
	return -ret;
      }
    }
    return 0;
  case OPT::PERIOD_COMMIT:
    {
      // read realm and staging period
      RGWRealm realm(realm_id, realm_name);
      int ret = realm.init(g_ceph_context, static_cast<rgw::sal::RGWRadosStore*>(store)->svc()->sysobj, null_yield);
      if (ret < 0) {
        cerr << "Error initializing realm: " << cpp_strerror(-ret) << std::endl;
        return -ret;
      }
      RGWPeriod period(RGWPeriod::get_staging_id(realm.get_id()), 1);
      ret = period.init(g_ceph_context, static_cast<rgw::sal::RGWRadosStore*>(store)->svc()->sysobj, realm.get_id(), null_yield);
      if (ret < 0) {
        cerr << "period init failed: " << cpp_strerror(-ret) << std::endl;
        return -ret;
      }
      ret = commit_period(realm, period, remote, url, opt_region, access_key, secret_key,
                          yes_i_really_mean_it);
      if (ret < 0) {
        cerr << "failed to commit period: " << cpp_strerror(-ret) << std::endl;
        return -ret;
      }

      encode_json("period", period, formatter.get());
      formatter->flush(cout);
    }
    return 0;
  case OPT::ROLE_CREATE:
    {
      if (role_name.empty()) {
        cerr << "ERROR: role name is empty" << std::endl;
        return -EINVAL;
      }

      if (assume_role_doc.empty()) {
        cerr << "ERROR: assume role policy document is empty" << std::endl;
        return -EINVAL;
      }
      bufferlist bl = bufferlist::static_from_string(assume_role_doc);
      try {
        const rgw::IAM::Policy p(g_ceph_context, tenant, bl);
      } catch (rgw::IAM::PolicyParseException& e) {
        cerr << "failed to parse policy: " << e.what() << std::endl;
        return -EINVAL;
      }
      RGWRole role(g_ceph_context, store, role_name, path, assume_role_doc, tenant);
      ret = role.create(dpp(), true, null_yield);
      if (ret < 0) {
        return -ret;
      }
      show_role_info(role, formatter.get());
      return 0;
    }
  case OPT::ROLE_DELETE:
    {
      if (role_name.empty()) {
        cerr << "ERROR: empty role name" << std::endl;
        return -EINVAL;
      }
      RGWRole role(g_ceph_context, store, role_name, tenant);
      ret = role.delete_obj(dpp(), null_yield);
      if (ret < 0) {
        return -ret;
      }
      cout << "role: " << role_name << " successfully deleted" << std::endl;
      return 0;
    }
  case OPT::ROLE_GET:
    {
      if (role_name.empty()) {
        cerr << "ERROR: empty role name" << std::endl;
        return -EINVAL;
      }
      RGWRole role(g_ceph_context, store, role_name, tenant);
      ret = role.get(dpp(), null_yield);
      if (ret < 0) {
        return -ret;
      }
      show_role_info(role, formatter.get());
      return 0;
    }
  case OPT::ROLE_MODIFY:
    {
      if (role_name.empty()) {
        cerr << "ERROR: role name is empty" << std::endl;
        return -EINVAL;
      }

      if (assume_role_doc.empty()) {
        cerr << "ERROR: assume role policy document is empty" << std::endl;
        return -EINVAL;
      }

      bufferlist bl = bufferlist::static_from_string(assume_role_doc);
      try {
        const rgw::IAM::Policy p(g_ceph_context, tenant, bl);
      } catch (rgw::IAM::PolicyParseException& e) {
        cerr << "failed to parse policy: " << e.what() << std::endl;
        return -EINVAL;
      }

      RGWRole role(g_ceph_context, store, role_name, tenant);
      ret = role.get(dpp(), null_yield);
      if (ret < 0) {
        return -ret;
      }
      role.update_trust_policy(assume_role_doc);
      ret = role.update(null_yield);
      if (ret < 0) {
        return -ret;
      }
      cout << "Assume role policy document updated successfully for role: " << role_name << std::endl;
      return 0;
    }
  case OPT::ROLE_LIST:
    {
      vector<RGWRole> result;
      ret = RGWRole::get_roles_by_path_prefix(dpp(), store, g_ceph_context, path_prefix, tenant, result, null_yield);
      if (ret < 0) {
        return -ret;
      }
      show_roles_info(result, formatter.get());
      return 0;
    }
  case OPT::ROLE_POLICY_PUT:
    {
      if (role_name.empty()) {
        cerr << "role name is empty" << std::endl;
        return -EINVAL;
      }

      if (policy_name.empty()) {
        cerr << "policy name is empty" << std::endl;
        return -EINVAL;
      }

      if (perm_policy_doc.empty()) {
        cerr << "permission policy document is empty" << std::endl;
        return -EINVAL;
      }

      bufferlist bl = bufferlist::static_from_string(perm_policy_doc);
      try {
        const rgw::IAM::Policy p(g_ceph_context, tenant, bl);
      } catch (rgw::IAM::PolicyParseException& e) {
        cerr << "failed to parse perm policy: " << e.what() << std::endl;
        return -EINVAL;
      }

      RGWRole role(g_ceph_context, store, role_name, tenant);
      ret = role.get(dpp(), null_yield);
      if (ret < 0) {
        return -ret;
      }
      role.set_perm_policy(policy_name, perm_policy_doc);
      ret = role.update(null_yield);
      if (ret < 0) {
        return -ret;
      }
      cout << "Permission policy attached successfully" << std::endl;
      return 0;
    }
  case OPT::ROLE_POLICY_LIST:
    {
      if (role_name.empty()) {
        cerr << "ERROR: Role name is empty" << std::endl;
        return -EINVAL;
      }
      RGWRole role(g_ceph_context, store, role_name, tenant);
      ret = role.get(dpp(), null_yield);
      if (ret < 0) {
        return -ret;
      }
      std::vector<string> policy_names = role.get_role_policy_names();
      show_policy_names(policy_names, formatter.get());
      return 0;
    }
  case OPT::ROLE_POLICY_GET:
    {
      if (role_name.empty()) {
        cerr << "ERROR: role name is empty" << std::endl;
        return -EINVAL;
      }

      if (policy_name.empty()) {
        cerr << "ERROR: policy name is empty" << std::endl;
        return -EINVAL;
      }
      RGWRole role(g_ceph_context, store, role_name, tenant);
      int ret = role.get(dpp(), null_yield);
      if (ret < 0) {
        return -ret;
      }
      string perm_policy;
      ret = role.get_role_policy(policy_name, perm_policy);
      if (ret < 0) {
        return -ret;
      }
      show_perm_policy(perm_policy, formatter.get());
      return 0;
    }
  case OPT::ROLE_POLICY_DELETE:
    {
      if (role_name.empty()) {
        cerr << "ERROR: role name is empty" << std::endl;
        return -EINVAL;
      }

      if (policy_name.empty()) {
        cerr << "ERROR: policy name is empty" << std::endl;
        return -EINVAL;
      }
      RGWRole role(g_ceph_context, store, role_name, tenant);
      ret = role.get(dpp(), null_yield);
      if (ret < 0) {
        return -ret;
      }
      ret = role.delete_policy(policy_name);
      if (ret < 0) {
        return -ret;
      }
      ret = role.update(null_yield);
      if (ret < 0) {
        return -ret;
      }
      cout << "Policy: " << policy_name << " successfully deleted for role: "
           << role_name << std::endl;
      return 0;
  }
  default:
    output_user_info = false;
  }

  // output the result of a user operation
  if (output_user_info) {
    ret = ruser.info(info, &err_msg);
    if (ret < 0) {
      cerr << "could not fetch user info: " << err_msg << std::endl;
      return -ret;
    }
    show_user_info(info, formatter.get());
  }

  if (opt_cmd == OPT::POLICY) {
    if (format == "xml") {
      int ret = RGWBucketAdminOp::dump_s3_policy(store, bucket_op, cout, dpp());
      if (ret < 0) {
        cerr << "ERROR: failed to get policy: " << cpp_strerror(-ret) << std::endl;
        return -ret;
      }
    } else {
      int ret = RGWBucketAdminOp::get_policy(store, bucket_op, f, dpp());
      if (ret < 0) {
        cerr << "ERROR: failed to get policy: " << cpp_strerror(-ret) << std::endl;
        return -ret;
      }
    }
  }

  if (opt_cmd == OPT::BUCKET_LIMIT_CHECK) {
    void *handle;
    std::list<std::string> user_ids;
    metadata_key = "user";
    int max = 1000;

    bool truncated;

    if (!rgw::sal::RGWUser::empty(user)) {
      user_ids.push_back(user->get_id().id);
      ret =
	RGWBucketAdminOp::limit_check(store, bucket_op, user_ids, f,
				      null_yield, dpp(), warnings_only);
    } else {
      /* list users in groups of max-keys, then perform user-bucket
       * limit-check on each group */
     ret = store->meta_list_keys_init(metadata_key, string(), &handle);
      if (ret < 0) {
	cerr << "ERROR: buckets limit check can't get user metadata_key: "
	     << cpp_strerror(-ret) << std::endl;
	return -ret;
      }

      do {
	ret = store->meta_list_keys_next(handle, max, user_ids,
					      &truncated);
	if (ret < 0 && ret != -ENOENT) {
	  cerr << "ERROR: buckets limit check lists_keys_next(): "
	       << cpp_strerror(-ret) << std::endl;
	  break;
	} else {
	  /* ok, do the limit checks for this group */
	  ret =
	    RGWBucketAdminOp::limit_check(store, bucket_op, user_ids, f,
					  null_yield, dpp(), warnings_only);
	  if (ret < 0)
	    break;
	}
	user_ids.clear();
      } while (truncated);
      store->meta_list_keys_complete(handle);
    }
    return -ret;
  } /* OPT::BUCKET_LIMIT_CHECK */

  if (opt_cmd == OPT::BUCKETS_LIST) {
    if (bucket_name.empty()) {
      if (!rgw::sal::RGWUser::empty(user)) {
        if (!user_op.has_existing_user()) {
          cerr << "ERROR: could not find user: " << user << std::endl;
          return -ENOENT;
        }
      }
      RGWBucketAdminOp::info(store, bucket_op, f, null_yield, dpp());
    } else {
      int ret = init_bucket(user.get(), tenant, bucket_name, bucket_id, &bucket);
      if (ret < 0) {
        cerr << "ERROR: could not init bucket: " << cpp_strerror(-ret) << std::endl;
        return -ret;
      }
      formatter->open_array_section("entries");

      int count = 0;

      static constexpr int MAX_PAGINATE_SIZE = 10000;
      static constexpr int DEFAULT_MAX_ENTRIES = 1000;

      if (max_entries < 0) {
	max_entries = DEFAULT_MAX_ENTRIES;
      }
      const int paginate_size = std::min(max_entries, MAX_PAGINATE_SIZE);

      string prefix;
      string delim;
      string ns;

      rgw::sal::RGWBucket::ListParams params;
      rgw::sal::RGWBucket::ListResults results;

      params.prefix = prefix;
      params.delim = delim;
      params.marker = rgw_obj_key(marker);
      params.ns = ns;
      params.enforce_ns = false;
      params.list_versions = true;
      params.allow_unordered = bool(allow_unordered);

      do {
        const int remaining = max_entries - count;
	ret = bucket->list(dpp(), params, std::min(remaining, paginate_size), results,
			   null_yield);
        if (ret < 0) {
          cerr << "ERROR: store->list_objects(): " << cpp_strerror(-ret) << std::endl;
          return -ret;
        }

        count += results.objs.size();

        for (const auto& entry : results.objs) {
          encode_json("entry", entry, formatter.get());
        }
        formatter->flush(cout);
      } while (results.is_truncated && count < max_entries);

      formatter->close_section();
      formatter->flush(cout);
    } /* have bucket_name */
  } /* OPT::BUCKETS_LIST */

  if (opt_cmd == OPT::BUCKET_RADOS_LIST) {
    RGWRadosList lister(store,
			max_concurrent_ios, orphan_stale_secs, tenant);
    if (rgw_obj_fs) {
      lister.set_field_separator(*rgw_obj_fs);
    }

    if (bucket_name.empty()) {
      ret = lister.run(dpp());
    } else {
      ret = lister.run(dpp(), bucket_name);
    }

    if (ret < 0) {
      std::cerr <<
	"ERROR: bucket radoslist failed to finish before " <<
	"encountering error: " << cpp_strerror(-ret) << std::endl;
      std::cerr << "************************************"
	"************************************" << std::endl;
      std::cerr << "WARNING: THE RESULTS ARE NOT RELIABLE AND SHOULD NOT " <<
	"BE USED IN DELETING ORPHANS" << std::endl;
      std::cerr << "************************************"
	"************************************" << std::endl;
      return -ret;
    }
  }

  if (opt_cmd == OPT::BUCKET_STATS) {
    if (bucket_name.empty() && !bucket_id.empty()) {
      rgw_bucket bucket;
      if (!rgw_find_bucket_by_id(store->ctx(), store, marker, bucket_id, &bucket)) {
        cerr << "failure: no such bucket id" << std::endl;
        return -ENOENT;
      }
      bucket_op.set_tenant(bucket.tenant);
      bucket_op.set_bucket_name(bucket.name);
    }
    bucket_op.set_fetch_stats(true);

    int r = RGWBucketAdminOp::info(store, bucket_op, f, null_yield, dpp());
    if (r < 0) {
      cerr << "failure: " << cpp_strerror(-r) << ": " << err << std::endl;
      return -r;
    }
  }

  if (opt_cmd == OPT::BUCKET_LINK) {
    bucket_op.set_bucket_id(bucket_id);
    bucket_op.set_new_bucket_name(new_bucket_name);
    string err;
    int r = RGWBucketAdminOp::link(store, bucket_op, dpp(), &err);
    if (r < 0) {
      cerr << "failure: " << cpp_strerror(-r) << ": " << err << std::endl;
      return -r;
    }
  }

  if (opt_cmd == OPT::BUCKET_UNLINK) {
    int r = RGWBucketAdminOp::unlink(store, bucket_op, dpp());
    if (r < 0) {
      cerr << "failure: " << cpp_strerror(-r) << std::endl;
      return -r;
    }
  }

  if (opt_cmd == OPT::BUCKET_CHOWN) {

    bucket_op.set_bucket_name(bucket_name);
    bucket_op.set_new_bucket_name(new_bucket_name);
    string err;
    string marker;

    int r = RGWBucketAdminOp::chown(store, bucket_op, marker, dpp(), &err);
    if (r < 0) {
      cerr << "failure: " << cpp_strerror(-r) << ": " << err << std::endl;
      return -r;
    }
  }

  if (opt_cmd == OPT::LOG_LIST) {
    // filter by date?
    if (date.size() && date.size() != 10) {
      cerr << "bad date format for '" << date << "', expect YYYY-MM-DD" << std::endl;
      return EINVAL;
    }

    formatter->reset();
    formatter->open_array_section("logs");
    RGWAccessHandle h;
    int r = static_cast<rgw::sal::RGWRadosStore*>(store)->getRados()->log_list_init(date, &h);
    if (r == -ENOENT) {
      // no logs.
    } else {
      if (r < 0) {
        cerr << "log list: error " << r << std::endl;
        return -r;
      }
      while (true) {
        string name;
        int r = static_cast<rgw::sal::RGWRadosStore*>(store)->getRados()->log_list_next(h, &name);
        if (r == -ENOENT)
          break;
        if (r < 0) {
          cerr << "log list: error " << r << std::endl;
          return -r;
        }
        formatter->dump_string("object", name);
      }
    }
    formatter->close_section();
    formatter->flush(cout);
    cout << std::endl;
  }

  if (opt_cmd == OPT::LOG_SHOW || opt_cmd == OPT::LOG_RM) {
    if (object.empty() && (date.empty() || bucket_name.empty() || bucket_id.empty())) {
      cerr << "specify an object or a date, bucket and bucket-id" << std::endl;
      exit(1);
    }

    string oid;
    if (!object.empty()) {
      oid = object;
    } else {
      oid = date;
      oid += "-";
      oid += bucket_id;
      oid += "-";
      oid += bucket_name;
    }

    if (opt_cmd == OPT::LOG_SHOW) {
      RGWAccessHandle h;

      int r = static_cast<rgw::sal::RGWRadosStore*>(store)->getRados()->log_show_init(oid, &h);
      if (r < 0) {
	cerr << "error opening log " << oid << ": " << cpp_strerror(-r) << std::endl;
	return -r;
      }

      formatter->reset();
      formatter->open_object_section("log");

      struct rgw_log_entry entry;

      // peek at first entry to get bucket metadata
      r = static_cast<rgw::sal::RGWRadosStore*>(store)->getRados()->log_show_next(h, &entry);
      if (r < 0) {
	cerr << "error reading log " << oid << ": " << cpp_strerror(-r) << std::endl;
	return -r;
      }
      formatter->dump_string("bucket_id", entry.bucket_id);
      formatter->dump_string("bucket_owner", entry.bucket_owner.to_str());
      formatter->dump_string("bucket", entry.bucket);

      uint64_t agg_time = 0;
      uint64_t agg_bytes_sent = 0;
      uint64_t agg_bytes_received = 0;
      uint64_t total_entries = 0;

      if (show_log_entries)
        formatter->open_array_section("log_entries");

      do {
        using namespace std::chrono;
        uint64_t total_time = duration_cast<milliseconds>(entry.total_time).count();

        agg_time += total_time;
        agg_bytes_sent += entry.bytes_sent;
        agg_bytes_received += entry.bytes_received;
        total_entries++;

        if (skip_zero_entries && entry.bytes_sent == 0 &&
            entry.bytes_received == 0)
          goto next;

        if (show_log_entries) {

	  rgw_format_ops_log_entry(entry, formatter.get());
	  formatter->flush(cout);
        }
next:
	r = static_cast<rgw::sal::RGWRadosStore*>(store)->getRados()->log_show_next(h, &entry);
      } while (r > 0);

      if (r < 0) {
      	cerr << "error reading log " << oid << ": " << cpp_strerror(-r) << std::endl;
	return -r;
      }
      if (show_log_entries)
        formatter->close_section();

      if (show_log_sum) {
        formatter->open_object_section("log_sum");
	formatter->dump_int("bytes_sent", agg_bytes_sent);
	formatter->dump_int("bytes_received", agg_bytes_received);
	formatter->dump_int("total_time", agg_time);
	formatter->dump_int("total_entries", total_entries);
        formatter->close_section();
      }
      formatter->close_section();
      formatter->flush(cout);
      cout << std::endl;
    }
    if (opt_cmd == OPT::LOG_RM) {
      int r = static_cast<rgw::sal::RGWRadosStore*>(store)->getRados()->log_remove(oid);
      if (r < 0) {
	cerr << "error removing log " << oid << ": " << cpp_strerror(-r) << std::endl;
	return -r;
      }
    }
  }

  if (opt_cmd == OPT::POOL_ADD) {
    if (pool_name.empty()) {
      cerr << "need to specify pool to add!" << std::endl;
      exit(1);
    }

    int ret = static_cast<rgw::sal::RGWRadosStore*>(store)->svc()->zone->add_bucket_placement(pool, null_yield);
    if (ret < 0)
      cerr << "failed to add bucket placement: " << cpp_strerror(-ret) << std::endl;
  }

  if (opt_cmd == OPT::POOL_RM) {
    if (pool_name.empty()) {
      cerr << "need to specify pool to remove!" << std::endl;
      exit(1);
    }

    int ret = static_cast<rgw::sal::RGWRadosStore*>(store)->svc()->zone->remove_bucket_placement(pool, null_yield);
    if (ret < 0)
      cerr << "failed to remove bucket placement: " << cpp_strerror(-ret) << std::endl;
  }

  if (opt_cmd == OPT::POOLS_LIST) {
    set<rgw_pool> pools;
    int ret = static_cast<rgw::sal::RGWRadosStore*>(store)->svc()->zone->list_placement_set(pools, null_yield);
    if (ret < 0) {
      cerr << "could not list placement set: " << cpp_strerror(-ret) << std::endl;
      return -ret;
    }
    formatter->reset();
    formatter->open_array_section("pools");
    for (auto siter = pools.begin(); siter != pools.end(); ++siter) {
      formatter->open_object_section("pool");
      formatter->dump_string("name",  siter->to_str());
      formatter->close_section();
    }
    formatter->close_section();
    formatter->flush(cout);
    cout << std::endl;
  }

  if (opt_cmd == OPT::USAGE_SHOW) {
    uint64_t start_epoch = 0;
    uint64_t end_epoch = (uint64_t)-1;

    int ret;

    if (!start_date.empty()) {
      ret = utime_t::parse_date(start_date, &start_epoch, NULL);
      if (ret < 0) {
        cerr << "ERROR: failed to parse start date" << std::endl;
        return 1;
      }
    }
    if (!end_date.empty()) {
      ret = utime_t::parse_date(end_date, &end_epoch, NULL);
      if (ret < 0) {
        cerr << "ERROR: failed to parse end date" << std::endl;
        return 1;
      }
    }


    if (!bucket_name.empty()) {
      int ret = init_bucket(user.get(), tenant, bucket_name, bucket_id, &bucket);
      if (ret < 0) {
	cerr << "ERROR: could not init bucket: " << cpp_strerror(-ret) << std::endl;
	return -ret;
      }
    }
    ret = RGWUsage::show(dpp(), store, user.get(), bucket.get(), start_epoch,
			 end_epoch, show_log_entries, show_log_sum, &categories,
			 f);
    if (ret < 0) {
      cerr << "ERROR: failed to show usage" << std::endl;
      return 1;
    }
  }

  if (opt_cmd == OPT::USAGE_TRIM) {
    if (rgw::sal::RGWUser::empty(user) && bucket_name.empty() &&
	start_date.empty() && end_date.empty() && !yes_i_really_mean_it) {
      cerr << "usage trim without user/date/bucket specified will remove *all* users data" << std::endl;
      cerr << "do you really mean it? (requires --yes-i-really-mean-it)" << std::endl;
      return 1;
    }
    int ret;
    uint64_t start_epoch = 0;
    uint64_t end_epoch = (uint64_t)-1;


    if (!start_date.empty()) {
      ret = utime_t::parse_date(start_date, &start_epoch, NULL);
      if (ret < 0) {
        cerr << "ERROR: failed to parse start date" << std::endl;
        return 1;
      }
    }

    if (!end_date.empty()) {
      ret = utime_t::parse_date(end_date, &end_epoch, NULL);
      if (ret < 0) {
        cerr << "ERROR: failed to parse end date" << std::endl;
        return 1;
      }
    }

    if (!bucket_name.empty()) {
      int ret = init_bucket(user.get(), tenant, bucket_name, bucket_id, &bucket);
      if (ret < 0) {
	cerr << "ERROR: could not init bucket: " << cpp_strerror(-ret) << std::endl;
	return -ret;
      }
    }
    ret = RGWUsage::trim(dpp(), store, user.get(), bucket.get(), start_epoch, end_epoch);
    if (ret < 0) {
      cerr << "ERROR: read_usage() returned ret=" << ret << std::endl;
      return 1;
    }
  }

  if (opt_cmd == OPT::USAGE_CLEAR) {
    if (!yes_i_really_mean_it) {
      cerr << "usage clear would remove *all* users usage data for all time" << std::endl;
      cerr << "do you really mean it? (requires --yes-i-really-mean-it)" << std::endl;
      return 1;
    }

    ret = RGWUsage::clear(store);
    if (ret < 0) {
      return ret;
    }
  }


  if (opt_cmd == OPT::OLH_GET || opt_cmd == OPT::OLH_READLOG) {
    if (bucket_name.empty()) {
      cerr << "ERROR: bucket not specified" << std::endl;
      return EINVAL;
    }
    if (object.empty()) {
      cerr << "ERROR: object not specified" << std::endl;
      return EINVAL;
    }
  }

  if (opt_cmd == OPT::OLH_GET) {
    int ret = init_bucket(user.get(), tenant, bucket_name, bucket_id, &bucket);
    if (ret < 0) {
      cerr << "ERROR: could not init bucket: " << cpp_strerror(-ret) << std::endl;
      return -ret;
    }
    RGWOLHInfo olh;
    rgw_obj obj(bucket->get_key(), object);
    ret = static_cast<rgw::sal::RGWRadosStore*>(store)->getRados()->get_olh(bucket->get_info(), obj, &olh);
    if (ret < 0) {
      cerr << "ERROR: failed reading olh: " << cpp_strerror(-ret) << std::endl;
      return -ret;
    }
    encode_json("olh", olh, formatter.get());
    formatter->flush(cout);
  }

  if (opt_cmd == OPT::OLH_READLOG) {
    int ret = init_bucket(user.get(), tenant, bucket_name, bucket_id, &bucket);
    if (ret < 0) {
      cerr << "ERROR: could not init bucket: " << cpp_strerror(-ret) << std::endl;
      return -ret;
    }
    map<uint64_t, vector<rgw_bucket_olh_log_entry> > log;
    bool is_truncated;

    RGWObjectCtx rctx(store);
    std::unique_ptr<rgw::sal::RGWObject> obj = bucket->get_object(object);

    RGWObjState *state;

    ret = obj->get_obj_state(dpp(), &rctx, &state, null_yield);
    if (ret < 0) {
      return -ret;
    }

    ret = static_cast<rgw::sal::RGWRadosStore*>(store)->getRados()->bucket_index_read_olh_log(dpp(), bucket->get_info(), *state, obj->get_obj(), 0, &log, &is_truncated);
    if (ret < 0) {
      cerr << "ERROR: failed reading olh: " << cpp_strerror(-ret) << std::endl;
      return -ret;
    }
    formatter->open_object_section("result");
    encode_json("is_truncated", is_truncated, formatter.get());
    encode_json("log", log, formatter.get());
    formatter->close_section();
    formatter->flush(cout);
  }

  if (opt_cmd == OPT::BI_GET) {
    if (bucket_name.empty()) {
      cerr << "ERROR: bucket name not specified" << std::endl;
      return EINVAL;
    }
    if (object.empty()) {
      cerr << "ERROR: object not specified" << std::endl;
      return EINVAL;
    }
    int ret = init_bucket(user.get(), tenant, bucket_name, bucket_id, &bucket);
    if (ret < 0) {
      cerr << "ERROR: could not init bucket: " << cpp_strerror(-ret) << std::endl;
      return -ret;
    }
    rgw_obj obj(bucket->get_key(), object);
    if (!object_version.empty()) {
      obj.key.set_instance(object_version);
    }

    rgw_cls_bi_entry entry;

    ret = static_cast<rgw::sal::RGWRadosStore*>(store)->getRados()->bi_get(bucket->get_info(), obj, bi_index_type, &entry);
    if (ret < 0) {
      cerr << "ERROR: bi_get(): " << cpp_strerror(-ret) << std::endl;
      return -ret;
    }

    encode_json("entry", entry, formatter.get());
    formatter->flush(cout);
  }

  if (opt_cmd == OPT::BI_PUT) {
    if (bucket_name.empty()) {
      cerr << "ERROR: bucket name not specified" << std::endl;
      return EINVAL;
    }
    int ret = init_bucket(user.get(), tenant, bucket_name, bucket_id, &bucket);
    if (ret < 0) {
      cerr << "ERROR: could not init bucket: " << cpp_strerror(-ret) << std::endl;
      return -ret;
    }

    rgw_cls_bi_entry entry;
    cls_rgw_obj_key key;
    ret = read_decode_json(infile, entry, &key);
    if (ret < 0) {
      return 1;
    }

    rgw_obj obj(bucket->get_key(), key);

    ret = static_cast<rgw::sal::RGWRadosStore*>(store)->getRados()->bi_put(dpp(), bucket->get_key(), obj, entry);
    if (ret < 0) {
      cerr << "ERROR: bi_put(): " << cpp_strerror(-ret) << std::endl;
      return -ret;
    }
  }

  if (opt_cmd == OPT::BI_LIST) {
    if (bucket_name.empty()) {
      cerr << "ERROR: bucket name not specified" << std::endl;
      return EINVAL;
    }
    int ret = init_bucket(user.get(), tenant, bucket_name, bucket_id, &bucket);
    if (ret < 0) {
      cerr << "ERROR: could not init bucket: " << cpp_strerror(-ret) << std::endl;
      return -ret;
    }

    list<rgw_cls_bi_entry> entries;
    bool is_truncated;
    if (max_entries < 0) {
      max_entries = 1000;
    }

    int max_shards = (bucket->get_info().layout.current_index.layout.normal.num_shards > 0 ? bucket->get_info().layout.current_index.layout.normal.num_shards : 1);

    formatter->open_array_section("entries");

    int i = (specified_shard_id ? shard_id : 0);
    for (; i < max_shards; i++) {
      RGWRados::BucketShard bs(static_cast<rgw::sal::RGWRadosStore*>(store)->getRados());
      int shard_id = (bucket->get_info().layout.current_index.layout.normal.num_shards > 0  ? i : -1);

      int ret = bs.init(bucket->get_key(), shard_id, bucket->get_info().layout.current_index, nullptr /* no RGWBucketInfo */, dpp());
      marker.clear();

      if (ret < 0) {
        cerr << "ERROR: bs.init(bucket=" << bucket << ", shard=" << shard_id << "): " << cpp_strerror(-ret) << std::endl;
        return -ret;
      }

      do {
        entries.clear();
        ret = static_cast<rgw::sal::RGWRadosStore*>(store)->getRados()->bi_list(bs, object, marker, max_entries, &entries, &is_truncated);
        if (ret < 0) {
          cerr << "ERROR: bi_list(): " << cpp_strerror(-ret) << std::endl;
          return -ret;
        }

        list<rgw_cls_bi_entry>::iterator iter;
        for (iter = entries.begin(); iter != entries.end(); ++iter) {
          rgw_cls_bi_entry& entry = *iter;
          encode_json("entry", entry, formatter.get());
          marker = entry.idx;
        }
        formatter->flush(cout);
      } while (is_truncated);
      formatter->flush(cout);

      if (specified_shard_id)
        break;
    }
    formatter->close_section();
    formatter->flush(cout);
  }

  if (opt_cmd == OPT::BI_PURGE) {
    if (bucket_name.empty()) {
      cerr << "ERROR: bucket name not specified" << std::endl;
      return EINVAL;
    }
    int ret = init_bucket(user.get(), tenant, bucket_name, bucket_id, &bucket);
    if (ret < 0) {
      cerr << "ERROR: could not init bucket: " << cpp_strerror(-ret) << std::endl;
      return -ret;
    }

    std::unique_ptr<rgw::sal::RGWBucket> cur_bucket;
    ret = init_bucket(user.get(), tenant, bucket_name, string(), &cur_bucket);
    if (ret < 0) {
      cerr << "ERROR: could not init current bucket info for bucket_name=" << bucket_name << ": " << cpp_strerror(-ret) << std::endl;
      return -ret;
    }

    if (cur_bucket->get_bucket_id() == bucket->get_bucket_id() && !yes_i_really_mean_it) {
      cerr << "specified bucket instance points to a current bucket instance" << std::endl;
      cerr << "do you really mean it? (requires --yes-i-really-mean-it)" << std::endl;
      return EINVAL;
    }

    ret = bucket->purge_instance(dpp());
    if (ret < 0) {
      return -ret;
    }
  }

  if (opt_cmd == OPT::OBJECT_PUT) {
    if (bucket_name.empty()) {
      cerr << "ERROR: bucket not specified" << std::endl;
      return EINVAL;
    }
    if (object.empty()) {
      cerr << "ERROR: object not specified" << std::endl;
      return EINVAL;
    }

    RGWDataAccess data_access(store);
    rgw_obj_key key(object, object_version);

    RGWDataAccess::BucketRef b;
    RGWDataAccess::ObjectRef obj;

    int ret = data_access.get_bucket(dpp(), tenant, bucket_name, bucket_id, &b, null_yield);
    if (ret < 0) {
      cerr << "ERROR: failed to init bucket: " << cpp_strerror(-ret) << std::endl;
      return -ret;
    }

    ret = b->get_object(key, &obj);
    if (ret < 0) {
      cerr << "ERROR: failed to get object: " << cpp_strerror(-ret) << std::endl;
      return -ret;
    }

    bufferlist bl;
    ret = read_input(infile, bl);
    if (ret < 0) {
      cerr << "ERROR: failed to read input: " << cpp_strerror(-ret) << std::endl;
    }

    map<string, bufferlist> attrs;
    ret = obj->put(bl, attrs, dpp(), null_yield);
    if (ret < 0) {
      cerr << "ERROR: put object returned error: " << cpp_strerror(-ret) << std::endl;
    }
  }

  if (opt_cmd == OPT::OBJECT_RM) {
    int ret = init_bucket(user.get(), tenant, bucket_name, bucket_id, &bucket);
    if (ret < 0) {
      cerr << "ERROR: could not init bucket: " << cpp_strerror(-ret) << std::endl;
      return -ret;
    }
    rgw_obj_key key(object, object_version);
    ret = rgw_remove_object(dpp(), store, bucket.get(), key);

    if (ret < 0) {
      cerr << "ERROR: object remove returned: " << cpp_strerror(-ret) << std::endl;
      return -ret;
    }
  }

  if (opt_cmd == OPT::OBJECT_REWRITE) {
    if (bucket_name.empty()) {
      cerr << "ERROR: bucket not specified" << std::endl;
      return EINVAL;
    }
    if (object.empty()) {
      cerr << "ERROR: object not specified" << std::endl;
      return EINVAL;
    }

    int ret = init_bucket(user.get(), tenant, bucket_name, bucket_id, &bucket);
    if (ret < 0) {
      cerr << "ERROR: could not init bucket: " << cpp_strerror(-ret) << std::endl;
      return -ret;
    }

    std::unique_ptr<rgw::sal::RGWObject> obj = bucket->get_object(object);
    obj->set_instance(object_version);
    bool need_rewrite = true;
    if (min_rewrite_stripe_size > 0) {
      ret = check_min_obj_stripe_size(store, obj.get(), min_rewrite_stripe_size, &need_rewrite);
      if (ret < 0) {
        ldpp_dout(dpp(), 0) << "WARNING: check_min_obj_stripe_size failed, r=" << ret << dendl;
      }
    }
    if (need_rewrite) {
      ret = static_cast<rgw::sal::RGWRadosStore*>(store)->getRados()->rewrite_obj(bucket->get_info(), obj.get(), dpp(), null_yield);
      if (ret < 0) {
        cerr << "ERROR: object rewrite returned: " << cpp_strerror(-ret) << std::endl;
        return -ret;
      }
    } else {
      ldpp_dout(dpp(), 20) << "skipped object" << dendl;
    }
  }

  if (opt_cmd == OPT::OBJECTS_EXPIRE) {
    if (!static_cast<rgw::sal::RGWRadosStore*>(store)->getRados()->process_expire_objects(dpp())) {
      cerr << "ERROR: process_expire_objects() processing returned error." << std::endl;
      return 1;
    }
  }

  if (opt_cmd == OPT::OBJECTS_EXPIRE_STALE_LIST) {
    ret = RGWBucketAdminOp::fix_obj_expiry(store, bucket_op, f, dpp(), true);
    if (ret < 0) {
      cerr << "ERROR: listing returned " << cpp_strerror(-ret) << std::endl;
      return -ret;
    }
  }

  if (opt_cmd == OPT::OBJECTS_EXPIRE_STALE_RM) {
    ret = RGWBucketAdminOp::fix_obj_expiry(store, bucket_op, f, dpp(), false);
    if (ret < 0) {
      cerr << "ERROR: removing returned " << cpp_strerror(-ret) << std::endl;
      return -ret;
    }
  }

  if (opt_cmd == OPT::BUCKET_REWRITE) {
    if (bucket_name.empty()) {
      cerr << "ERROR: bucket not specified" << std::endl;
      return EINVAL;
    }

    int ret = init_bucket(user.get(), tenant, bucket_name, bucket_id, &bucket);
    if (ret < 0) {
      cerr << "ERROR: could not init bucket: " << cpp_strerror(-ret) << std::endl;
      return -ret;
    }

    uint64_t start_epoch = 0;
    uint64_t end_epoch = 0;

    if (!end_date.empty()) {
      int ret = utime_t::parse_date(end_date, &end_epoch, NULL);
      if (ret < 0) {
        cerr << "ERROR: failed to parse end date" << std::endl;
        return EINVAL;
      }
    }
    if (!start_date.empty()) {
      int ret = utime_t::parse_date(start_date, &start_epoch, NULL);
      if (ret < 0) {
        cerr << "ERROR: failed to parse start date" << std::endl;
        return EINVAL;
      }
    }

    bool is_truncated = true;
    bool cls_filtered = true;

    rgw_obj_index_key marker;
    string empty_prefix;
    string empty_delimiter;

    formatter->open_object_section("result");
    formatter->dump_string("bucket", bucket_name);
    formatter->open_array_section("objects");

    constexpr uint32_t NUM_ENTRIES = 1000;
    uint16_t expansion_factor = 1;
    while (is_truncated) {
      RGWRados::ent_map_t result;
      result.reserve(NUM_ENTRIES);

      int r = static_cast<rgw::sal::RGWRadosStore*>(store)->getRados()->cls_bucket_list_ordered(
	dpp(), bucket->get_info(), RGW_NO_SHARD,
	marker, empty_prefix, empty_delimiter,
	NUM_ENTRIES, true, expansion_factor,
	result, &is_truncated, &cls_filtered, &marker,
	null_yield,
	rgw_bucket_object_check_filter);
      if (r < 0 && r != -ENOENT) {
        cerr << "ERROR: failed operation r=" << r << std::endl;
      } else if (r == -ENOENT) {
        break;
      }

      if (result.size() < NUM_ENTRIES / 8) {
	++expansion_factor;
      } else if (result.size() > NUM_ENTRIES * 7 / 8 &&
		 expansion_factor > 1) {
	--expansion_factor;
      }

      for (auto iter = result.begin(); iter != result.end(); ++iter) {
        rgw_obj_key key = iter->second.key;
        rgw_bucket_dir_entry& entry = iter->second;

        formatter->open_object_section("object");
        formatter->dump_string("name", key.name);
        formatter->dump_string("instance", key.instance);
        formatter->dump_int("size", entry.meta.size);
        utime_t ut(entry.meta.mtime);
        ut.gmtime(formatter->dump_stream("mtime"));

        if ((entry.meta.size < min_rewrite_size) ||
            (entry.meta.size > max_rewrite_size) ||
            (start_epoch > 0 && start_epoch > (uint64_t)ut.sec()) ||
            (end_epoch > 0 && end_epoch < (uint64_t)ut.sec())) {
          formatter->dump_string("status", "Skipped");
        } else {
	  std::unique_ptr<rgw::sal::RGWObject> obj = bucket->get_object(key);

          bool need_rewrite = true;
          if (min_rewrite_stripe_size > 0) {
            r = check_min_obj_stripe_size(store, obj.get(), min_rewrite_stripe_size, &need_rewrite);
            if (r < 0) {
              ldpp_dout(dpp(), 0) << "WARNING: check_min_obj_stripe_size failed, r=" << r << dendl;
            }
          }
          if (!need_rewrite) {
            formatter->dump_string("status", "Skipped");
          } else {
            r = static_cast<rgw::sal::RGWRadosStore*>(store)->getRados()->rewrite_obj(bucket->get_info(), obj.get(), dpp(), null_yield);
            if (r == 0) {
              formatter->dump_string("status", "Success");
            } else {
              formatter->dump_string("status", cpp_strerror(-r));
            }
          }
        }
        formatter->dump_int("flags", entry.flags);

        formatter->close_section();
        formatter->flush(cout);
      }
    }
    formatter->close_section();
    formatter->close_section();
    formatter->flush(cout);
  }

  if (opt_cmd == OPT::BUCKET_RESHARD) {
    int ret = check_reshard_bucket_params(static_cast<rgw::sal::RGWRadosStore*>(store),
					  bucket_name,
					  tenant,
					  bucket_id,
					  num_shards_specified,
					  num_shards,
					  yes_i_really_mean_it,
					  &bucket);
    if (ret < 0) {
      return ret;
    }

    RGWBucketReshard br(static_cast<rgw::sal::RGWRadosStore*>(store), bucket->get_info(), bucket->get_attrs(), nullptr /* no callback */);

#define DEFAULT_RESHARD_MAX_ENTRIES 1000
    if (max_entries < 1) {
      max_entries = DEFAULT_RESHARD_MAX_ENTRIES;
    }

    return br.execute(num_shards, max_entries, dpp(),
                      verbose, &cout, formatter.get());
  }

  if (opt_cmd == OPT::RESHARD_ADD) {
    int ret = check_reshard_bucket_params(static_cast<rgw::sal::RGWRadosStore*>(store),
					  bucket_name,
					  tenant,
					  bucket_id,
					  num_shards_specified,
					  num_shards,
					  yes_i_really_mean_it,
					  &bucket);
    if (ret < 0) {
      return ret;
    }

    int num_source_shards = (bucket->get_info().layout.current_index.layout.normal.num_shards > 0 ? bucket->get_info().layout.current_index.layout.normal.num_shards : 1);

    RGWReshard reshard(static_cast<rgw::sal::RGWRadosStore*>(store), dpp());
    cls_rgw_reshard_entry entry;
    entry.time = real_clock::now();
    entry.tenant = tenant;
    entry.bucket_name = bucket_name;
    entry.bucket_id = bucket->get_info().bucket.bucket_id;
    entry.old_num_shards = num_source_shards;
    entry.new_num_shards = num_shards;

    return reshard.add(entry);
  }

  if (opt_cmd == OPT::RESHARD_LIST) {
    list<cls_rgw_reshard_entry> entries;
    int ret;
    int count = 0;
    if (max_entries < 0) {
      max_entries = 1000;
    }

    int num_logshards =
      store->ctx()->_conf.get_val<uint64_t>("rgw_reshard_num_logs");

    RGWReshard reshard(static_cast<rgw::sal::RGWRadosStore*>(store), dpp());

    formatter->open_array_section("reshard");
    for (int i = 0; i < num_logshards; i++) {
      bool is_truncated = true;
      string marker;
      do {
        entries.clear();
        ret = reshard.list(i, marker, max_entries - count, entries, &is_truncated);
        if (ret < 0) {
          cerr << "Error listing resharding buckets: " << cpp_strerror(-ret) << std::endl;
          return ret;
        }
        for (auto iter=entries.begin(); iter != entries.end(); ++iter) {
          cls_rgw_reshard_entry& entry = *iter;
          encode_json("entry", entry, formatter.get());
          entry.get_key(&marker);
        }
        count += entries.size();
        formatter->flush(cout);
      } while (is_truncated && count < max_entries);

      if (count >= max_entries) {
        break;
      }
    }

    formatter->close_section();
    formatter->flush(cout);
    return 0;
  }

  if (opt_cmd == OPT::RESHARD_STATUS) {
    if (bucket_name.empty()) {
      cerr << "ERROR: bucket not specified" << std::endl;
      return EINVAL;
    }

    ret = init_bucket(user.get(), tenant, bucket_name, bucket_id, &bucket);
    if (ret < 0) {
      cerr << "ERROR: could not init bucket: " << cpp_strerror(-ret) << std::endl;
      return -ret;
    }

    RGWBucketReshard br(static_cast<rgw::sal::RGWRadosStore*>(store), bucket->get_info(), bucket->get_attrs(), nullptr /* no callback */);
    list<cls_rgw_bucket_instance_entry> status;
    int r = br.get_status(&status);
    if (r < 0) {
      cerr << "ERROR: could not get resharding status for bucket " <<
	bucket_name << std::endl;
      return -r;
    }

    show_reshard_status(status, formatter.get());
  }

  if (opt_cmd == OPT::RESHARD_PROCESS) {
    RGWReshard reshard(static_cast<rgw::sal::RGWRadosStore*>(store), true, &cout);

    int ret = reshard.process_all_logshards(dpp());
    if (ret < 0) {
      cerr << "ERROR: failed to process reshard logs, error=" << cpp_strerror(-ret) << std::endl;
      return -ret;
    }
  }

  if (opt_cmd == OPT::RESHARD_CANCEL) {
    if (bucket_name.empty()) {
      cerr << "ERROR: bucket not specified" << std::endl;
      return EINVAL;
    }

    bool bucket_initable = true;
    ret = init_bucket(user.get(), tenant, bucket_name, bucket_id, &bucket);
    if (ret < 0) {
      if (yes_i_really_mean_it) {
        bucket_initable = false;
      } else {
        cerr << "ERROR: could not init bucket: " << cpp_strerror(-ret) <<
          "; if you want to cancel the reshard request nonetheless, please "
          "use the --yes-i-really-mean-it option" << std::endl;
        return -ret;
      }
    }

    if (bucket_initable) {
      // we did not encounter an error, so let's work with the bucket
      RGWBucketReshard br(static_cast<rgw::sal::RGWRadosStore*>(store), bucket->get_info(), bucket->get_attrs(),
                          nullptr /* no callback */);
      int ret = br.cancel();
      if (ret < 0) {
        if (ret == -EBUSY) {
          cerr << "There is ongoing resharding, please retry after " <<
            store->ctx()->_conf.get_val<uint64_t>(
              "rgw_reshard_bucket_lock_duration") <<
            " seconds " << std::endl;
        } else {
          cerr << "Error canceling bucket " << bucket_name <<
            " resharding: " << cpp_strerror(-ret) << std::endl;
        }
        return ret;
      }
    }

    RGWReshard reshard(static_cast<rgw::sal::RGWRadosStore*>(store), dpp());

    cls_rgw_reshard_entry entry;
    entry.tenant = tenant;
    entry.bucket_name = bucket_name;
    //entry.bucket_id = bucket_id;

    ret = reshard.remove(entry);
    if (ret < 0 && ret != -ENOENT) {
      cerr << "Error in updating reshard log with bucket " <<
        bucket_name << ": " << cpp_strerror(-ret) << std::endl;
      return ret;
    }
  } // OPT_RESHARD_CANCEL

  if (opt_cmd == OPT::OBJECT_UNLINK) {
    int ret = init_bucket(user.get(), tenant, bucket_name, bucket_id, &bucket);
    if (ret < 0) {
      cerr << "ERROR: could not init bucket: " << cpp_strerror(-ret) << std::endl;
      return -ret;
    }
    list<rgw_obj_index_key> oid_list;
    rgw_obj_key key(object, object_version);
    rgw_obj_index_key index_key;
    key.get_index_key(&index_key);
    oid_list.push_back(index_key);
    ret = bucket->remove_objs_from_index(oid_list);
    if (ret < 0) {
      cerr << "ERROR: remove_obj_from_index() returned error: " << cpp_strerror(-ret) << std::endl;
      return 1;
    }
  }

  if (opt_cmd == OPT::OBJECT_STAT) {
    int ret = init_bucket(user.get(), tenant, bucket_name, bucket_id, &bucket);
    if (ret < 0) {
      cerr << "ERROR: could not init bucket: " << cpp_strerror(-ret) << std::endl;
      return -ret;
    }
    std::unique_ptr<rgw::sal::RGWObject> obj = bucket->get_object(object);
    obj->set_instance(object_version);

    RGWObjectCtx obj_ctx(store);

    ret = obj->get_obj_attrs(&obj_ctx, null_yield, dpp());
    if (ret < 0) {
      cerr << "ERROR: failed to stat object, returned error: " << cpp_strerror(-ret) << std::endl;
      return 1;
    }
    formatter->open_object_section("object_metadata");
    formatter->dump_string("name", object);
    formatter->dump_unsigned("size", obj->get_obj_size());

    map<string, bufferlist>::iterator iter;
    map<string, bufferlist> other_attrs;
    for (iter = obj->get_attrs().begin(); iter != obj->get_attrs().end(); ++iter) {
      bufferlist& bl = iter->second;
      bool handled = false;
      if (iter->first == RGW_ATTR_MANIFEST) {
        handled = decode_dump<RGWObjManifest>("manifest", bl, formatter.get());
      } else if (iter->first == RGW_ATTR_ACL) {
        handled = decode_dump<RGWAccessControlPolicy>("policy", bl, formatter.get());
      } else if (iter->first == RGW_ATTR_ID_TAG) {
        handled = dump_string("tag", bl, formatter.get());
      } else if (iter->first == RGW_ATTR_ETAG) {
        handled = dump_string("etag", bl, formatter.get());
      } else if (iter->first == RGW_ATTR_COMPRESSION) {
        handled = decode_dump<RGWCompressionInfo>("compression", bl, formatter.get());
      } else if (iter->first == RGW_ATTR_DELETE_AT) {
        handled = decode_dump<utime_t>("delete_at", bl, formatter.get());
      }

      if (!handled)
        other_attrs[iter->first] = bl;
    }

    formatter->open_object_section("attrs");
    for (iter = other_attrs.begin(); iter != other_attrs.end(); ++iter) {
      dump_string(iter->first.c_str(), iter->second, formatter.get());
    }
    formatter->close_section();
    formatter->close_section();
    formatter->flush(cout);
  }

  if (opt_cmd == OPT::BUCKET_CHECK) {
    if (check_head_obj_locator) {
      if (bucket_name.empty()) {
        cerr << "ERROR: need to specify bucket name" << std::endl;
        return EINVAL;
      }
      do_check_object_locator(tenant, bucket_name, fix, remove_bad, formatter.get());
    } else {
      RGWBucketAdminOp::check_index(store, bucket_op, f, null_yield, dpp());
    }
  }

  if (opt_cmd == OPT::BUCKET_RM) {
    if (!inconsistent_index) {
      RGWBucketAdminOp::remove_bucket(store, bucket_op, null_yield, dpp(), bypass_gc, true);
    } else {
      if (!yes_i_really_mean_it) {
	cerr << "using --inconsistent_index can corrupt the bucket index " << std::endl
	<< "do you really mean it? (requires --yes-i-really-mean-it)" << std::endl;
	return 1;
      }
      RGWBucketAdminOp::remove_bucket(store, bucket_op, null_yield, dpp(), bypass_gc, false);
    }
  }

  if (opt_cmd == OPT::GC_LIST) {
    int index = 0;
    bool truncated;
    bool processing_queue = false;
    formatter->open_array_section("entries");

    do {
      list<cls_rgw_gc_obj_info> result;
      int ret = static_cast<rgw::sal::RGWRadosStore*>(store)->getRados()->list_gc_objs(&index, marker, 1000, !include_all, result, &truncated, processing_queue);
      if (ret < 0) {
	cerr << "ERROR: failed to list objs: " << cpp_strerror(-ret) << std::endl;
	return 1;
      }


      list<cls_rgw_gc_obj_info>::iterator iter;
      for (iter = result.begin(); iter != result.end(); ++iter) {
	cls_rgw_gc_obj_info& info = *iter;
	formatter->open_object_section("chain_info");
	formatter->dump_string("tag", info.tag);
	formatter->dump_stream("time") << info.time;
	formatter->open_array_section("objs");
        list<cls_rgw_obj>::iterator liter;
	cls_rgw_obj_chain& chain = info.chain;
	for (liter = chain.objs.begin(); liter != chain.objs.end(); ++liter) {
	  cls_rgw_obj& obj = *liter;
          encode_json("obj", obj, formatter.get());
	}
	formatter->close_section(); // objs
	formatter->close_section(); // obj_chain
	formatter->flush(cout);
      }
    } while (truncated);
    formatter->close_section();
    formatter->flush(cout);
  }

  if (opt_cmd == OPT::GC_PROCESS) {
    int ret = static_cast<rgw::sal::RGWRadosStore*>(store)->getRados()->process_gc(!include_all);
    if (ret < 0) {
      cerr << "ERROR: gc processing returned error: " << cpp_strerror(-ret) << std::endl;
      return 1;
    }
  }

  if (opt_cmd == OPT::LC_LIST) {
    formatter->open_array_section("lifecycle_list");
    vector<rgw::sal::Lifecycle::LCEntry> bucket_lc_map;
    string marker;
    int index{0};
#define MAX_LC_LIST_ENTRIES 100
    if (max_entries < 0) {
      max_entries = MAX_LC_LIST_ENTRIES;
    }
    do {
      int ret = static_cast<rgw::sal::RGWRadosStore*>(store)->getRados()->list_lc_progress(marker, max_entries,
						    bucket_lc_map, index);
      if (ret < 0) {
        cerr << "ERROR: failed to list objs: " << cpp_strerror(-ret)
	     << std::endl;
        return 1;
      }
      for (const auto& entry : bucket_lc_map) {
        formatter->open_object_section("bucket_lc_info");
        formatter->dump_string("bucket", entry.bucket);
	char exp_buf[100];
	time_t t{time_t(entry.start_time)};
	if (std::strftime(
	      exp_buf, sizeof(exp_buf),
	      "%a, %d %b %Y %T %Z", std::gmtime(&t))) {
	  formatter->dump_string("started", exp_buf);
	}
        string lc_status = LC_STATUS[entry.status];
        formatter->dump_string("status", lc_status);
        formatter->close_section(); // objs
        formatter->flush(cout);
      }
    } while (!bucket_lc_map.empty());

    formatter->close_section(); //lifecycle list
    formatter->flush(cout);
  }


  if (opt_cmd == OPT::LC_GET) {
    if (bucket_name.empty()) {
      cerr << "ERROR: bucket not specified" << std::endl;
      return EINVAL;
    }

    RGWLifecycleConfiguration config;
    ret = init_bucket(user.get(), tenant, bucket_name, bucket_id, &bucket);
    if (ret < 0) {
      cerr << "ERROR: could not init bucket: " << cpp_strerror(-ret) << std::endl;
      return -ret;
    }

    auto aiter = bucket->get_attrs().find(RGW_ATTR_LC);
    if (aiter == bucket->get_attrs().end()) {
      return -ENOENT;
    }

    bufferlist::const_iterator iter{&aiter->second};
    try {
      config.decode(iter);
    } catch (const buffer::error& e) {
      cerr << "ERROR: decode life cycle config failed" << std::endl;
      return -EIO;
    }

    encode_json("result", config, formatter.get());
    formatter->flush(cout);
  }

  if (opt_cmd == OPT::LC_PROCESS) {
    int ret = static_cast<rgw::sal::RGWRadosStore*>(store)->getRados()->process_lc();
    if (ret < 0) {
      cerr << "ERROR: lc processing returned error: " << cpp_strerror(-ret) << std::endl;
      return 1;
    }
  }


  if (opt_cmd == OPT::LC_RESHARD_FIX) {
    ret = RGWBucketAdminOp::fix_lc_shards(store, bucket_op, f, dpp());
    if (ret < 0) {
      cerr << "ERROR: listing stale instances" << cpp_strerror(-ret) << std::endl;
    }

  }

  if (opt_cmd == OPT::ORPHANS_FIND) {
    if (!yes_i_really_mean_it) {
      cerr << "this command is now deprecated; please consider using the rgw-orphan-list tool; "
	   << "accidental removal of active objects cannot be reversed; "
	   << "do you really mean it? (requires --yes-i-really-mean-it)"
	   << std::endl;
      return EINVAL;
    } else {
      cerr << "IMPORTANT: this command is now deprecated; please consider using the rgw-orphan-list tool"
	   << std::endl;
    }

    RGWOrphanSearch search(store, max_concurrent_ios, orphan_stale_secs);

    if (job_id.empty()) {
      cerr << "ERROR: --job-id not specified" << std::endl;
      return EINVAL;
    }
    if (pool_name.empty()) {
      cerr << "ERROR: --pool not specified" << std::endl;
      return EINVAL;
    }

    RGWOrphanSearchInfo info;

    info.pool = pool;
    info.job_name = job_id;
    info.num_shards = num_shards;

    int ret = search.init(job_id, &info, detail);
    if (ret < 0) {
      cerr << "could not init search, ret=" << ret << std::endl;
      return -ret;
    }
    ret = search.run(dpp());
    if (ret < 0) {
      return -ret;
    }
  }

  if (opt_cmd == OPT::ORPHANS_FINISH) {
    if (!yes_i_really_mean_it) {
      cerr << "this command is now deprecated; please consider using the rgw-orphan-list tool; "
	   << "accidental removal of active objects cannot be reversed; "
	   << "do you really mean it? (requires --yes-i-really-mean-it)"
	   << std::endl;
      return EINVAL;
    } else {
      cerr << "IMPORTANT: this command is now deprecated; please consider using the rgw-orphan-list tool"
	   << std::endl;
    }

    RGWOrphanSearch search(store, max_concurrent_ios, orphan_stale_secs);

    if (job_id.empty()) {
      cerr << "ERROR: --job-id not specified" << std::endl;
      return EINVAL;
    }
    int ret = search.init(job_id, NULL);
    if (ret < 0) {
      if (ret == -ENOENT) {
        cerr << "job not found" << std::endl;
      }
      return -ret;
    }
    ret = search.finish();
    if (ret < 0) {
      return -ret;
    }
  }

  if (opt_cmd == OPT::ORPHANS_LIST_JOBS){
    if (!yes_i_really_mean_it) {
      cerr << "this command is now deprecated; please consider using the rgw-orphan-list tool; "
	   << "do you really mean it? (requires --yes-i-really-mean-it)"
	   << std::endl;
      return EINVAL;
    } else {
      cerr << "IMPORTANT: this command is now deprecated; please consider using the rgw-orphan-list tool"
	   << std::endl;
    }

    RGWOrphanStore orphan_store(store);
    int ret = orphan_store.init();
    if (ret < 0){
      cerr << "connection to cluster failed!" << std::endl;
      return -ret;
    }

    map <string,RGWOrphanSearchState> m;
    ret = orphan_store.list_jobs(m);
    if (ret < 0) {
      cerr << "job list failed" << std::endl;
      return -ret;
    }
    formatter->open_array_section("entries");
    for (const auto &it: m){
      if (!extra_info){
	formatter->dump_string("job-id",it.first);
      } else {
	encode_json("orphan_search_state", it.second, formatter.get());
      }
    }
    formatter->close_section();
    formatter->flush(cout);
  }

  if (opt_cmd == OPT::USER_CHECK) {
    check_bad_user_bucket_mapping(store, user.get(), fix, null_yield, dpp());
  }

  if (opt_cmd == OPT::USER_STATS) {
    if (rgw::sal::RGWUser::empty(user)) {
      cerr << "ERROR: uid not specified" << std::endl;
      return EINVAL;
    }
    if (reset_stats) {
      if (!bucket_name.empty()) {
	cerr << "ERROR: --reset-stats does not work on buckets and "
	  "bucket specified" << std::endl;
	return EINVAL;
      }
      if (sync_stats) {
	cerr << "ERROR: sync-stats includes the reset-stats functionality, "
	  "so at most one of the two should be specified" << std::endl;
	return EINVAL;
      }
      ret = static_cast<rgw::sal::RGWRadosStore*>(store)->ctl()->user->reset_stats(user->get_id(), null_yield);
      if (ret < 0) {
	cerr << "ERROR: could not reset user stats: " << cpp_strerror(-ret) <<
	  std::endl;
	return -ret;
      }
    }

    if (sync_stats) {
      if (!bucket_name.empty()) {
        int ret = init_bucket(user.get(), tenant, bucket_name, bucket_id, &bucket);
        if (ret < 0) {
          cerr << "ERROR: could not init bucket: " << cpp_strerror(-ret) << std::endl;
          return -ret;
        }
        ret = bucket->sync_user_stats(null_yield);
        if (ret < 0) {
          cerr << "ERROR: could not sync bucket stats: " <<
	    cpp_strerror(-ret) << std::endl;
          return -ret;
        }
      } else {
        int ret = rgw_user_sync_all_stats(dpp(), store, user.get(), null_yield);
        if (ret < 0) {
          cerr << "ERROR: could not sync user stats: " <<
	    cpp_strerror(-ret) << std::endl;
          return -ret;
        }
      }
    }

    RGWStorageStats stats;
    ceph::real_time last_stats_sync;
    ceph::real_time last_stats_update;
    int ret = static_cast<rgw::sal::RGWRadosStore*>(store)->ctl()->user->read_stats(user->get_id(), &stats, null_yield,
					     &last_stats_sync,
					     &last_stats_update);
    if (ret < 0) {
      if (ret == -ENOENT) { /* in case of ENOENT */
        cerr << "User has not been initialized or user does not exist" << std::endl;
      } else {
        cerr << "ERROR: can't read user: " << cpp_strerror(ret) << std::endl;
      }
      return -ret;
    }


    {
      Formatter::ObjectSection os(*formatter, "result");
      encode_json("stats", stats, formatter.get());
      utime_t last_sync_ut(last_stats_sync);
      encode_json("last_stats_sync", last_sync_ut, formatter.get());
      utime_t last_update_ut(last_stats_update);
      encode_json("last_stats_update", last_update_ut, formatter.get());
    }
    formatter->flush(cout);
  }

  if (opt_cmd == OPT::METADATA_GET) {
    int ret = static_cast<rgw::sal::RGWRadosStore*>(store)->ctl()->meta.mgr->get(metadata_key, formatter.get(), null_yield, dpp());
    if (ret < 0) {
      cerr << "ERROR: can't get key: " << cpp_strerror(-ret) << std::endl;
      return -ret;
    }

    formatter->flush(cout);
  }

  if (opt_cmd == OPT::METADATA_PUT) {
    bufferlist bl;
    int ret = read_input(infile, bl);
    if (ret < 0) {
      cerr << "ERROR: failed to read input: " << cpp_strerror(-ret) << std::endl;
      return -ret;
    }
    ret = static_cast<rgw::sal::RGWRadosStore*>(store)->ctl()->meta.mgr->put(metadata_key, bl, null_yield, dpp(), RGWMDLogSyncType::APPLY_ALWAYS, false);
    if (ret < 0) {
      cerr << "ERROR: can't put key: " << cpp_strerror(-ret) << std::endl;
      return -ret;
    }
  }

  if (opt_cmd == OPT::METADATA_RM) {
    int ret = static_cast<rgw::sal::RGWRadosStore*>(store)->ctl()->meta.mgr->remove(metadata_key, null_yield, dpp());
    if (ret < 0) {
      cerr << "ERROR: can't remove key: " << cpp_strerror(-ret) << std::endl;
      return -ret;
    }
  }

  if (opt_cmd == OPT::METADATA_LIST || opt_cmd == OPT::USER_LIST) {
    if (opt_cmd == OPT::USER_LIST) {
      metadata_key = "user";
    }
    void *handle;
    int max = 1000;
    int ret = store->meta_list_keys_init(metadata_key, marker, &handle);
    if (ret < 0) {
      cerr << "ERROR: can't get key: " << cpp_strerror(-ret) << std::endl;
      return -ret;
    }

    bool truncated;
    uint64_t count = 0;

    if (max_entries_specified) {
      formatter->open_object_section("result");
    }
    formatter->open_array_section("keys");

    uint64_t left;
    do {
      list<string> keys;
      left = (max_entries_specified ? max_entries - count : max);
      ret = store->meta_list_keys_next(handle, left, keys, &truncated);
      if (ret < 0 && ret != -ENOENT) {
        cerr << "ERROR: lists_keys_next(): " << cpp_strerror(-ret) << std::endl;
        return -ret;
      } if (ret != -ENOENT) {
	for (list<string>::iterator iter = keys.begin(); iter != keys.end(); ++iter) {
	  formatter->dump_string("key", *iter);
          ++count;
	}
	formatter->flush(cout);
      }
    } while (truncated && left > 0);

    formatter->close_section();

    if (max_entries_specified) {
      encode_json("truncated", truncated, formatter.get());
      encode_json("count", count, formatter.get());
      if (truncated) {
        encode_json("marker", store->meta_get_marker(handle), formatter.get());
      }
      formatter->close_section();
    }
    formatter->flush(cout);

    store->meta_list_keys_complete(handle);
  }

  if (opt_cmd == OPT::MDLOG_LIST) {
    if (!start_date.empty()) {
      std::cerr << "start-date not allowed." << std::endl;
      return -EINVAL;
    }
    if (!end_date.empty()) {
      std::cerr << "end-date not allowed." << std::endl;
      return -EINVAL;
    }
    if (!end_marker.empty()) {
      std::cerr << "end-marker not allowed." << std::endl;
      return -EINVAL;
    }
    if (!start_marker.empty()) {
      if (marker.empty()) {
	marker = start_marker;
      } else {
	std::cerr << "start-marker and marker not both allowed." << std::endl;
	return -EINVAL;
      }
    }

    int i = (specified_shard_id ? shard_id : 0);

    if (period_id.empty()) {
      int ret = read_current_period_id(static_cast<rgw::sal::RGWRadosStore*>(store), realm_id, realm_name, &period_id);
      if (ret < 0) {
        return -ret;
      }
      std::cerr << "No --period given, using current period="
          << period_id << std::endl;
    }
    RGWMetadataLog *meta_log = static_cast<rgw::sal::RGWRadosStore*>(store)->svc()->mdlog->get_log(period_id);

    formatter->open_array_section("entries");
    for (; i < g_ceph_context->_conf->rgw_md_log_max_shards; i++) {
      void *handle;
      list<cls_log_entry> entries;

      meta_log->init_list_entries(i, {}, {}, marker, &handle);
      bool truncated;
      do {
	  int ret = meta_log->list_entries(handle, 1000, entries, NULL, &truncated);
        if (ret < 0) {
          cerr << "ERROR: meta_log->list_entries(): " << cpp_strerror(-ret) << std::endl;
          return -ret;
        }

        for (list<cls_log_entry>::iterator iter = entries.begin(); iter != entries.end(); ++iter) {
          cls_log_entry& entry = *iter;
          static_cast<rgw::sal::RGWRadosStore*>(store)->ctl()->meta.mgr->dump_log_entry(entry, formatter.get());
        }
        formatter->flush(cout);
      } while (truncated);

      meta_log->complete_list_entries(handle);

      if (specified_shard_id)
        break;
    }


    formatter->close_section();
    formatter->flush(cout);
  }

  if (opt_cmd == OPT::MDLOG_STATUS) {
    int i = (specified_shard_id ? shard_id : 0);

    if (period_id.empty()) {
      int ret = read_current_period_id(static_cast<rgw::sal::RGWRadosStore*>(store), realm_id, realm_name, &period_id);
      if (ret < 0) {
        return -ret;
      }
      std::cerr << "No --period given, using current period="
          << period_id << std::endl;
    }
    RGWMetadataLog *meta_log = static_cast<rgw::sal::RGWRadosStore*>(store)->svc()->mdlog->get_log(period_id);

    formatter->open_array_section("entries");

    for (; i < g_ceph_context->_conf->rgw_md_log_max_shards; i++) {
      RGWMetadataLogInfo info;
      meta_log->get_info(i, &info);

      ::encode_json("info", info, formatter.get());

      if (specified_shard_id)
        break;
    }


    formatter->close_section();
    formatter->flush(cout);
  }

  if (opt_cmd == OPT::MDLOG_AUTOTRIM) {
    // need a full history for purging old mdlog periods
    static_cast<rgw::sal::RGWRadosStore*>(store)->svc()->mdlog->init_oldest_log_period(null_yield, dpp());

    RGWCoroutinesManager crs(store->ctx(), store->get_cr_registry());
    RGWHTTPManager http(store->ctx(), crs.get_completion_mgr());
    int ret = http.start();
    if (ret < 0) {
      cerr << "failed to initialize http client with " << cpp_strerror(ret) << std::endl;
      return -ret;
    }

    auto num_shards = g_conf()->rgw_md_log_max_shards;
    ret = crs.run(create_admin_meta_log_trim_cr(dpp(), static_cast<rgw::sal::RGWRadosStore*>(store), &http, num_shards));
    if (ret < 0) {
      cerr << "automated mdlog trim failed with " << cpp_strerror(ret) << std::endl;
      return -ret;
    }
  }

  if (opt_cmd == OPT::MDLOG_TRIM) {
    if (!start_date.empty()) {
      std::cerr << "start-date not allowed." << std::endl;
      return -EINVAL;
    }
    if (!end_date.empty()) {
      std::cerr << "end-date not allowed." << std::endl;
      return -EINVAL;
    }
    if (!start_marker.empty()) {
      std::cerr << "start-marker not allowed." << std::endl;
      return -EINVAL;
    }
    if (!end_marker.empty()) {
      if (marker.empty()) {
	marker = end_marker;
      } else {
	std::cerr << "end-marker and marker not both allowed." << std::endl;
	return -EINVAL;
      }
    }

    if (!specified_shard_id) {
      cerr << "ERROR: shard-id must be specified for trim operation" << std::endl;
      return EINVAL;
    }

    if (period_id.empty()) {
      std::cerr << "missing --period argument" << std::endl;
      return EINVAL;
    }
    RGWMetadataLog *meta_log = static_cast<rgw::sal::RGWRadosStore*>(store)->svc()->mdlog->get_log(period_id);

    // trim until -ENODATA
    do {
      ret = meta_log->trim(shard_id, {}, {}, {}, marker);
    } while (ret == 0);
    if (ret < 0 && ret != -ENODATA) {
      cerr << "ERROR: meta_log->trim(): " << cpp_strerror(-ret) << std::endl;
      return -ret;
    }
  }

  if (opt_cmd == OPT::SYNC_INFO) {
    sync_info(opt_effective_zone_id, opt_bucket, zone_formatter.get());
  }

  if (opt_cmd == OPT::SYNC_STATUS) {
    sync_status(formatter.get());
  }

  if (opt_cmd == OPT::METADATA_SYNC_STATUS) {
    RGWMetaSyncStatusManager sync(static_cast<rgw::sal::RGWRadosStore*>(store), static_cast<rgw::sal::RGWRadosStore*>(store)->svc()->rados->get_async_processor());

    int ret = sync.init();
    if (ret < 0) {
      cerr << "ERROR: sync.init() returned ret=" << ret << std::endl;
      return -ret;
    }

    rgw_meta_sync_status sync_status;
    ret = sync.read_sync_status(&sync_status);
    if (ret < 0) {
      cerr << "ERROR: sync.read_sync_status() returned ret=" << ret << std::endl;
      return -ret;
    }

    formatter->open_object_section("summary");
    encode_json("sync_status", sync_status, formatter.get());

    uint64_t full_total = 0;
    uint64_t full_complete = 0;

    for (auto marker_iter : sync_status.sync_markers) {
      full_total += marker_iter.second.total_entries;
      if (marker_iter.second.state == rgw_meta_sync_marker::SyncState::FullSync) {
        full_complete += marker_iter.second.pos;
      } else {
        full_complete += marker_iter.second.total_entries;
      }
    }

    formatter->open_object_section("full_sync");
    encode_json("total", full_total, formatter.get());
    encode_json("complete", full_complete, formatter.get());
    formatter->close_section();
    formatter->close_section();

    formatter->flush(cout);

  }

  if (opt_cmd == OPT::METADATA_SYNC_INIT) {
    RGWMetaSyncStatusManager sync(static_cast<rgw::sal::RGWRadosStore*>(store), static_cast<rgw::sal::RGWRadosStore*>(store)->svc()->rados->get_async_processor());

    int ret = sync.init();
    if (ret < 0) {
      cerr << "ERROR: sync.init() returned ret=" << ret << std::endl;
      return -ret;
    }
    ret = sync.init_sync_status();
    if (ret < 0) {
      cerr << "ERROR: sync.init_sync_status() returned ret=" << ret << std::endl;
      return -ret;
    }
  }


  if (opt_cmd == OPT::METADATA_SYNC_RUN) {
    RGWMetaSyncStatusManager sync(static_cast<rgw::sal::RGWRadosStore*>(store), static_cast<rgw::sal::RGWRadosStore*>(store)->svc()->rados->get_async_processor());

    int ret = sync.init();
    if (ret < 0) {
      cerr << "ERROR: sync.init() returned ret=" << ret << std::endl;
      return -ret;
    }

    ret = sync.run(null_yield);
    if (ret < 0) {
      cerr << "ERROR: sync.run() returned ret=" << ret << std::endl;
      return -ret;
    }
  }

  if (opt_cmd == OPT::DATA_SYNC_STATUS) {
    if (source_zone.empty()) {
      cerr << "ERROR: source zone not specified" << std::endl;
      return EINVAL;
    }
    RGWDataSyncStatusManager sync(static_cast<rgw::sal::RGWRadosStore*>(store), static_cast<rgw::sal::RGWRadosStore*>(store)->svc()->rados->get_async_processor(), source_zone, nullptr);

    int ret = sync.init();
    if (ret < 0) {
      cerr << "ERROR: sync.init() returned ret=" << ret << std::endl;
      return -ret;
    }

    rgw_data_sync_status sync_status;
    if (specified_shard_id) {
      set<string> pending_buckets;
      set<string> recovering_buckets;
      rgw_data_sync_marker sync_marker;
      ret = sync.read_shard_status(shard_id, pending_buckets, recovering_buckets, &sync_marker, 
                                   max_entries_specified ? max_entries : 20);
      if (ret < 0 && ret != -ENOENT) {
        cerr << "ERROR: sync.read_shard_status() returned ret=" << ret << std::endl;
        return -ret;
      }
      formatter->open_object_section("summary");
      encode_json("shard_id", shard_id, formatter.get());
      encode_json("marker", sync_marker, formatter.get());
      encode_json("pending_buckets", pending_buckets, formatter.get());
      encode_json("recovering_buckets", recovering_buckets, formatter.get());
      formatter->close_section();
      formatter->flush(cout);
    } else {
      ret = sync.read_sync_status(&sync_status);
      if (ret < 0 && ret != -ENOENT) {
        cerr << "ERROR: sync.read_sync_status() returned ret=" << ret << std::endl;
        return -ret;
      }

      formatter->open_object_section("summary");
      encode_json("sync_status", sync_status, formatter.get());

      uint64_t full_total = 0;
      uint64_t full_complete = 0;

      for (auto marker_iter : sync_status.sync_markers) {
        full_total += marker_iter.second.total_entries;
        if (marker_iter.second.state == rgw_meta_sync_marker::SyncState::FullSync) {
          full_complete += marker_iter.second.pos;
        } else {
          full_complete += marker_iter.second.total_entries;
        }
      }

      formatter->open_object_section("full_sync");
      encode_json("total", full_total, formatter.get());
      encode_json("complete", full_complete, formatter.get());
      formatter->close_section();
      formatter->close_section();

      formatter->flush(cout);
    }
  }

  if (opt_cmd == OPT::DATA_SYNC_INIT) {
    if (source_zone.empty()) {
      cerr << "ERROR: source zone not specified" << std::endl;
      return EINVAL;
    }

    RGWDataSyncStatusManager sync(static_cast<rgw::sal::RGWRadosStore*>(store), static_cast<rgw::sal::RGWRadosStore*>(store)->svc()->rados->get_async_processor(), source_zone, nullptr);

    int ret = sync.init();
    if (ret < 0) {
      cerr << "ERROR: sync.init() returned ret=" << ret << std::endl;
      return -ret;
    }

    ret = sync.init_sync_status();
    if (ret < 0) {
      cerr << "ERROR: sync.init_sync_status() returned ret=" << ret << std::endl;
      return -ret;
    }
  }

  if (opt_cmd == OPT::DATA_SYNC_RUN) {
    if (source_zone.empty()) {
      cerr << "ERROR: source zone not specified" << std::endl;
      return EINVAL;
    }

    RGWSyncModuleInstanceRef sync_module;
    int ret = static_cast<rgw::sal::RGWRadosStore*>(store)->svc()->sync_modules->get_manager()->create_instance(g_ceph_context, static_cast<rgw::sal::RGWRadosStore*>(store)->svc()->zone->get_zone().tier_type,
        store->get_zone()->get_params().tier_config, &sync_module);
    if (ret < 0) {
      lderr(cct) << "ERROR: failed to init sync module instance, ret=" << ret << dendl;
      return ret;
    }

    RGWDataSyncStatusManager sync(static_cast<rgw::sal::RGWRadosStore*>(store), static_cast<rgw::sal::RGWRadosStore*>(store)->svc()->rados->get_async_processor(), source_zone, nullptr, sync_module);

    ret = sync.init();
    if (ret < 0) {
      cerr << "ERROR: sync.init() returned ret=" << ret << std::endl;
      return -ret;
    }

    ret = sync.run();
    if (ret < 0) {
      cerr << "ERROR: sync.run() returned ret=" << ret << std::endl;
      return -ret;
    }
  }

  if (opt_cmd == OPT::BUCKET_SYNC_INIT) {
    if (source_zone.empty()) {
      cerr << "ERROR: source zone not specified" << std::endl;
      return EINVAL;
    }
    if (bucket_name.empty()) {
      cerr << "ERROR: bucket not specified" << std::endl;
      return EINVAL;
    }
    int ret = init_bucket_for_sync(user.get(), tenant, bucket_name, bucket_id, &bucket);
    if (ret < 0) {
      return -ret;
    }
    auto opt_sb = opt_source_bucket;
    if (opt_sb && opt_sb->bucket_id.empty()) {
      string sbid;
      std::unique_ptr<rgw::sal::RGWBucket> sbuck;
      int ret = init_bucket_for_sync(user.get(), opt_sb->tenant, opt_sb->name, sbid, &sbuck);
      if (ret < 0) {
        return -ret;
      }
      opt_sb = sbuck->get_key();
    }

    RGWBucketPipeSyncStatusManager sync(static_cast<rgw::sal::RGWRadosStore*>(store), source_zone, opt_sb, bucket->get_key());

    ret = sync.init();
    if (ret < 0) {
      cerr << "ERROR: sync.init() returned ret=" << ret << std::endl;
      return -ret;
    }
    ret = sync.init_sync_status();
    if (ret < 0) {
      cerr << "ERROR: sync.init_sync_status() returned ret=" << ret << std::endl;
      return -ret;
    }
  }

  if (opt_cmd == OPT::BUCKET_SYNC_CHECKPOINT) {
    std::optional<rgw_zone_id> opt_source_zone;
    if (!source_zone.empty()) {
      opt_source_zone = source_zone;
    }
    if (bucket_name.empty()) {
      cerr << "ERROR: bucket not specified" << std::endl;
      return EINVAL;
    }
    int ret = init_bucket(user.get(), tenant, bucket_name, bucket_id, &bucket);
    if (ret < 0) {
      return -ret;
    }

    if (!static_cast<rgw::sal::RGWRadosStore*>(store)->ctl()->bucket->bucket_imports_data(bucket->get_key(), null_yield, dpp())) {
      std::cout << "Sync is disabled for bucket " << bucket_name << std::endl;
      return 0;
    }

    RGWBucketSyncPolicyHandlerRef handler;
    ret = store->get_sync_policy_handler(dpp(), std::nullopt, bucket->get_key(), &handler, null_yield);
    if (ret < 0) {
      std::cerr << "ERROR: failed to get policy handler for bucket ("
          << bucket << "): r=" << ret << ": " << cpp_strerror(-ret) << std::endl;
      return -ret;
    }

    auto timeout_at = ceph::coarse_mono_clock::now() + opt_timeout_sec;
    ret = rgw_bucket_sync_checkpoint(dpp(), static_cast<rgw::sal::RGWRadosStore*>(store), *handler, bucket->get_info(),
                                     opt_source_zone, opt_source_bucket,
                                     opt_retry_delay_ms, timeout_at);
    if (ret < 0) {
      lderr(store->ctx()) << "bucket sync checkpoint failed: " << cpp_strerror(ret) << dendl;
      return -ret;
    }
  }

  if ((opt_cmd == OPT::BUCKET_SYNC_DISABLE) || (opt_cmd == OPT::BUCKET_SYNC_ENABLE)) {
    if (bucket_name.empty()) {
      cerr << "ERROR: bucket not specified" << std::endl;
      return EINVAL;
    } 
    if (opt_cmd == OPT::BUCKET_SYNC_DISABLE) {
      bucket_op.set_sync_bucket(false);
    } else {
      bucket_op.set_sync_bucket(true);
    }
    bucket_op.set_tenant(tenant);
    string err_msg;
    ret = RGWBucketAdminOp::sync_bucket(store, bucket_op, dpp(), &err_msg);
    if (ret < 0) {
      cerr << err_msg << std::endl;
      return -ret;
    }
  }

  if (opt_cmd == OPT::BUCKET_SYNC_INFO) {
    if (bucket_name.empty()) {
      cerr << "ERROR: bucket not specified" << std::endl;
      return EINVAL;
    }
    int ret = init_bucket(user.get(), tenant, bucket_name, bucket_id, &bucket);
    if (ret < 0) {
      return -ret;
    }
    bucket_sync_info(static_cast<rgw::sal::RGWRadosStore*>(store), bucket->get_info(), std::cout);
  }

  if (opt_cmd == OPT::BUCKET_SYNC_STATUS) {
    if (bucket_name.empty()) {
      cerr << "ERROR: bucket not specified" << std::endl;
      return EINVAL;
    }
    int ret = init_bucket(user.get(), tenant, bucket_name, bucket_id, &bucket);
    if (ret < 0) {
      return -ret;
    }
    bucket_sync_status(static_cast<rgw::sal::RGWRadosStore*>(store), bucket->get_info(), source_zone, opt_source_bucket, std::cout);
  }

  if (opt_cmd == OPT::BUCKET_SYNC_MARKERS) {
    if (source_zone.empty()) {
      cerr << "ERROR: source zone not specified" << std::endl;
      return EINVAL;
    }
    if (bucket_name.empty()) {
      cerr << "ERROR: bucket not specified" << std::endl;
      return EINVAL;
    }
    int ret = init_bucket_for_sync(user.get(), tenant, bucket_name, bucket_id, &bucket);
    if (ret < 0) {
      return -ret;
    }
    RGWBucketPipeSyncStatusManager sync(static_cast<rgw::sal::RGWRadosStore*>(store), source_zone, opt_source_bucket, bucket->get_key());

    ret = sync.init();
    if (ret < 0) {
      cerr << "ERROR: sync.init() returned ret=" << ret << std::endl;
      return -ret;
    }
    ret = sync.read_sync_status();
    if (ret < 0) {
      cerr << "ERROR: sync.read_sync_status() returned ret=" << ret << std::endl;
      return -ret;
    }

    map<int, rgw_bucket_shard_sync_info>& sync_status = sync.get_sync_status();

    encode_json("sync_status", sync_status, formatter.get());
    formatter->flush(cout);
  }

 if (opt_cmd == OPT::BUCKET_SYNC_RUN) {
    if (source_zone.empty()) {
      cerr << "ERROR: source zone not specified" << std::endl;
      return EINVAL;
    }
    if (bucket_name.empty()) {
      cerr << "ERROR: bucket not specified" << std::endl;
      return EINVAL;
    }
    int ret = init_bucket_for_sync(user.get(), tenant, bucket_name, bucket_id, &bucket);
    if (ret < 0) {
      return -ret;
    }
    RGWBucketPipeSyncStatusManager sync(static_cast<rgw::sal::RGWRadosStore*>(store), source_zone, opt_source_bucket, bucket->get_key());

    ret = sync.init();
    if (ret < 0) {
      cerr << "ERROR: sync.init() returned ret=" << ret << std::endl;
      return -ret;
    }

    ret = sync.run();
    if (ret < 0) {
      cerr << "ERROR: sync.run() returned ret=" << ret << std::endl;
      return -ret;
    }
  }

  if (opt_cmd == OPT::BILOG_LIST) {
    if (bucket_name.empty()) {
      cerr << "ERROR: bucket not specified" << std::endl;
      return EINVAL;
    }
    int ret = init_bucket(user.get(), tenant, bucket_name, bucket_id, &bucket);
    if (ret < 0) {
      cerr << "ERROR: could not init bucket: " << cpp_strerror(-ret) << std::endl;
      return -ret;
    }
    formatter->open_array_section("entries");
    bool truncated;
    int count = 0;
    if (max_entries < 0)
      max_entries = 1000;

    do {
      list<rgw_bi_log_entry> entries;
      ret = static_cast<rgw::sal::RGWRadosStore*>(store)->svc()->bilog_rados->log_list(bucket->get_info(), shard_id, marker, max_entries - count, entries, &truncated);
      if (ret < 0) {
        cerr << "ERROR: list_bi_log_entries(): " << cpp_strerror(-ret) << std::endl;
        return -ret;
      }

      count += entries.size();

      for (list<rgw_bi_log_entry>::iterator iter = entries.begin(); iter != entries.end(); ++iter) {
        rgw_bi_log_entry& entry = *iter;
        encode_json("entry", entry, formatter.get());

        marker = entry.id;
      }
      formatter->flush(cout);
    } while (truncated && count < max_entries);

    formatter->close_section();
    formatter->flush(cout);
  }

  if (opt_cmd == OPT::SYNC_ERROR_LIST) {
    if (max_entries < 0) {
      max_entries = 1000;
    }
    if (!start_date.empty()) {
      std::cerr << "start-date not allowed." << std::endl;
      return -EINVAL;
    }
    if (!end_date.empty()) {
      std::cerr << "end-date not allowed." << std::endl;
      return -EINVAL;
    }
    if (!end_marker.empty()) {
      std::cerr << "end-marker not allowed." << std::endl;
      return -EINVAL;
    }
    if (!start_marker.empty()) {
      if (marker.empty()) {
	marker = start_marker;
      } else {
	std::cerr << "start-marker and marker not both allowed." << std::endl;
	return -EINVAL;
      }
    }

    bool truncated;

    if (shard_id < 0) {
      shard_id = 0;
    }

    formatter->open_array_section("entries");

    for (; shard_id < ERROR_LOGGER_SHARDS; ++shard_id) {
      formatter->open_object_section("shard");
      encode_json("shard_id", shard_id, formatter.get());
      formatter->open_array_section("entries");

      int count = 0;
      string oid = RGWSyncErrorLogger::get_shard_oid(RGW_SYNC_ERROR_LOG_SHARD_PREFIX, shard_id);

      do {
        list<cls_log_entry> entries;
        ret = static_cast<rgw::sal::RGWRadosStore*>(store)->svc()->cls->timelog.list(oid, {}, {}, max_entries - count, entries, marker, &marker, &truncated,
					      null_yield);
	if (ret == -ENOENT) {
	  break;
        }
        if (ret < 0) {
          cerr << "ERROR: svc.cls->timelog.list(): " << cpp_strerror(-ret) << std::endl;
          return -ret;
        }

        count += entries.size();

        for (auto& cls_entry : entries) {
          rgw_sync_error_info log_entry;

          auto iter = cls_entry.data.cbegin();
          try {
            decode(log_entry, iter);
          } catch (buffer::error& err) {
            cerr << "ERROR: failed to decode log entry" << std::endl;
            continue;
          }
          formatter->open_object_section("entry");
          encode_json("id", cls_entry.id, formatter.get());
          encode_json("section", cls_entry.section, formatter.get());
          encode_json("name", cls_entry.name, formatter.get());
          encode_json("timestamp", cls_entry.timestamp, formatter.get());
          encode_json("info", log_entry, formatter.get());
          formatter->close_section();
          formatter->flush(cout);
        }
      } while (truncated && count < max_entries);

      formatter->close_section();
      formatter->close_section();

      if (specified_shard_id) {
        break;
      }
    }

    formatter->close_section();
    formatter->flush(cout);
  }

  if (opt_cmd == OPT::SYNC_ERROR_TRIM) {
    if (!start_date.empty()) {
      std::cerr << "start-date not allowed." << std::endl;
      return -EINVAL;
    }
    if (!end_date.empty()) {
      std::cerr << "end-date not allowed." << std::endl;
      return -EINVAL;
    }
    if (!start_marker.empty()) {
      std::cerr << "end-date not allowed." << std::endl;
      return -EINVAL;
    }
    if (!end_marker.empty()) {
      std::cerr << "end-date not allowed." << std::endl;
      return -EINVAL;
    }

    if (shard_id < 0) {
      shard_id = 0;
    }

    for (; shard_id < ERROR_LOGGER_SHARDS; ++shard_id) {
      ret = trim_sync_error_log(shard_id, marker, trim_delay_ms);
      if (ret < 0) {
        cerr << "ERROR: sync error trim: " << cpp_strerror(-ret) << std::endl;
        return -ret;
      }
      if (specified_shard_id) {
        break;
      }
    }
  }

  if (opt_cmd == OPT::SYNC_GROUP_CREATE ||
      opt_cmd == OPT::SYNC_GROUP_MODIFY) {
    CHECK_TRUE(require_opt(opt_group_id), "ERROR: --group-id not specified", EINVAL);
    CHECK_TRUE(require_opt(opt_status), "ERROR: --status is not specified (options: forbidden, allowed, enabled)", EINVAL);

    SyncPolicyContext sync_policy_ctx(zonegroup_id, zonegroup_name, opt_bucket);
    ret = sync_policy_ctx.init();
    if (ret < 0) {
      return -ret;
    }
    auto& sync_policy = sync_policy_ctx.get_policy();

    if (opt_cmd == OPT::SYNC_GROUP_MODIFY) {
      auto iter = sync_policy.groups.find(*opt_group_id);
      if (iter == sync_policy.groups.end()) {
        cerr << "ERROR: could not find group '" << *opt_group_id << "'" << std::endl;
        return ENOENT;
      }
    }

    auto& group = sync_policy.groups[*opt_group_id];
    group.id = *opt_group_id;

    if (opt_status) {
      if (!group.set_status(*opt_status)) {
        cerr << "ERROR: unrecognized status (options: forbidden, allowed, enabled)" << std::endl;
        return EINVAL;
      }
    }

    ret = sync_policy_ctx.write_policy();
    if (ret < 0) {
      return -ret;
    }

    show_result(sync_policy, zone_formatter.get(), cout);
  }

  if (opt_cmd == OPT::SYNC_GROUP_GET) {
    SyncPolicyContext sync_policy_ctx(zonegroup_id, zonegroup_name, opt_bucket);
    ret = sync_policy_ctx.init();
    if (ret < 0) {
      return -ret;
    }
    auto& sync_policy = sync_policy_ctx.get_policy();

    auto& groups = sync_policy.groups;

    if (!opt_group_id) {
      show_result(groups, zone_formatter.get(), cout);
    } else {
      auto iter = sync_policy.groups.find(*opt_group_id);
      if (iter == sync_policy.groups.end()) {
        cerr << "ERROR: could not find group '" << *opt_group_id << "'" << std::endl;
        return ENOENT;
      }

      show_result(iter->second, zone_formatter.get(), cout);
    }
  }

  if (opt_cmd == OPT::SYNC_GROUP_REMOVE) {
    CHECK_TRUE(require_opt(opt_group_id), "ERROR: --group-id not specified", EINVAL);

    SyncPolicyContext sync_policy_ctx(zonegroup_id, zonegroup_name, opt_bucket);
    ret = sync_policy_ctx.init();
    if (ret < 0) {
      return -ret;
    }
    auto& sync_policy = sync_policy_ctx.get_policy();

    sync_policy.groups.erase(*opt_group_id);

    ret = sync_policy_ctx.write_policy();
    if (ret < 0) {
      return -ret;
    }

    {
      Formatter::ObjectSection os(*zone_formatter.get(), "result");
      encode_json("sync_policy", sync_policy, zone_formatter.get());
    }

    zone_formatter->flush(cout);
  }

  if (opt_cmd == OPT::SYNC_GROUP_FLOW_CREATE) {
    CHECK_TRUE(require_opt(opt_group_id), "ERROR: --group-id not specified", EINVAL);
    CHECK_TRUE(require_opt(opt_flow_id), "ERROR: --flow-id not specified", EINVAL);
    CHECK_TRUE(require_opt(opt_flow_type,
                           (symmetrical_flow_opt(*opt_flow_type) ||
                            directional_flow_opt(*opt_flow_type))),
                           "ERROR: --flow-type not specified or invalid (options: symmetrical, directional)", EINVAL);

    SyncPolicyContext sync_policy_ctx(zonegroup_id, zonegroup_name, opt_bucket);
    ret = sync_policy_ctx.init();
    if (ret < 0) {
      return -ret;
    }
    auto& sync_policy = sync_policy_ctx.get_policy();

    auto iter = sync_policy.groups.find(*opt_group_id);
    if (iter == sync_policy.groups.end()) {
      cerr << "ERROR: could not find group '" << *opt_group_id << "'" << std::endl;
      return ENOENT;
    }

    auto& group = iter->second;

    if (symmetrical_flow_opt(*opt_flow_type)) {
      CHECK_TRUE(require_non_empty_opt(opt_zone_ids), "ERROR: --zones not provided for symmetrical flow, or is empty", EINVAL);

      rgw_sync_symmetric_group *flow_group;

      group.data_flow.find_or_create_symmetrical(*opt_flow_id, &flow_group);

      for (auto& z : *opt_zone_ids) {
        flow_group->zones.insert(z);
      }
    } else { /* directional */
      CHECK_TRUE(require_non_empty_opt(opt_source_zone_id), "ERROR: --source-zone not provided for directional flow rule, or is empty", EINVAL);
      CHECK_TRUE(require_non_empty_opt(opt_dest_zone_id), "ERROR: --dest-zone not provided for directional flow rule, or is empty", EINVAL);

      rgw_sync_directional_rule *flow_rule;

      group.data_flow.find_or_create_directional(*opt_source_zone_id, *opt_dest_zone_id, &flow_rule);
    }

    ret = sync_policy_ctx.write_policy();
    if (ret < 0) {
      return -ret;
    }

    show_result(sync_policy, zone_formatter.get(), cout);
  }

  if (opt_cmd == OPT::SYNC_GROUP_FLOW_REMOVE) {
    CHECK_TRUE(require_opt(opt_group_id), "ERROR: --group-id not specified", EINVAL);
    CHECK_TRUE(require_opt(opt_flow_id), "ERROR: --flow-id not specified", EINVAL);
    CHECK_TRUE(require_opt(opt_flow_type,
                           (symmetrical_flow_opt(*opt_flow_type) ||
                            directional_flow_opt(*opt_flow_type))),
                           "ERROR: --flow-type not specified or invalid (options: symmetrical, directional)", EINVAL);

    SyncPolicyContext sync_policy_ctx(zonegroup_id, zonegroup_name, opt_bucket);
    ret = sync_policy_ctx.init();
    if (ret < 0) {
      return -ret;
    }
    auto& sync_policy = sync_policy_ctx.get_policy();

    auto iter = sync_policy.groups.find(*opt_group_id);
    if (iter == sync_policy.groups.end()) {
      cerr << "ERROR: could not find group '" << *opt_group_id << "'" << std::endl;
      return ENOENT;
    }

    auto& group = iter->second;

    if (symmetrical_flow_opt(*opt_flow_type)) {
      group.data_flow.remove_symmetrical(*opt_flow_id, opt_zone_ids);
    } else { /* directional */
      CHECK_TRUE(require_non_empty_opt(opt_source_zone_id), "ERROR: --source-zone not provided for directional flow rule, or is empty", EINVAL);
      CHECK_TRUE(require_non_empty_opt(opt_dest_zone_id), "ERROR: --dest-zone not provided for directional flow rule, or is empty", EINVAL);

      group.data_flow.remove_directional(*opt_source_zone_id, *opt_dest_zone_id);
    }
    
    ret = sync_policy_ctx.write_policy();
    if (ret < 0) {
      return -ret;
    }

    show_result(sync_policy, zone_formatter.get(), cout);
  }

  if (opt_cmd == OPT::SYNC_GROUP_PIPE_CREATE ||
      opt_cmd == OPT::SYNC_GROUP_PIPE_MODIFY) {
    CHECK_TRUE(require_opt(opt_group_id), "ERROR: --group-id not specified", EINVAL);
    CHECK_TRUE(require_opt(opt_pipe_id), "ERROR: --pipe-id not specified", EINVAL);
    if (opt_cmd == OPT::SYNC_GROUP_PIPE_CREATE) {
      CHECK_TRUE(require_non_empty_opt(opt_source_zone_ids), "ERROR: --source-zones not provided or is empty; should be list of zones or '*'", EINVAL);
      CHECK_TRUE(require_non_empty_opt(opt_dest_zone_ids), "ERROR: --dest-zones not provided or is empty; should be list of zones or '*'", EINVAL);
    }

    SyncPolicyContext sync_policy_ctx(zonegroup_id, zonegroup_name, opt_bucket);
    ret = sync_policy_ctx.init();
    if (ret < 0) {
      return -ret;
    }
    auto& sync_policy = sync_policy_ctx.get_policy();

    auto iter = sync_policy.groups.find(*opt_group_id);
    if (iter == sync_policy.groups.end()) {
      cerr << "ERROR: could not find group '" << *opt_group_id << "'" << std::endl;
      return ENOENT;
    }

    auto& group = iter->second;

    rgw_sync_bucket_pipes *pipe;

    if (opt_cmd == OPT::SYNC_GROUP_PIPE_CREATE) {
      group.find_pipe(*opt_pipe_id, true, &pipe);
    } else {
      if (!group.find_pipe(*opt_pipe_id, false, &pipe)) {
        cerr << "ERROR: could not find pipe '" << *opt_pipe_id << "'" << std::endl;
        return ENOENT;
      }
    }

    pipe->source.add_zones(*opt_source_zone_ids);
    pipe->source.set_bucket(opt_source_tenant,
                            opt_source_bucket_name,
                            opt_source_bucket_id);
    pipe->dest.add_zones(*opt_dest_zone_ids);
    pipe->dest.set_bucket(opt_dest_tenant,
                            opt_dest_bucket_name,
                            opt_dest_bucket_id);

    pipe->params.source.filter.set_prefix(opt_prefix, !!opt_prefix_rm);
    pipe->params.source.filter.set_tags(tags_add, tags_rm);
    if (opt_dest_owner) {
      pipe->params.dest.set_owner(*opt_dest_owner);
    }
    if (opt_storage_class) {
      pipe->params.dest.set_storage_class(*opt_storage_class);
    }
    if (opt_priority) {
      pipe->params.priority = *opt_priority;
    }
    if (opt_mode) {
      if (*opt_mode == "system") {
        pipe->params.mode = rgw_sync_pipe_params::MODE_SYSTEM;
      } else if (*opt_mode == "user") {
        pipe->params.mode = rgw_sync_pipe_params::MODE_USER;
      } else {
        cerr << "ERROR: bad mode value: should be one of the following: system, user" << std::endl;
        return EINVAL;
      }
    }

    if (!rgw::sal::RGWUser::empty(user)) {
      pipe->params.user = user->get_id();
    } else if (pipe->params.user.empty()) {
      auto owner = sync_policy_ctx.get_owner();
      if (owner) {
        pipe->params.user = *owner;
      }
    }

    ret = sync_policy_ctx.write_policy();
    if (ret < 0) {
      return -ret;
    }

    show_result(sync_policy, zone_formatter.get(), cout);
  }

  if (opt_cmd == OPT::SYNC_GROUP_PIPE_REMOVE) {
    CHECK_TRUE(require_opt(opt_group_id), "ERROR: --group-id not specified", EINVAL);
    CHECK_TRUE(require_opt(opt_pipe_id), "ERROR: --pipe-id not specified", EINVAL);

    SyncPolicyContext sync_policy_ctx(zonegroup_id, zonegroup_name, opt_bucket);
    ret = sync_policy_ctx.init();
    if (ret < 0) {
      return -ret;
    }
    auto& sync_policy = sync_policy_ctx.get_policy();

    auto iter = sync_policy.groups.find(*opt_group_id);
    if (iter == sync_policy.groups.end()) {
      cerr << "ERROR: could not find group '" << *opt_group_id << "'" << std::endl;
      return ENOENT;
    }

    auto& group = iter->second;

    rgw_sync_bucket_pipes *pipe;

    if (!group.find_pipe(*opt_pipe_id, false, &pipe)) {
      cerr << "ERROR: could not find pipe '" << *opt_pipe_id << "'" << std::endl;
      return ENOENT;
    }

    if (opt_source_zone_ids) {
      pipe->source.remove_zones(*opt_source_zone_ids);
    }

    pipe->source.remove_bucket(opt_source_tenant,
                               opt_source_bucket_name,
                               opt_source_bucket_id);
    if (opt_dest_zone_ids) {
      pipe->dest.remove_zones(*opt_dest_zone_ids);
    }
    pipe->dest.remove_bucket(opt_dest_tenant,
                             opt_dest_bucket_name,
                             opt_dest_bucket_id);

    if (!(opt_source_zone_ids ||
          opt_source_tenant ||
          opt_source_bucket ||
          opt_source_bucket_id ||
          opt_dest_zone_ids ||
          opt_dest_tenant ||
          opt_dest_bucket ||
          opt_dest_bucket_id)) {
      group.remove_pipe(*opt_pipe_id);
    }

    ret = sync_policy_ctx.write_policy();
    if (ret < 0) {
      return -ret;
    }

    show_result(sync_policy, zone_formatter.get(), cout);
  }

  if (opt_cmd == OPT::SYNC_POLICY_GET) {
    SyncPolicyContext sync_policy_ctx(zonegroup_id, zonegroup_name, opt_bucket);
    ret = sync_policy_ctx.init();
    if (ret < 0) {
      return -ret;
    }
    auto& sync_policy = sync_policy_ctx.get_policy();

    show_result(sync_policy, zone_formatter.get(), cout);
  }

  if (opt_cmd == OPT::BILOG_TRIM) {
    if (bucket_name.empty()) {
      cerr << "ERROR: bucket not specified" << std::endl;
      return EINVAL;
    }
    int ret = init_bucket(user.get(), tenant, bucket_name, bucket_id, &bucket);
    if (ret < 0) {
      cerr << "ERROR: could not init bucket: " << cpp_strerror(-ret) << std::endl;
      return -ret;
    }
    ret = static_cast<rgw::sal::RGWRadosStore*>(store)->svc()->bilog_rados->log_trim(bucket->get_info(), shard_id, start_marker, end_marker);
    if (ret < 0) {
      cerr << "ERROR: trim_bi_log_entries(): " << cpp_strerror(-ret) << std::endl;
      return -ret;
    }
  }

  if (opt_cmd == OPT::BILOG_STATUS) {
    if (bucket_name.empty()) {
      cerr << "ERROR: bucket not specified" << std::endl;
      return EINVAL;
    }
    int ret = init_bucket(user.get(), tenant, bucket_name, bucket_id, &bucket);
    if (ret < 0) {
      cerr << "ERROR: could not init bucket: " << cpp_strerror(-ret) << std::endl;
      return -ret;
    }
    map<int, string> markers;
    ret = static_cast<rgw::sal::RGWRadosStore*>(store)->svc()->bilog_rados->get_log_status(bucket->get_info(), shard_id,
						    &markers, null_yield);
    if (ret < 0) {
      cerr << "ERROR: get_bi_log_status(): " << cpp_strerror(-ret) << std::endl;
      return -ret;
    }
    formatter->open_object_section("entries");
    encode_json("markers", markers, formatter.get());
    formatter->close_section();
    formatter->flush(cout);
  }

  if (opt_cmd == OPT::BILOG_AUTOTRIM) {
    RGWCoroutinesManager crs(store->ctx(), store->get_cr_registry());
    RGWHTTPManager http(store->ctx(), crs.get_completion_mgr());
    int ret = http.start();
    if (ret < 0) {
      cerr << "failed to initialize http client with " << cpp_strerror(ret) << std::endl;
      return -ret;
    }

    rgw::BucketTrimConfig config;
    configure_bucket_trim(store->ctx(), config);

    rgw::BucketTrimManager trim(static_cast<rgw::sal::RGWRadosStore*>(store), config);
    ret = trim.init();
    if (ret < 0) {
      cerr << "trim manager init failed with " << cpp_strerror(ret) << std::endl;
      return -ret;
    }
    ret = crs.run(trim.create_admin_bucket_trim_cr(&http));
    if (ret < 0) {
      cerr << "automated bilog trim failed with " << cpp_strerror(ret) << std::endl;
      return -ret;
    }
  }

  if (opt_cmd == OPT::DATALOG_LIST) {
    formatter->open_array_section("entries");
    bool truncated;
    int count = 0;
    if (max_entries < 0)
      max_entries = 1000;
    if (!start_date.empty()) {
      std::cerr << "start-date not allowed." << std::endl;
      return -EINVAL;
    }
    if (!end_date.empty()) {
      std::cerr << "end-date not allowed." << std::endl;
      return -EINVAL;
    }
    if (!end_marker.empty()) {
      std::cerr << "end-marker not allowed." << std::endl;
      return -EINVAL;
    }
    if (!start_marker.empty()) {
      if (marker.empty()) {
	marker = start_marker;
      } else {
	std::cerr << "start-marker and marker not both allowed." << std::endl;
	return -EINVAL;
      }
    }

    auto datalog_svc = static_cast<rgw::sal::RGWRadosStore*>(store)->svc()->datalog_rados;
    RGWDataChangesLog::LogMarker log_marker;

    do {
      std::vector<rgw_data_change_log_entry> entries;
      if (specified_shard_id) {
        ret = datalog_svc->list_entries(shard_id, max_entries - count,
					entries,
					marker.empty() ?
					std::nullopt :
					std::make_optional(marker),
					&marker, &truncated);
      } else {
        ret = datalog_svc->list_entries(max_entries - count, entries,
					log_marker, &truncated);
      }
      if (ret < 0) {
        cerr << "ERROR: datalog_svc->list_entries(): " << cpp_strerror(-ret) << std::endl;
        return -ret;
      }

      count += entries.size();

      for (const auto& entry : entries) {
        if (!extra_info) {
          encode_json("entry", entry.entry, formatter.get());
        } else {
          encode_json("entry", entry, formatter.get());
        }
      }
      formatter.get()->flush(cout);
    } while (truncated && count < max_entries);

    formatter->close_section();
    formatter->flush(cout);
  }

  if (opt_cmd == OPT::DATALOG_STATUS) {
    int i = (specified_shard_id ? shard_id : 0);

    formatter->open_array_section("entries");
    for (; i < g_ceph_context->_conf->rgw_data_log_num_shards; i++) {
      list<cls_log_entry> entries;

      RGWDataChangesLogInfo info;
      static_cast<rgw::sal::RGWRadosStore*>(store)->svc()->datalog_rados->get_info(i, &info);

      ::encode_json("info", info, formatter.get());

      if (specified_shard_id)
        break;
    }

    formatter->close_section();
    formatter->flush(cout);
  }

  if (opt_cmd == OPT::DATALOG_AUTOTRIM) {
    RGWCoroutinesManager crs(store->ctx(), store->get_cr_registry());
    RGWHTTPManager http(store->ctx(), crs.get_completion_mgr());
    int ret = http.start();
    if (ret < 0) {
      cerr << "failed to initialize http client with " << cpp_strerror(ret) << std::endl;
      return -ret;
    }

    auto num_shards = g_conf()->rgw_data_log_num_shards;
    std::vector<std::string> markers(num_shards);
    ret = crs.run(create_admin_data_log_trim_cr(static_cast<rgw::sal::RGWRadosStore*>(store), &http, num_shards, markers));
    if (ret < 0) {
      cerr << "automated datalog trim failed with " << cpp_strerror(ret) << std::endl;
      return -ret;
    }
  }

  if (opt_cmd == OPT::DATALOG_TRIM) {
    if (!start_date.empty()) {
      std::cerr << "start-date not allowed." << std::endl;
      return -EINVAL;
    }
    if (!end_date.empty()) {
      std::cerr << "end-date not allowed." << std::endl;
      return -EINVAL;
    }
    if (!start_marker.empty()) {
      std::cerr << "start-marker not allowed." << std::endl;
      return -EINVAL;
    }
    if (!end_marker.empty()) {
      if (marker.empty()) {
	marker = end_marker;
      } else {
	std::cerr << "end-marker and marker not both allowed." << std::endl;
	return -EINVAL;
      }
    }

    if (!specified_shard_id) {
      cerr << "ERROR: requires a --shard-id" << std::endl;
      return EINVAL;
    }

    // loop until -ENODATA
    do {
      auto datalog = static_cast<rgw::sal::RGWRadosStore*>(store)->svc()->datalog_rados;
      ret = datalog->trim_entries(shard_id, marker);
    } while (ret == 0);

    if (ret < 0 && ret != -ENODATA) {
      cerr << "ERROR: trim_entries(): " << cpp_strerror(-ret) << std::endl;
      return -ret;
    }
  }

  bool quota_op = (opt_cmd == OPT::QUOTA_SET || opt_cmd == OPT::QUOTA_ENABLE || opt_cmd == OPT::QUOTA_DISABLE);

  if (quota_op) {
    if (bucket_name.empty() && rgw::sal::RGWUser::empty(user)) {
      cerr << "ERROR: bucket name or uid is required for quota operation" << std::endl;
      return EINVAL;
    }

    if (!bucket_name.empty()) {
      if (!quota_scope.empty() && quota_scope != "bucket") {
        cerr << "ERROR: invalid quota scope specification." << std::endl;
        return EINVAL;
      }
      set_bucket_quota(store, opt_cmd, tenant, bucket_name,
                       max_size, max_objects, have_max_size, have_max_objects);
    } else if (!rgw::sal::RGWUser::empty(user)) {
      if (quota_scope == "bucket") {
        return set_user_bucket_quota(opt_cmd, ruser, user_op, max_size, max_objects, have_max_size, have_max_objects);
      } else if (quota_scope == "user") {
        return set_user_quota(opt_cmd, ruser, user_op, max_size, max_objects, have_max_size, have_max_objects);
      } else {
        cerr << "ERROR: invalid quota scope specification. Please specify either --quota-scope=bucket, or --quota-scope=user" << std::endl;
        return EINVAL;
      }
    }
  }

  if (opt_cmd == OPT::MFA_CREATE) {
    rados::cls::otp::otp_info_t config;

    if (rgw::sal::RGWUser::empty(user)) {
      cerr << "ERROR: user id was not provided (via --uid)" << std::endl;
      return EINVAL;
    }

    if (totp_serial.empty()) {
      cerr << "ERROR: TOTP device serial number was not provided (via --totp-serial)" << std::endl;
      return EINVAL;
    }

    if (totp_seed.empty()) {
      cerr << "ERROR: TOTP device seed was not provided (via --totp-seed)" << std::endl;
      return EINVAL;
    }


    rados::cls::otp::SeedType seed_type;
    if (totp_seed_type == "hex") {
      seed_type = rados::cls::otp::OTP_SEED_HEX;
    } else if (totp_seed_type == "base32") {
      seed_type = rados::cls::otp::OTP_SEED_BASE32;
    } else {
      cerr << "ERROR: invalid seed type: " << totp_seed_type << std::endl;
      return EINVAL;
    }

    config.id = totp_serial;
    config.seed = totp_seed;
    config.seed_type = seed_type;

    if (totp_seconds > 0) {
      config.step_size = totp_seconds;
    }

    if (totp_window > 0) {
      config.window = totp_window;
    }

    real_time mtime = real_clock::now();
    string oid = static_cast<rgw::sal::RGWRadosStore*>(store)->svc()->cls->mfa.get_mfa_oid(user->get_id());

    int ret = static_cast<rgw::sal::RGWRadosStore*>(store)->ctl()->meta.mgr->mutate(RGWSI_MetaBackend_OTP::get_meta_key(user->get_id()),
					     mtime, &objv_tracker,
					     null_yield, dpp(),
					     MDLOG_STATUS_WRITE,
					     [&] {
      return static_cast<rgw::sal::RGWRadosStore*>(store)->svc()->cls->mfa.create_mfa(user->get_id(), config, &objv_tracker, mtime, null_yield);
    });
    if (ret < 0) {
      cerr << "MFA creation failed, error: " << cpp_strerror(-ret) << std::endl;
      return -ret;
    }
    
    RGWUserInfo& user_info = user_op.get_user_info();
    user_info.mfa_ids.insert(totp_serial);
    user_op.set_mfa_ids(user_info.mfa_ids);
    string err;
    ret = ruser.modify(dpp(), user_op, null_yield, &err);
    if (ret < 0) {
      cerr << "ERROR: failed storing user info, error: " << err << std::endl;
      return -ret;
    }
  }

 if (opt_cmd == OPT::MFA_REMOVE) {
    if (rgw::sal::RGWUser::empty(user)) {
      cerr << "ERROR: user id was not provided (via --uid)" << std::endl;
      return EINVAL;
    }

    if (totp_serial.empty()) {
      cerr << "ERROR: TOTP device serial number was not provided (via --totp-serial)" << std::endl;
      return EINVAL;
    }

    real_time mtime = real_clock::now();

    int ret = static_cast<rgw::sal::RGWRadosStore*>(store)->ctl()->meta.mgr->mutate(RGWSI_MetaBackend_OTP::get_meta_key(user->get_id()),
					     mtime, &objv_tracker,
					     null_yield, dpp(),
					     MDLOG_STATUS_WRITE,
					     [&] {
      return static_cast<rgw::sal::RGWRadosStore*>(store)->svc()->cls->mfa.remove_mfa(user->get_id(), totp_serial, &objv_tracker, mtime, null_yield);
    });
    if (ret < 0) {
      cerr << "MFA removal failed, error: " << cpp_strerror(-ret) << std::endl;
      return -ret;
    }

    RGWUserInfo& user_info = user_op.get_user_info();
    user_info.mfa_ids.erase(totp_serial);
    user_op.set_mfa_ids(user_info.mfa_ids);
    string err;
    ret = ruser.modify(dpp(), user_op, null_yield, &err);
    if (ret < 0) {
      cerr << "ERROR: failed storing user info, error: " << err << std::endl;
      return -ret;
    }
  }

 if (opt_cmd == OPT::MFA_GET) {
    if (rgw::sal::RGWUser::empty(user)) {
      cerr << "ERROR: user id was not provided (via --uid)" << std::endl;
      return EINVAL;
    }

    if (totp_serial.empty()) {
      cerr << "ERROR: TOTP device serial number was not provided (via --totp-serial)" << std::endl;
      return EINVAL;
    }

    rados::cls::otp::otp_info_t result;
    int ret = static_cast<rgw::sal::RGWRadosStore*>(store)->svc()->cls->mfa.get_mfa(user->get_id(), totp_serial, &result, null_yield);
    if (ret < 0) {
      if (ret == -ENOENT || ret == -ENODATA) {
        cerr << "MFA serial id not found" << std::endl;
      } else {
        cerr << "MFA retrieval failed, error: " << cpp_strerror(-ret) << std::endl;
      }
      return -ret;
    }
    formatter->open_object_section("result");
    encode_json("entry", result, formatter.get());
    formatter->close_section();
    formatter->flush(cout);
  }

 if (opt_cmd == OPT::MFA_LIST) {
    if (rgw::sal::RGWUser::empty(user)) {
      cerr << "ERROR: user id was not provided (via --uid)" << std::endl;
      return EINVAL;
    }

    list<rados::cls::otp::otp_info_t> result;
    int ret = static_cast<rgw::sal::RGWRadosStore*>(store)->svc()->cls->mfa.list_mfa(user->get_id(), &result, null_yield);
    if (ret < 0) {
      cerr << "MFA listing failed, error: " << cpp_strerror(-ret) << std::endl;
      return -ret;
    }
    formatter->open_object_section("result");
    encode_json("entries", result, formatter.get());
    formatter->close_section();
    formatter->flush(cout);
  }

 if (opt_cmd == OPT::MFA_CHECK) {
    if (rgw::sal::RGWUser::empty(user)) {
      cerr << "ERROR: user id was not provided (via --uid)" << std::endl;
      return EINVAL;
    }

    if (totp_serial.empty()) {
      cerr << "ERROR: TOTP device serial number was not provided (via --totp-serial)" << std::endl;
      return EINVAL;
    }

    if (totp_pin.empty()) {
      cerr << "ERROR: TOTP device serial number was not provided (via --totp-pin)" << std::endl;
      return EINVAL;
    }

    list<rados::cls::otp::otp_info_t> result;
    int ret = static_cast<rgw::sal::RGWRadosStore*>(store)->svc()->cls->mfa.check_mfa(user->get_id(), totp_serial, totp_pin.front(), null_yield);
    if (ret < 0) {
      cerr << "MFA check failed, error: " << cpp_strerror(-ret) << std::endl;
      return -ret;
    }

    cout << "ok" << std::endl;
  }

 if (opt_cmd == OPT::MFA_RESYNC) {
    if (rgw::sal::RGWUser::empty(user)) {
      cerr << "ERROR: user id was not provided (via --uid)" << std::endl;
      return EINVAL;
    }

    if (totp_serial.empty()) {
      cerr << "ERROR: TOTP device serial number was not provided (via --totp-serial)" << std::endl;
      return EINVAL;
    }

    if (totp_pin.size() != 2) {
      cerr << "ERROR: missing two --totp-pin params (--totp-pin=<first> --totp-pin=<second>)" << std::endl;
    }

    rados::cls::otp::otp_info_t config;
    int ret = static_cast<rgw::sal::RGWRadosStore*>(store)->svc()->cls->mfa.get_mfa(user->get_id(), totp_serial, &config, null_yield);
    if (ret < 0) {
      if (ret == -ENOENT || ret == -ENODATA) {
        cerr << "MFA serial id not found" << std::endl;
      } else {
        cerr << "MFA retrieval failed, error: " << cpp_strerror(-ret) << std::endl;
      }
      return -ret;
    }

    ceph::real_time now;

    ret = static_cast<rgw::sal::RGWRadosStore*>(store)->svc()->cls->mfa.otp_get_current_time(user->get_id(), &now, null_yield);
    if (ret < 0) {
      cerr << "ERROR: failed to fetch current time from osd: " << cpp_strerror(-ret) << std::endl;
      return -ret;
    }
    time_t time_ofs;

    ret = scan_totp(store->ctx(), now, config, totp_pin, &time_ofs);
    if (ret < 0) {
      if (ret == -ENOENT) {
        cerr << "failed to resync, TOTP values not found in range" << std::endl;
      } else {
        cerr << "ERROR: failed to scan for TOTP values: " << cpp_strerror(-ret) << std::endl;
      }
      return -ret;
    }

    config.time_ofs = time_ofs;

    /* now update the backend */
    real_time mtime = real_clock::now();

    ret = static_cast<rgw::sal::RGWRadosStore*>(store)->ctl()->meta.mgr->mutate(RGWSI_MetaBackend_OTP::get_meta_key(user->get_id()),
				         mtime, &objv_tracker,
				         null_yield, dpp(),
				         MDLOG_STATUS_WRITE,
				         [&] {
      return static_cast<rgw::sal::RGWRadosStore*>(store)->svc()->cls->mfa.create_mfa(user->get_id(), config, &objv_tracker, mtime, null_yield);
    });
    if (ret < 0) {
      cerr << "MFA update failed, error: " << cpp_strerror(-ret) << std::endl;
      return -ret;
    }

 }

 if (opt_cmd == OPT::RESHARD_STALE_INSTANCES_LIST) {
   if (!static_cast<rgw::sal::RGWRadosStore*>(store)->svc()->zone->can_reshard() && !yes_i_really_mean_it) {
     cerr << "Resharding disabled in a multisite env, stale instances unlikely from resharding" << std::endl;
     cerr << "These instances may not be safe to delete." << std::endl;
     cerr << "Use --yes-i-really-mean-it to force displaying these instances." << std::endl;
     return EINVAL;
   }

   ret = RGWBucketAdminOp::list_stale_instances(store, bucket_op, f, dpp());
   if (ret < 0) {
     cerr << "ERROR: listing stale instances" << cpp_strerror(-ret) << std::endl;
   }
 }

 if (opt_cmd == OPT::RESHARD_STALE_INSTANCES_DELETE) {
   if (!static_cast<rgw::sal::RGWRadosStore*>(store)->svc()->zone->can_reshard()) {
     cerr << "Resharding disabled in a multisite env. Stale instances are not safe to be deleted." << std::endl;
     return EINVAL;
   }

   ret = RGWBucketAdminOp::clear_stale_instances(store, bucket_op,f, dpp());
   if (ret < 0) {
     cerr << "ERROR: deleting stale instances" << cpp_strerror(-ret) << std::endl;
   }
 }

  if (opt_cmd == OPT::PUBSUB_TOPICS_LIST) {

    RGWPubSub ps(static_cast<rgw::sal::RGWRadosStore*>(store), tenant);

    if (!bucket_name.empty()) {
      rgw_pubsub_bucket_topics result;
      int ret = init_bucket(user.get(), tenant, bucket_name, bucket_id, &bucket);
      if (ret < 0) {
        cerr << "ERROR: could not init bucket: " << cpp_strerror(-ret) << std::endl;
        return -ret;
      }

      auto b = ps.get_bucket(bucket->get_key());
      ret = b->get_topics(&result);
      if (ret < 0) {
        cerr << "ERROR: could not get topics: " << cpp_strerror(-ret) << std::endl;
        return -ret;
      }
      encode_json("result", result, formatter.get());
    } else {
      rgw_pubsub_topics result;
      int ret = ps.get_topics(&result);
      if (ret < 0) {
        cerr << "ERROR: could not get topics: " << cpp_strerror(-ret) << std::endl;
        return -ret;
      }
      encode_json("result", result, formatter.get());
    }
    formatter->flush(cout);
  }

  if (opt_cmd == OPT::PUBSUB_TOPIC_GET) {
    if (topic_name.empty()) {
      cerr << "ERROR: topic name was not provided (via --topic)" << std::endl;
      return EINVAL;
    }

    RGWPubSub ps(static_cast<rgw::sal::RGWRadosStore*>(store), tenant);

    rgw_pubsub_topic_subs topic;
    ret = ps.get_topic(topic_name, &topic);
    if (ret < 0) {
      cerr << "ERROR: could not get topic: " << cpp_strerror(-ret) << std::endl;
      return -ret;
    }
    encode_json("topic", topic, formatter.get());
    formatter->flush(cout);
  }

  if (opt_cmd == OPT::PUBSUB_TOPIC_RM) {
    if (topic_name.empty()) {
      cerr << "ERROR: topic name was not provided (via --topic)" << std::endl;
      return EINVAL;
    }

    RGWPubSub ps(static_cast<rgw::sal::RGWRadosStore*>(store), tenant);

    ret = ps.remove_topic(topic_name, null_yield);
    if (ret < 0) {
      cerr << "ERROR: could not remove topic: " << cpp_strerror(-ret) << std::endl;
      return -ret;
    }
  }

  if (opt_cmd == OPT::PUBSUB_SUB_GET) {
    if (get_tier_type(static_cast<rgw::sal::RGWRadosStore*>(store)) != "pubsub") {
      cerr << "ERROR: only pubsub tier type supports this command" << std::endl;
      return EINVAL;
    }
    if (sub_name.empty()) {
      cerr << "ERROR: subscription name was not provided (via --subscription)" << std::endl;
      return EINVAL;
    }

    RGWPubSub ps(static_cast<rgw::sal::RGWRadosStore*>(store), tenant);

    rgw_pubsub_sub_config sub_conf;

    auto sub = ps.get_sub(sub_name);
    ret = sub->get_conf(&sub_conf);
    if (ret < 0) {
      cerr << "ERROR: could not get subscription info: " << cpp_strerror(-ret) << std::endl;
      return -ret;
    }
    encode_json("sub", sub_conf, formatter.get());
    formatter->flush(cout);
  }

 if (opt_cmd == OPT::PUBSUB_SUB_RM) {
    if (get_tier_type(static_cast<rgw::sal::RGWRadosStore*>(store)) != "pubsub") {
      cerr << "ERROR: only pubsub tier type supports this command" << std::endl;
      return EINVAL;
    }
    if (sub_name.empty()) {
      cerr << "ERROR: subscription name was not provided (via --subscription)" << std::endl;
      return EINVAL;
    }

    RGWPubSub ps(static_cast<rgw::sal::RGWRadosStore*>(store), tenant);

    auto sub = ps.get_sub(sub_name);
    ret = sub->unsubscribe(topic_name, null_yield);
    if (ret < 0) {
      cerr << "ERROR: could not get subscription info: " << cpp_strerror(-ret) << std::endl;
      return -ret;
    }
  }

 if (opt_cmd == OPT::PUBSUB_SUB_PULL) {
    if (get_tier_type(static_cast<rgw::sal::RGWRadosStore*>(store)) != "pubsub") {
      cerr << "ERROR: only pubsub tier type supports this command" << std::endl;
      return EINVAL;
    }
    if (sub_name.empty()) {
      cerr << "ERROR: subscription name was not provided (via --subscription)" << std::endl;
      return EINVAL;
    }

    RGWPubSub ps(static_cast<rgw::sal::RGWRadosStore*>(store), tenant);

    if (!max_entries_specified) {
      max_entries = RGWPubSub::Sub::DEFAULT_MAX_EVENTS;
    }
    auto sub = ps.get_sub_with_events(sub_name);
    ret = sub->list_events(dpp(), marker, max_entries);
    if (ret < 0) {
      cerr << "ERROR: could not list events: " << cpp_strerror(-ret) << std::endl;
      return -ret;
    }
    encode_json("result", *sub, formatter.get());
    formatter->flush(cout);
 }

 if (opt_cmd == OPT::PUBSUB_EVENT_RM) {
    if (get_tier_type(static_cast<rgw::sal::RGWRadosStore*>(store)) != "pubsub") {
      cerr << "ERROR: only pubsub tier type supports this command" << std::endl;
      return EINVAL;
    }
    if (sub_name.empty()) {
      cerr << "ERROR: subscription name was not provided (via --subscription)" << std::endl;
      return EINVAL;
    }
    if (event_id.empty()) {
      cerr << "ERROR: event id was not provided (via --event-id)" << std::endl;
      return EINVAL;
    }

    RGWPubSub ps(static_cast<rgw::sal::RGWRadosStore*>(store), tenant);

    auto sub = ps.get_sub_with_events(sub_name);
    ret = sub->remove_event(dpp(), event_id);
    if (ret < 0) {
      cerr << "ERROR: could not remove event: " << cpp_strerror(-ret) << std::endl;
      return -ret;
    }
  }

  if (opt_cmd == OPT::SCRIPT_PUT) {
    if (!str_script_ctx) {
      cerr << "ERROR: context was not provided (via --context)" << std::endl;
      return EINVAL;
    }
    if (infile.empty()) {
      cerr << "ERROR: infile was not provided (via --infile)" << std::endl;
      return EINVAL;
    }
    bufferlist bl;
    auto rc = read_input(infile, bl);
    if (rc < 0) {
      cerr << "ERROR: failed to read script: '" << infile << "'. error: " << rc << std::endl;
      return -rc;
    }
    const std::string script = bl.to_str();
    std::string err_msg;
    if (!rgw::lua::verify(script, err_msg)) {
      cerr << "ERROR: script: '" << infile << "' has error: " << std::endl << err_msg << std::endl;
      return EINVAL;
    }
    const rgw::lua::context script_ctx = rgw::lua::to_context(*str_script_ctx);
    if (script_ctx == rgw::lua::context::none) {
      cerr << "ERROR: invalid script context: " << *str_script_ctx << ". must be one of: preRequest, postRequest" <<  std::endl;
      return EINVAL;
    }
    rc = rgw::lua::write_script(store, tenant, null_yield, script_ctx, script);
    if (rc < 0) {
      cerr << "ERROR: failed to put script. error: " << rc << std::endl;
      return -rc;
    }
  }

  if (opt_cmd == OPT::SCRIPT_GET) {
    if (!str_script_ctx) {
      cerr << "ERROR: context was not provided (via --context)" << std::endl;
      return EINVAL;
    }
    const rgw::lua::context script_ctx = rgw::lua::to_context(*str_script_ctx);
    if (script_ctx == rgw::lua::context::none) {
      cerr << "ERROR: invalid script context: " << *str_script_ctx << ". must be one of: preRequest, postRequest" <<  std::endl;
      return EINVAL;
    }
    std::string script;
    const auto rc = rgw::lua::read_script(dpp(), store, tenant, null_yield, script_ctx, script);
    if (rc == -ENOENT) {
      std::cout << "no script exists for context: " << *str_script_ctx << 
        (tenant.empty() ? "" : (" in tenant: " + tenant)) << std::endl;
    } else if (rc < 0) {
      cerr << "ERROR: failed to read script. error: " << rc << std::endl;
      return -rc;
    } else {
      std::cout << script << std::endl;
    }
  }
  
  if (opt_cmd == OPT::SCRIPT_RM) {
    if (!str_script_ctx) {
      cerr << "ERROR: context was not provided (via --context)" << std::endl;
      return EINVAL;
    }
    const rgw::lua::context script_ctx = rgw::lua::to_context(*str_script_ctx);
    if (script_ctx == rgw::lua::context::none) {
      cerr << "ERROR: invalid script context: " << *str_script_ctx << ". must be one of: preRequest, postRequest" <<  std::endl;
      return EINVAL;
    }
    const auto rc = rgw::lua::delete_script(store, tenant, null_yield, script_ctx);
    if (rc < 0) {
      cerr << "ERROR: failed to remove script. error: " << rc << std::endl;
      return -rc;
    }
  }

  if (opt_cmd == OPT::SCRIPT_PACKAGE_ADD) {
#ifdef WITH_RADOSGW_LUA_PACKAGES
    if (!script_package) {
      cerr << "ERROR: lua package name was not provided (via --package)" << std::endl;
      return EINVAL;
    }
    const auto rc = rgw::lua::add_package(store, null_yield, *script_package, bool(allow_compilation));
    if (rc < 0) {
      cerr << "ERROR: failed to add lua package: " << script_package << " .error: " << rc << std::endl;
      return -rc;
    }
#else
    cerr << "ERROR: adding lua packages is not permitted" << std::endl;
    return EPERM;
#endif
  }

  if (opt_cmd == OPT::SCRIPT_PACKAGE_RM) {
#ifdef WITH_RADOSGW_LUA_PACKAGES
    if (!script_package) {
      cerr << "ERROR: lua package name was not provided (via --package)" << std::endl;
      return EINVAL;
    }
    const auto rc = rgw::lua::remove_package(store, null_yield, *script_package);
    if (rc == -ENOENT) {
      cerr << "WARNING: package " << script_package << " did not exists or already removed" << std::endl;
      return 0;
    }
    if (rc < 0) {
      cerr << "ERROR: failed to remove lua package: " << script_package << " .error: " << rc << std::endl;
      return -rc;
    }
#else
    cerr << "ERROR: removing lua packages in not permitted" << std::endl;
    return EPERM;
#endif
  }

  if (opt_cmd == OPT::SCRIPT_PACKAGE_LIST) {
#ifdef WITH_RADOSGW_LUA_PACKAGES
    rgw::lua::packages_t packages;
    const auto rc = rgw::lua::list_packages(store, null_yield, packages);
    if (rc == -ENOENT) {
      std::cout << "no lua packages in allowlist" << std::endl;
    } else if (rc < 0) {
      cerr << "ERROR: failed to read lua packages allowlist. error: " << rc << std::endl;
      return rc;
    } else {
      for (const auto& package : packages) {
          std::cout << package << std::endl;
      }
    }
#else
    cerr << "ERROR: listing lua packages in not permitted" << std::endl;
    return EPERM;
#endif
  }

  return 0;
}
<|MERGE_RESOLUTION|>--- conflicted
+++ resolved
@@ -3699,55 +3699,8 @@
     // not a raw op if 'period pull' needs to read zone/period configuration
     bool raw_period_pull = opt_cmd == OPT::PERIOD_PULL && !url.empty();
 
-<<<<<<< HEAD
-    if (!new_user_id.empty() && !tenant.empty()) {
-      new_user_id.tenant = tenant;
-    }
-
-    /* check key parameter conflict */
-    if ((!access_key.empty()) && gen_access_key) {
-        cerr << "ERROR: key parameter conflict, --access-key & --gen-access-key" << std::endl;
-        return EINVAL;
-    }
-    if ((!secret_key.empty()) && gen_secret_key) {
-        cerr << "ERROR: key parameter conflict, --secret & --gen-secret" << std::endl;
-        return EINVAL;
-    }
-  }
-
-  // default to pretty json
-  if (format.empty()) {
-    format = "json";
-    pretty_format = true;
-  }
-
-  if (format ==  "xml")
-    formatter = make_unique<XMLFormatter>(pretty_format);
-  else if (format == "json")
-    formatter = make_unique<JSONFormatter>(pretty_format);
-  else {
-    cerr << "unrecognized format: " << format << std::endl;
-    exit(1);
-  }
-
-  zone_formatter = std::make_unique<JSONFormatter_PrettyZone>(pretty_format);
-
-  realm_name = g_conf()->rgw_realm;
-  zone_name = g_conf()->rgw_zone;
-  zonegroup_name = g_conf()->rgw_zonegroup;
-
-  RGWStreamFlusher f(formatter.get(), cout);
-
-  // not a raw op if 'period update' needs to commit to master
-  bool raw_period_update = opt_cmd == OPT::PERIOD_UPDATE && !commit;
-  // not a raw op if 'period pull' needs to read zone/period configuration
-  bool raw_period_pull = opt_cmd == OPT::PERIOD_PULL && !url.empty();
-
-  std::set<OPT> raw_storage_ops_list = {OPT::ZONEGROUP_ADD, OPT::ZONEGROUP_CREATE, OPT::ZONEGROUP_DELETE,
-=======
     std::set<OPT> raw_storage_ops_list = {OPT::ZONEGROUP_ADD, OPT::ZONEGROUP_CREATE,
 			 OPT::ZONEGROUP_DELETE,
->>>>>>> 94a0af28
 			 OPT::ZONEGROUP_GET, OPT::ZONEGROUP_LIST,
 			 OPT::ZONEGROUP_SET, OPT::ZONEGROUP_DEFAULT,
 			 OPT::ZONEGROUP_RENAME, OPT::ZONEGROUP_MODIFY,
