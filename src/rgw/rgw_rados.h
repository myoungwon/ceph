// -*- mode:C++; tab-width:8; c-basic-offset:2; indent-tabs-mode:t -*-
// vim: ts=8 sw=2 smarttab

#ifndef CEPH_RGWRADOS_H
#define CEPH_RGWRADOS_H

#include "include/rados/librados.hpp"
#include "include/Context.h"
#include "common/RefCountedObj.h"
#include "common/RWLock.h"
#include "rgw_common.h"
#include "cls/rgw/cls_rgw_types.h"
#include "cls/version/cls_version_types.h"
#include "cls/log/cls_log_types.h"
#include "cls/statelog/cls_statelog_types.h"
#include "cls/timeindex/cls_timeindex_types.h"
#include "rgw_log.h"
#include "rgw_metadata.h"
#include "rgw_meta_sync_status.h"
#include "rgw_period_puller.h"

class RGWWatcher;
class SafeTimer;
class ACLOwner;
class RGWGC;
class RGWMetaNotifier;
class RGWDataNotifier;
class RGWObjectExpirer;
class RGWMetaSyncProcessorThread;
class RGWDataSyncProcessorThread;
class RGWRESTConn;

/* flags for put_obj_meta() */
#define PUT_OBJ_CREATE      0x01
#define PUT_OBJ_EXCL        0x02
#define PUT_OBJ_CREATE_EXCL (PUT_OBJ_CREATE | PUT_OBJ_EXCL)

#define RGW_OBJ_NS_MULTIPART "multipart"
#define RGW_OBJ_NS_SHADOW    "shadow"

#define RGW_BUCKET_INSTANCE_MD_PREFIX ".bucket.meta."

#define RGW_NO_SHARD -1

static inline void prepend_bucket_marker(rgw_bucket& bucket, const string& orig_oid, string& oid)
{
  if (bucket.marker.empty() || orig_oid.empty()) {
    oid = orig_oid;
  } else {
    oid = bucket.marker;
    oid.append("_");
    oid.append(orig_oid);
  }
}

static inline void get_obj_bucket_and_oid_loc(const rgw_obj& obj, rgw_bucket& bucket, string& oid, string& locator)
{
  bucket = obj.bucket;
  prepend_bucket_marker(bucket, obj.get_object(), oid);
  const string& loc = obj.get_loc();
  if (!loc.empty()) {
    prepend_bucket_marker(bucket, loc, locator);
  } else {
    locator.clear();
  }
}

int rgw_policy_from_attrset(CephContext *cct, map<string, bufferlist>& attrset, RGWAccessControlPolicy *policy);

struct RGWOLHInfo {
  rgw_obj target;
  bool removed;

  RGWOLHInfo() : removed(false) {}

  void encode(bufferlist& bl) const {
    ENCODE_START(1, 1, bl);
    ::encode(target, bl);
    ::encode(removed, bl);
    ENCODE_FINISH(bl);
  }

  void decode(bufferlist::iterator& bl) {
     DECODE_START(1, bl);
     ::decode(target, bl);
     ::decode(removed, bl);
     DECODE_FINISH(bl);
  }
  static void generate_test_instances(list<RGWOLHInfo*>& o);
  void dump(Formatter *f) const;
};
WRITE_CLASS_ENCODER(RGWOLHInfo)

struct RGWOLHPendingInfo {
  utime_t time;

  RGWOLHPendingInfo() {}

  void encode(bufferlist& bl) const {
    ENCODE_START(1, 1, bl);
    ::encode(time, bl);
    ENCODE_FINISH(bl);
  }

  void decode(bufferlist::iterator& bl) {
     DECODE_START(1, bl);
     ::decode(time, bl);
     DECODE_FINISH(bl);
  }

  void dump(Formatter *f) const;
};
WRITE_CLASS_ENCODER(RGWOLHPendingInfo)

struct RGWUsageBatch {
  map<utime_t, rgw_usage_log_entry> m;

  void insert(utime_t& t, rgw_usage_log_entry& entry, bool *account) {
    bool exists = m.find(t) != m.end();
    *account = !exists;
    m[t].aggregate(entry);
  }
};

struct RGWUsageIter {
  string read_iter;
  uint32_t index;

  RGWUsageIter() : index(0) {}
};

class RGWGetDataCB {
protected:
  uint64_t extra_data_len;
public:
  virtual int handle_data(bufferlist& bl, off_t bl_ofs, off_t bl_len) = 0;
  RGWGetDataCB() : extra_data_len(0) {}
  virtual ~RGWGetDataCB() {}
  virtual void set_extra_data_len(uint64_t len) {
    extra_data_len = len;
  }
};

class RGWAccessListFilter {
public:
  virtual ~RGWAccessListFilter() {}
  virtual bool filter(string& name, string& key) = 0;
};

struct RGWCloneRangeInfo {
  rgw_obj src;
  off_t src_ofs;
  off_t dst_ofs;
  uint64_t len;
};

struct RGWObjManifestPart {
  rgw_obj loc;       /* the object where the data is located */
  uint64_t loc_ofs;  /* the offset at that object where the data is located */
  uint64_t size;     /* the part size */

  RGWObjManifestPart() : loc_ofs(0), size(0) {}

  void encode(bufferlist& bl) const {
    ENCODE_START(2, 2, bl);
    ::encode(loc, bl);
    ::encode(loc_ofs, bl);
    ::encode(size, bl);
    ENCODE_FINISH(bl);
  }

  void decode(bufferlist::iterator& bl) {
     DECODE_START_LEGACY_COMPAT_LEN_32(2, 2, 2, bl);
     ::decode(loc, bl);
     ::decode(loc_ofs, bl);
     ::decode(size, bl);
     DECODE_FINISH(bl);
  }

  void dump(Formatter *f) const;
  static void generate_test_instances(list<RGWObjManifestPart*>& o);
};
WRITE_CLASS_ENCODER(RGWObjManifestPart)

/*
 The manifest defines a set of rules for structuring the object parts.
 There are a few terms to note:
     - head: the head part of the object, which is the part that contains
       the first chunk of data. An object might not have a head (as in the
       case of multipart-part objects).
     - stripe: data portion of a single rgw object that resides on a single
       rados object.
     - part: a collection of stripes that make a contiguous part of an
       object. A regular object will only have one part (although might have
       many stripes), a multipart object might have many parts. Each part
       has a fixed stripe size, although the last stripe of a part might
       be smaller than that. Consecutive parts may be merged if their stripe
       value is the same.
*/

struct RGWObjManifestRule {
  uint32_t start_part_num;
  uint64_t start_ofs;
  uint64_t part_size; /* each part size, 0 if there's no part size, meaning it's unlimited */
  uint64_t stripe_max_size; /* underlying obj max size */
  string override_prefix;

  RGWObjManifestRule() : start_part_num(0), start_ofs(0), part_size(0), stripe_max_size(0) {}
  RGWObjManifestRule(uint32_t _start_part_num, uint64_t _start_ofs, uint64_t _part_size, uint64_t _stripe_max_size) :
                       start_part_num(_start_part_num), start_ofs(_start_ofs), part_size(_part_size), stripe_max_size(_stripe_max_size) {}

  void encode(bufferlist& bl) const {
    ENCODE_START(2, 1, bl);
    ::encode(start_part_num, bl);
    ::encode(start_ofs, bl);
    ::encode(part_size, bl);
    ::encode(stripe_max_size, bl);
    ::encode(override_prefix, bl);
    ENCODE_FINISH(bl);
  }

  void decode(bufferlist::iterator& bl) {
    DECODE_START(2, bl);
    ::decode(start_part_num, bl);
    ::decode(start_ofs, bl);
    ::decode(part_size, bl);
    ::decode(stripe_max_size, bl);
    if (struct_v >= 2)
      ::decode(override_prefix, bl);
    DECODE_FINISH(bl);
  }
  void dump(Formatter *f) const;
};
WRITE_CLASS_ENCODER(RGWObjManifestRule)

class RGWObjManifest {
protected:
  bool explicit_objs; /* old manifest? */
  map<uint64_t, RGWObjManifestPart> objs;

  uint64_t obj_size;

  rgw_obj head_obj;
  uint64_t head_size;

  uint64_t max_head_size;
  string prefix;
  rgw_bucket tail_bucket; /* might be different than the original bucket,
                             as object might have been copied across buckets */
  map<uint64_t, RGWObjManifestRule> rules;

  void convert_to_explicit();
  int append_explicit(RGWObjManifest& m);
  void append_rules(RGWObjManifest& m, map<uint64_t, RGWObjManifestRule>::iterator& iter, string *override_prefix);

  void update_iterators() {
    begin_iter.seek(0);
    end_iter.seek(obj_size);
  }
public:

  RGWObjManifest() : explicit_objs(false), obj_size(0), head_size(0), max_head_size(0),
                     begin_iter(this), end_iter(this) {}
  RGWObjManifest(const RGWObjManifest& rhs) {
    *this = rhs;
  }
  RGWObjManifest& operator=(const RGWObjManifest& rhs) {
    explicit_objs = rhs.explicit_objs;
    objs = rhs.objs;
    obj_size = rhs.obj_size;
    head_obj = rhs.head_obj;
    head_size = rhs.head_size;
    max_head_size = rhs.max_head_size;
    prefix = rhs.prefix;
    tail_bucket = rhs.tail_bucket;
    rules = rhs.rules;

    begin_iter.set_manifest(this);
    end_iter.set_manifest(this);

    begin_iter.seek(rhs.begin_iter.get_ofs());
    end_iter.seek(rhs.end_iter.get_ofs());

    return *this;
  }

  map<uint64_t, RGWObjManifestPart>& get_explicit_objs() {
    return objs;
  }


  void set_explicit(uint64_t _size, map<uint64_t, RGWObjManifestPart>& _objs) {
    explicit_objs = true;
    obj_size = _size;
    objs.swap(_objs);
  }

  void get_implicit_location(uint64_t cur_part_id, uint64_t cur_stripe, uint64_t ofs, string *override_prefix, rgw_obj *location);

  void set_trivial_rule(uint64_t tail_ofs, uint64_t stripe_max_size) {
    RGWObjManifestRule rule(0, tail_ofs, 0, stripe_max_size);
    rules[0] = rule;
    max_head_size = tail_ofs;
  }

  void set_multipart_part_rule(uint64_t stripe_max_size, uint64_t part_num) {
    RGWObjManifestRule rule(0, 0, 0, stripe_max_size);
    rule.start_part_num = part_num;
    rules[0] = rule;
    max_head_size = 0;
  }

  void encode(bufferlist& bl) const {
    ENCODE_START(4, 3, bl);
    ::encode(obj_size, bl);
    ::encode(objs, bl);
    ::encode(explicit_objs, bl);
    ::encode(head_obj, bl);
    ::encode(head_size, bl);
    ::encode(max_head_size, bl);
    ::encode(prefix, bl);
    ::encode(rules, bl);
    ::encode(tail_bucket, bl);
    ENCODE_FINISH(bl);
  }

  void decode(bufferlist::iterator& bl) {
    DECODE_START_LEGACY_COMPAT_LEN_32(4, 2, 2, bl);
    ::decode(obj_size, bl);
    ::decode(objs, bl);
    if (struct_v >= 3) {
      ::decode(explicit_objs, bl);
      ::decode(head_obj, bl);
      ::decode(head_size, bl);
      ::decode(max_head_size, bl);
      ::decode(prefix, bl);
      ::decode(rules, bl);
    } else {
      explicit_objs = true;
      if (!objs.empty()) {
        map<uint64_t, RGWObjManifestPart>::iterator iter = objs.begin();
        head_obj = iter->second.loc;
        head_size = iter->second.size;
        max_head_size = head_size;
      }
    }

    if (struct_v >= 4) {
      ::decode(tail_bucket, bl);
    }

    update_iterators();
    DECODE_FINISH(bl);
  }

  void dump(Formatter *f) const;
  static void generate_test_instances(list<RGWObjManifest*>& o);

  int append(RGWObjManifest& m);

  bool get_rule(uint64_t ofs, RGWObjManifestRule *rule);

  bool empty() {
    if (explicit_objs)
      return objs.empty();
    return rules.empty();
  }

  bool has_explicit_objs() {
    return explicit_objs;
  }

  bool has_tail() {
    if (explicit_objs) {
      if (objs.size() == 1) {
        map<uint64_t, RGWObjManifestPart>::iterator iter = objs.begin();
        rgw_obj& obj = iter->second.loc;
        return !(head_obj == obj);
      }
      return (objs.size() >= 2);
    }
    return (obj_size > head_size);
  }

  void set_head(const rgw_obj& _o) {
    head_obj = _o;
  }

  const rgw_obj& get_head() {
    return head_obj;
  }

  void set_tail_bucket(const rgw_bucket& _b) {
    tail_bucket = _b;
  }

  rgw_bucket& get_tail_bucket() {
    return tail_bucket;
  }

  void set_prefix(const string& _p) {
    prefix = _p;
  }

  const string& get_prefix() {
    return prefix;
  }

  void set_head_size(uint64_t _s) {
    head_size = _s;
  }

  void set_obj_size(uint64_t s) {
    obj_size = s;

    update_iterators();
  }

  uint64_t get_obj_size() {
    return obj_size;
  }

  uint64_t get_head_size() {
    return head_size;
  }

  void set_max_head_size(uint64_t s) {
    max_head_size = s;
  }

  uint64_t get_max_head_size() {
    return max_head_size;
  }

  class obj_iterator {
    RGWObjManifest *manifest;
    uint64_t part_ofs; /* where current part starts */
    uint64_t stripe_ofs; /* where current stripe starts */
    uint64_t ofs;       /* current position within the object */
    uint64_t stripe_size;      /* current part size */

    int cur_part_id;
    int cur_stripe;
    string cur_override_prefix;

    rgw_obj location;

    map<uint64_t, RGWObjManifestRule>::iterator rule_iter;
    map<uint64_t, RGWObjManifestRule>::iterator next_rule_iter;

    map<uint64_t, RGWObjManifestPart>::iterator explicit_iter;

    void init() {
      part_ofs = 0;
      stripe_ofs = 0;
      ofs = 0;
      stripe_size = 0;
      cur_part_id = 0;
      cur_stripe = 0;
    }

    void update_explicit_pos();


  protected:

    void set_manifest(RGWObjManifest *m) {
      manifest = m;
    }

  public:
    obj_iterator() : manifest(NULL) {
      init();
    }
    explicit obj_iterator(RGWObjManifest *_m) : manifest(_m) {
      init();
      if (!manifest->empty()) {
        seek(0);
      }
    }
    obj_iterator(RGWObjManifest *_m, uint64_t _ofs) : manifest(_m) {
      init();
      if (!manifest->empty()) {
        seek(_ofs);
      }
    }
    void seek(uint64_t ofs);

    void operator++();
    bool operator==(const obj_iterator& rhs) {
      return (ofs == rhs.ofs);
    }
    bool operator!=(const obj_iterator& rhs) {
      return (ofs != rhs.ofs);
    }
    const rgw_obj& get_location() {
      return location;
    }

    /* start of current stripe */
    uint64_t get_stripe_ofs() {
      if (manifest->explicit_objs) {
        return explicit_iter->first;
      }
      return stripe_ofs;
    }

    /* current ofs relative to start of rgw object */
    uint64_t get_ofs() const {
      return ofs;
    }

    /* current stripe size */
    uint64_t get_stripe_size() {
      if (manifest->explicit_objs) {
        return explicit_iter->second.size;
      }
      return stripe_size;
    }

    /* offset where data starts within current stripe */
    uint64_t location_ofs() {
      if (manifest->explicit_objs) {
        return explicit_iter->second.loc_ofs;
      }
      return 0; /* all stripes start at zero offset */
    }

    void update_location();

    friend class RGWObjManifest;
  };

  const obj_iterator& obj_begin();
  const obj_iterator& obj_end();
  obj_iterator obj_find(uint64_t ofs);

  obj_iterator begin_iter;
  obj_iterator end_iter;

  /*
   * simple object generator. Using a simple single rule manifest.
   */
  class generator {
    RGWObjManifest *manifest;
    uint64_t last_ofs;
    uint64_t cur_part_ofs;
    int cur_part_id;
    int cur_stripe;
    uint64_t cur_stripe_size;
    string cur_oid;
    
    string oid_prefix;

    rgw_obj cur_obj;
    rgw_bucket bucket;


    RGWObjManifestRule rule;

  public:
    generator() : manifest(NULL), last_ofs(0), cur_part_ofs(0), cur_part_id(0), 
		  cur_stripe(0), cur_stripe_size(0) {}
    int create_begin(CephContext *cct, RGWObjManifest *manifest, rgw_bucket& bucket, rgw_obj& head);

    int create_next(uint64_t ofs);

    const rgw_obj& get_cur_obj() { return cur_obj; }

    /* total max size of current stripe (including head obj) */
    uint64_t cur_stripe_max_size() {
      return cur_stripe_size;
    }
  };
};
WRITE_CLASS_ENCODER(RGWObjManifest)

struct RGWUploadPartInfo {
  uint32_t num;
  uint64_t size;
  string etag;
  utime_t modified;
  RGWObjManifest manifest;

  RGWUploadPartInfo() : num(0), size(0) {}

  void encode(bufferlist& bl) const {
    ENCODE_START(3, 2, bl);
    ::encode(num, bl);
    ::encode(size, bl);
    ::encode(etag, bl);
    ::encode(modified, bl);
    ::encode(manifest, bl);
    ENCODE_FINISH(bl);
  }
  void decode(bufferlist::iterator& bl) {
    DECODE_START_LEGACY_COMPAT_LEN(3, 2, 2, bl);
    ::decode(num, bl);
    ::decode(size, bl);
    ::decode(etag, bl);
    ::decode(modified, bl);
    if (struct_v >= 3)
      ::decode(manifest, bl);
    DECODE_FINISH(bl);
  }
  void dump(Formatter *f) const;
  static void generate_test_instances(list<RGWUploadPartInfo*>& o);
};
WRITE_CLASS_ENCODER(RGWUploadPartInfo)

struct RGWObjState {
  rgw_obj obj;
  bool is_atomic;
  bool has_attrs;
  bool exists;
  uint64_t size;
  time_t mtime;
  uint64_t epoch;
  bufferlist obj_tag;
  string write_tag;
  bool fake_tag;
  RGWObjManifest manifest;
  bool has_manifest;
  string shadow_obj;
  bool has_data;
  bufferlist data;
  bool prefetch_data;
  bool keep_tail;
  bool is_olh;
  bufferlist olh_tag;
  uint64_t pg_ver;
  uint32_t zone_short_id;

  /* important! don't forget to update copy constructor */

  RGWObjVersionTracker objv_tracker;

  map<string, bufferlist> attrset;
  RGWObjState() : is_atomic(false), has_attrs(0), exists(false),
                  size(0), mtime(0), epoch(0), fake_tag(false), has_manifest(false),
<<<<<<< HEAD
                  has_data(false), prefetch_data(false), keep_tail(false), is_olh(false),
                  pg_ver(0), zone_short_id(0) {}
  RGWObjState(const RGWObjState& rhs) {
    obj = rhs.obj;
=======
                  has_data(false), prefetch_data(false), keep_tail(false), is_olh(false) {}
  RGWObjState(const RGWObjState& rhs) : obj (rhs.obj) {
>>>>>>> 7731ae92
    is_atomic = rhs.is_atomic;
    has_attrs = rhs.has_attrs;
    exists = rhs.exists;
    size = rhs.size;
    mtime = rhs.mtime;
    epoch = rhs.epoch;
    if (rhs.obj_tag.length()) {
      obj_tag = rhs.obj_tag;
    }
    write_tag = rhs.write_tag;
    fake_tag = rhs.fake_tag;
    if (rhs.has_manifest) {
      manifest = rhs.manifest;
    }
    has_manifest = rhs.has_manifest;
    shadow_obj = rhs.shadow_obj;
    has_data = rhs.has_data;
    if (rhs.data.length()) {
      data = rhs.data;
    }
    prefetch_data = rhs.prefetch_data;
    keep_tail = rhs.keep_tail;
    is_olh = rhs.is_olh;
    objv_tracker = rhs.objv_tracker;
    pg_ver = rhs.pg_ver;
  }

  bool get_attr(string name, bufferlist& dest) {
    map<string, bufferlist>::iterator iter = attrset.find(name);
    if (iter != attrset.end()) {
      dest = iter->second;
      return true;
    }
    return false;
  }
};

struct RGWPoolIterCtx {
  librados::IoCtx io_ctx;
  librados::NObjectIterator iter;
};

struct RGWListRawObjsCtx {
  bool initialized;
  RGWPoolIterCtx iter_ctx;

  RGWListRawObjsCtx() : initialized(false) {}
};

struct RGWDefaultSystemMetaObjInfo {
  string default_id;

  void encode(bufferlist& bl) const {
    ENCODE_START(1, 1, bl);
    ::encode(default_id, bl);
    ENCODE_FINISH(bl);
  }

  void decode(bufferlist::iterator& bl) {
    DECODE_START(1, bl);
    ::decode(default_id, bl);
    DECODE_FINISH(bl);
  }

  void dump(Formatter *f) const;
  void decode_json(JSONObj *obj);
};
WRITE_CLASS_ENCODER(RGWDefaultSystemMetaObjInfo)

struct RGWNameToId {
  string obj_id;

  void encode(bufferlist& bl) const {
    ENCODE_START(1, 1, bl);
    ::encode(obj_id, bl);
    ENCODE_FINISH(bl);
  }

  void decode(bufferlist::iterator& bl) {
    DECODE_START(1, bl);
    ::decode(obj_id, bl);
    DECODE_FINISH(bl);
  }

  void dump(Formatter *f) const;
  void decode_json(JSONObj *obj);
};
WRITE_CLASS_ENCODER(RGWNameToId)

class RGWSystemMetaObj {
protected:
  string id;
  string name;

  CephContext *cct;
  RGWRados *store;

  int store_name(bool exclusive);
  int store_info(bool exclusive);
  int read_info(const string& obj_id, bool old_format = false);
  int read_id(const string& obj_name, string& obj_id);
  int read_default(RGWDefaultSystemMetaObjInfo& default_info,
		   const string& oid);
  /* read and use default id */
  int use_default(bool old_format = false);

public:
  RGWSystemMetaObj() {}
  RGWSystemMetaObj(const string& _name): name(_name)  {}
  RGWSystemMetaObj(const string& _id, const string& _name) : id(_id), name(_name) {}
  RGWSystemMetaObj(CephContext *_cct, RGWRados *_store): cct(_cct), store(_store){}
  RGWSystemMetaObj(const string& _name, CephContext *_cct, RGWRados *_store): name(_name), cct(_cct), store(_store){}
  const string& get_name() const { return name; }
  const string& get_id() const { return id; }

  void set_name(const string& _name) { name = _name;}
  void set_id(const string& _id) { id = _id;}

  virtual ~RGWSystemMetaObj() {}

  virtual void encode(bufferlist& bl) const {
    ENCODE_START(1, 1, bl);
    ::encode(id, bl);
    ::encode(name, bl);
    ENCODE_FINISH(bl);
  }

  virtual void decode(bufferlist::iterator& bl) {
    DECODE_START(1, bl);
    ::decode(id, bl);
    ::decode(name, bl);
    DECODE_FINISH(bl);
  }

  void reinit_instance(CephContext *_cct, RGWRados *_store) {
    cct = _cct;
    store = _store;
  }
  int init(CephContext *_cct, RGWRados *_store, bool setup_obj = true, bool old_format = false);
  virtual int read_default_id(string& default_id, bool old_format = false);
  virtual int set_as_default();
  int delete_default();
  virtual int create(bool exclusive = true);
  int delete_obj(bool old_format = false);
  int rename(const string& new_name);
  int update() { return store_info(false);}
  int update_name() { return store_name(false);}
  int read();
  int write(bool exclusive);

  virtual const string& get_pool_name(CephContext *cct) = 0;
  virtual const string get_default_oid(bool old_format = false) = 0;
  virtual const string& get_names_oid_prefix() = 0;
  virtual const string& get_info_oid_prefix(bool old_format = false) = 0;
  virtual const string& get_predefined_name(CephContext *cct) = 0;

  void dump(Formatter *f) const;
  void decode_json(JSONObj *obj);
};
WRITE_CLASS_ENCODER(RGWSystemMetaObj)

struct RGWZoneGroup;

struct RGWZonePlacementInfo {
  string index_pool;
  string data_pool;
  string data_extra_pool; /* if not set we should use data_pool */

  void encode(bufferlist& bl) const {
    ENCODE_START(4, 1, bl);
    ::encode(index_pool, bl);
    ::encode(data_pool, bl);
    ::encode(data_extra_pool, bl);
    ENCODE_FINISH(bl);
  }

  void decode(bufferlist::iterator& bl) {
    DECODE_START(4, bl);
    ::decode(index_pool, bl);
    ::decode(data_pool, bl);
    if (struct_v >= 4) {
      ::decode(data_extra_pool, bl);
    }
    DECODE_FINISH(bl);
  }
  const string& get_data_extra_pool() {
    if (data_extra_pool.empty()) {
      return data_pool;
    }
    return data_extra_pool;
  }
  void dump(Formatter *f) const;
  void decode_json(JSONObj *obj);
};
WRITE_CLASS_ENCODER(RGWZonePlacementInfo)

struct RGWZoneParams : RGWSystemMetaObj {
  rgw_bucket domain_root;
  rgw_bucket metadata_heap;
  rgw_bucket control_pool;
  rgw_bucket gc_pool;
  rgw_bucket log_pool;
  rgw_bucket intent_log_pool;
  rgw_bucket usage_log_pool;

  rgw_bucket user_keys_pool;
  rgw_bucket user_email_pool;
  rgw_bucket user_swift_pool;
  rgw_bucket user_uid_pool;

  RGWAccessKey system_key;

  map<string, RGWZonePlacementInfo> placement_pools;

  string realm_id;

  RGWZoneParams() : RGWSystemMetaObj() {}
  RGWZoneParams(const string& name) : RGWSystemMetaObj(name){}
  RGWZoneParams(const string& id, const string& name) : RGWSystemMetaObj(id, name) {}
  RGWZoneParams(const string& id, const string& name, const string& _realm_id)
    : RGWSystemMetaObj(id, name), realm_id(_realm_id) {}

  const string& get_pool_name(CephContext *cct);
  const string get_default_oid(bool old_format = false);
  const string& get_names_oid_prefix();
  const string& get_info_oid_prefix(bool old_format = false);
  const string& get_predefined_name(CephContext *cct);

  int init(CephContext *_cct, RGWRados *_store, bool setup_obj = true,
	   bool old_format = false);
  using RGWSystemMetaObj::init;
  int read_default_id(string& default_id, bool old_format = false);
  int set_as_default();
  int create_default(bool old_format = false);
  int create(bool exclusive = true);
  int fix_pool_names();
  
  void encode(bufferlist& bl) const {
    ENCODE_START(6, 1, bl);
    ::encode(domain_root, bl);
    ::encode(control_pool, bl);
    ::encode(gc_pool, bl);
    ::encode(log_pool, bl);
    ::encode(intent_log_pool, bl);
    ::encode(usage_log_pool, bl);
    ::encode(user_keys_pool, bl);
    ::encode(user_email_pool, bl);
    ::encode(user_swift_pool, bl);
    ::encode(user_uid_pool, bl);
    RGWSystemMetaObj::encode(bl);
    ::encode(system_key, bl);
    ::encode(placement_pools, bl);
    ::encode(metadata_heap, bl);
    ::encode(realm_id, bl);
    ENCODE_FINISH(bl);
  }

  void decode(bufferlist::iterator& bl) {
    DECODE_START(6, bl);
    ::decode(domain_root, bl);
    ::decode(control_pool, bl);
    ::decode(gc_pool, bl);
    ::decode(log_pool, bl);
    ::decode(intent_log_pool, bl);
    ::decode(usage_log_pool, bl);
    ::decode(user_keys_pool, bl);
    ::decode(user_email_pool, bl);
    ::decode(user_swift_pool, bl);
    ::decode(user_uid_pool, bl);
    if (struct_v >= 6) {
      RGWSystemMetaObj::decode(bl);
    } else if (struct_v >= 2) {
      ::decode(name, bl);
      id = name;
    }
    if (struct_v >= 3)
      ::decode(system_key, bl);
    if (struct_v >= 4)
      ::decode(placement_pools, bl);
    if (struct_v >= 5)
      ::decode(metadata_heap, bl);
    if (struct_v >= 6) {
      ::decode(realm_id, bl);
    }
    DECODE_FINISH(bl);
  }
  void dump(Formatter *f) const;
  void decode_json(JSONObj *obj);
  static void generate_test_instances(list<RGWZoneParams*>& o);
};
WRITE_CLASS_ENCODER(RGWZoneParams)

struct RGWZone {
  string id;
  string name;
  list<string> endpoints;
  bool log_meta;
  bool log_data;
  bool read_only;

/**
 * Represents the number of shards for the bucket index object, a value of zero
 * indicates there is no sharding. By default (no sharding, the name of the object
 * is '.dir.{marker}', with sharding, the name is '.dir.{markder}.{sharding_id}',
 * sharding_id is zero-based value. It is not recommended to set a too large value
 * (e.g. thousand) as it increases the cost for bucket listing.
 */
  uint32_t bucket_index_max_shards;

  RGWZone() : log_meta(false), log_data(false), read_only(false), bucket_index_max_shards(0) {}

  void encode(bufferlist& bl) const {
    ENCODE_START(4, 1, bl);
    ::encode(name, bl);
    ::encode(endpoints, bl);
    ::encode(log_meta, bl);
    ::encode(log_data, bl);
    ::encode(bucket_index_max_shards, bl);
    ::encode(id, bl);
    ::encode(read_only, bl);
    ENCODE_FINISH(bl);
  }

  void decode(bufferlist::iterator& bl) {
    DECODE_START(4, bl);
    ::decode(name, bl);
    if (struct_v < 4) {
      id = name;
    }
    ::decode(endpoints, bl);
    if (struct_v >= 2) {
      ::decode(log_meta, bl);
      ::decode(log_data, bl);
    }
    if (struct_v >= 3) {
      ::decode(bucket_index_max_shards, bl);
    }
    if (struct_v >= 4) {
      ::decode(id, bl);
      ::decode(read_only, bl);
    }
    DECODE_FINISH(bl);
  }
  void dump(Formatter *f) const;
  void decode_json(JSONObj *obj);
  static void generate_test_instances(list<RGWZone*>& o);

  bool is_read_only() { return read_only; }
};
WRITE_CLASS_ENCODER(RGWZone)

struct RGWDefaultZoneGroupInfo {
  string default_zonegroup;

  void encode(bufferlist& bl) const {
    ENCODE_START(1, 1, bl);
    ::encode(default_zonegroup, bl);
    ENCODE_FINISH(bl);
  }

  void decode(bufferlist::iterator& bl) {
    DECODE_START(1, bl);
    ::decode(default_zonegroup, bl);
    DECODE_FINISH(bl);
  }
  void dump(Formatter *f) const;
  void decode_json(JSONObj *obj);
  //todo: implement ceph-dencoder
};
WRITE_CLASS_ENCODER(RGWDefaultZoneGroupInfo)

struct RGWZoneGroupPlacementTarget {
  string name;
  list<string> tags;

  bool user_permitted(list<string>& user_tags) {
    if (tags.empty()) {
      return true;
    }
    for (list<string>::iterator uiter = user_tags.begin(); uiter != user_tags.end(); ++uiter) { /* we don't expect many of either, so we can handle this kind of lookup */
      string& rule = *uiter;
      for (list<string>::iterator iter = tags.begin(); iter != tags.end(); ++iter) {
        if (rule == *iter) {
          return true;
        }
      }
    }
    return false;
  }

  void encode(bufferlist& bl) const {
    ENCODE_START(1, 1, bl);
    ::encode(name, bl);
    ::encode(tags, bl);
    ENCODE_FINISH(bl);
  }

  void decode(bufferlist::iterator& bl) {
    DECODE_START(1, bl);
    ::decode(name, bl);
    ::decode(tags, bl);
    DECODE_FINISH(bl);
  }
  void dump(Formatter *f) const;
  void decode_json(JSONObj *obj);
};
WRITE_CLASS_ENCODER(RGWZoneGroupPlacementTarget)


struct RGWZoneGroup : public RGWSystemMetaObj {
  string api_name;
  list<string> endpoints;
  bool is_master;

  string master_zone;
  map<string, RGWZone> zones;

  map<string, RGWZoneGroupPlacementTarget> placement_targets;
  string default_placement;

  list<string> hostnames;
  list<string> hostnames_s3website;
  // TODO: Maybe convert hostnames to a map<string,list<string>> for
  // endpoint_type->hostnames
/*
20:05 < _robbat21irssi> maybe I do someting like: if (hostname_map.empty()) { populate all map keys from hostnames; };
20:05 < _robbat21irssi> but that's a later compatability migration planning bit
20:06 < yehudasa> more like if (!hostnames.empty()) {
20:06 < yehudasa> for (list<string>::iterator iter = hostnames.begin(); iter != hostnames.end(); ++iter) {
20:06 < yehudasa> hostname_map["s3"].append(iter->second);
20:07 < yehudasa> hostname_map["s3website"].append(iter->second);
20:07 < yehudasa> s/append/push_back/g
20:08 < _robbat21irssi> inner loop over APIs
20:08 < yehudasa> yeah, probably
20:08 < _robbat21irssi> s3, s3website, swift, swith_auth, swift_website
*/
  map<string, list<string> > api_hostname_map;
  map<string, list<string> > api_endpoints_map;

  string realm_id;

  RGWZoneGroup(): is_master(false){}
  RGWZoneGroup(const std::string &id, const std::string &name):RGWSystemMetaObj(id, name) {}
  RGWZoneGroup(const std::string &_name):RGWSystemMetaObj(_name) {}
  RGWZoneGroup(const std::string &_name, bool _is_master, CephContext *cct, RGWRados* store,
	       const string& _realm_id, const list<string>& _endpoints)
    : RGWSystemMetaObj(_name, cct , store), endpoints(_endpoints), is_master(_is_master),
      realm_id(_realm_id) {}

  bool is_master_zonegroup() const { return is_master;}
  void update_master(bool _is_master) {
    is_master = _is_master;
    post_process_params();
  }
  void post_process_params();

  void encode(bufferlist& bl) const {
    ENCODE_START(3, 1, bl);
<<<<<<< HEAD
    RGWSystemMetaObj::encode(bl);
=======
    ::encode(name, bl);
>>>>>>> 7731ae92
    ::encode(api_name, bl);
    ::encode(is_master, bl);
    ::encode(endpoints, bl);
    ::encode(master_zone, bl);
    ::encode(zones, bl);
    ::encode(placement_targets, bl);
    ::encode(default_placement, bl);
    ::encode(hostnames, bl);
<<<<<<< HEAD
    ::encode(realm_id, bl);
=======
    ::encode(hostnames_s3website, bl);
>>>>>>> 7731ae92
    ENCODE_FINISH(bl);
  }

  void decode(bufferlist::iterator& bl) {
    DECODE_START(3, bl);
<<<<<<< HEAD
    if (struct_v >= 3) {
      RGWSystemMetaObj::decode(bl);
    } else {
      ::decode(name, bl);
      id = name;
    }
=======
    ::decode(name, bl);
>>>>>>> 7731ae92
    ::decode(api_name, bl);
    ::decode(is_master, bl);
    ::decode(endpoints, bl);
    ::decode(master_zone, bl);
    ::decode(zones, bl);
    ::decode(placement_targets, bl);
    ::decode(default_placement, bl);
    if (struct_v >= 2) {
      ::decode(hostnames, bl);
    }
    if (struct_v >= 3) {
<<<<<<< HEAD
      ::decode(realm_id, bl);
=======
      ::decode(hostnames_s3website, bl);
>>>>>>> 7731ae92
    }
    DECODE_FINISH(bl);
  }

  int read_default_id(string& default_id, bool old_format = false);
  int set_as_default();
  int create_default(bool old_format = false);
  int equals(const string& other_zonegroup) const;
  int add_zone(const RGWZoneParams& zone_params, bool *is_master, bool *read_only, const list<string>& endpoints);
  int remove_zone(const RGWZoneParams& zone_params);
  int rename_zone(const RGWZoneParams& zone_params);
  const string& get_pool_name(CephContext *cct);
  const string get_default_oid(bool old_region_format = false);
  const string& get_info_oid_prefix(bool old_region_format = false);
  const string& get_names_oid_prefix();
  const string& get_predefined_name(CephContext *cct);

  void dump(Formatter *f) const;
  void decode_json(JSONObj *obj);
  static void generate_test_instances(list<RGWZoneGroup*>& o);
};
WRITE_CLASS_ENCODER(RGWZoneGroup)

struct RGWPeriodMap
{
  string id;
  map<string, RGWZoneGroup> zonegroups;
  map<string, RGWZoneGroup> zonegroups_by_api;
  map<string, uint32_t> short_zone_ids;

  string master_zonegroup;

  void encode(bufferlist& bl) const;
  void decode(bufferlist::iterator& bl);

  int update(const RGWZoneGroup& zonegroup);

  void dump(Formatter *f) const;
  void decode_json(JSONObj *obj);

  void reset() {
    zonegroups.clear();
    zonegroups_by_api.clear();
  }

  uint32_t get_zone_short_id(const string& zone_id) const;
};
WRITE_CLASS_ENCODER(RGWPeriodMap)

struct RGWPeriodConfig
{
  RGWQuotaInfo bucket_quota;
  RGWQuotaInfo user_quota;

  void encode(bufferlist& bl) const {
    ENCODE_START(1, 1, bl);
    ::encode(bucket_quota, bl);
    ::encode(user_quota, bl);
    ENCODE_FINISH(bl);
  }

  void decode(bufferlist::iterator& bl) {
    DECODE_START(1, bl);
    ::decode(bucket_quota, bl);
    ::decode(user_quota, bl);
    DECODE_FINISH(bl);
  }

  void dump(Formatter *f) const;
  void decode_json(JSONObj *obj);
};
WRITE_CLASS_ENCODER(RGWPeriodConfig)

/* for backward comaptability */
struct RGWRegionMap {

  map<string, RGWZoneGroup> regions;

  string master_region;

  RGWQuotaInfo bucket_quota;
  RGWQuotaInfo user_quota;

  void encode(bufferlist& bl) const;
  void decode(bufferlist::iterator& bl);

  void dump(Formatter *f) const;
  void decode_json(JSONObj *obj);
};
WRITE_CLASS_ENCODER(RGWRegionMap)

struct RGWZoneGroupMap {

  map<string, RGWZoneGroup> zonegroups;
  map<string, RGWZoneGroup> zonegroups_by_api;

  string master_zonegroup;

  RGWQuotaInfo bucket_quota;
  RGWQuotaInfo user_quota;

  /* constract the map */
  int read(CephContext *cct, RGWRados *store);

  void encode(bufferlist& bl) const;
  void decode(bufferlist::iterator& bl);

  void dump(Formatter *f) const;
  void decode_json(JSONObj *obj);
};
WRITE_CLASS_ENCODER(RGWZoneGroupMap)

class RGWRealm;

struct objexp_hint_entry {
  string tenant;
  string bucket_name;
  string bucket_id;
  rgw_obj_key obj_key;
  utime_t exp_time;

  void encode(bufferlist& bl) const {
    ENCODE_START(2, 1, bl);
    ::encode(bucket_name, bl);
    ::encode(bucket_id, bl);
    ::encode(obj_key, bl);
    ::encode(exp_time, bl);
    ::encode(tenant, bl);
    ENCODE_FINISH(bl);
  }

  void decode(bufferlist::iterator& bl) {
    // XXX Do we want DECODE_START_LEGACY_COMPAT_LEN(2, 1, 1, bl); ?
    DECODE_START(2, bl);
    ::decode(bucket_name, bl);
    ::decode(bucket_id, bl);
    ::decode(obj_key, bl);
    ::decode(exp_time, bl);
    if (struct_v >= 2) {
      ::decode(tenant, bl);
    } else {
      tenant.clear();
    }
    DECODE_FINISH(bl);
  }
};
WRITE_CLASS_ENCODER(objexp_hint_entry)

class RGWPeriod;

class RGWRealm : public RGWSystemMetaObj
{
  string current_period;
  epoch_t epoch{0}; //< realm epoch, incremented for each new period

  int create_control();
  int delete_control();
public:
  RGWRealm() {}
  RGWRealm(const string& _id, const string& _name = "") : RGWSystemMetaObj(_id, _name) {}
  RGWRealm(CephContext *_cct, RGWRados *_store): RGWSystemMetaObj(_cct, _store) {}
  RGWRealm(const string& _name, CephContext *_cct, RGWRados *_store): RGWSystemMetaObj(_name, _cct, _store){}

  void encode(bufferlist& bl) const {
    ENCODE_START(1, 1, bl);
    RGWSystemMetaObj::encode(bl);
    ::encode(current_period, bl);
    ::encode(epoch, bl);
    ENCODE_FINISH(bl);
  }

  void decode(bufferlist::iterator& bl) {
    DECODE_START(1, bl);
    RGWSystemMetaObj::decode(bl);
    ::decode(current_period, bl);
    ::decode(epoch, bl);
    DECODE_FINISH(bl);
  }

  int create(bool exclusive = true);
  int delete_obj();
  const string& get_pool_name(CephContext *cct);
  const string get_default_oid(bool old_format = false);
  const string& get_names_oid_prefix();
  const string& get_info_oid_prefix(bool old_format = false);
  const string& get_predefined_name(CephContext *cct);

  void dump(Formatter *f) const;
  void decode_json(JSONObj *obj);

  const string& get_current_period() const {
    return current_period;
  }
  int set_current_period(RGWPeriod& period);

  epoch_t get_epoch() const { return epoch; }

  string get_control_oid();
  /// send a notify on the realm control object
  int notify_zone(bufferlist& bl);
  /// notify the zone of a new period
  int notify_new_period(const RGWPeriod& period);
};
WRITE_CLASS_ENCODER(RGWRealm)

struct RGWPeriodLatestEpochInfo {
  epoch_t epoch;

  void encode(bufferlist& bl) const {
    ENCODE_START(1, 1, bl);
    ::encode(epoch, bl);
    ENCODE_FINISH(bl);
  }

  void decode(bufferlist::iterator& bl) {
    DECODE_START(1, bl);
    ::decode(epoch, bl);
    DECODE_FINISH(bl);
  }

  void dump(Formatter *f) const;
  void decode_json(JSONObj *obj);
};
WRITE_CLASS_ENCODER(RGWPeriodLatestEpochInfo)

class RGWPeriod
{
  string id;
  epoch_t epoch;
  string predecessor_uuid;
  std::vector<std::string> sync_status;
  RGWPeriodMap period_map;
  RGWPeriodConfig period_config;
  string master_zonegroup;
  string master_zone;

  string realm_id;
  string realm_name;
  epoch_t realm_epoch{1}; //< realm epoch when period was made current

  CephContext *cct;
  RGWRados *store;

  int read_info();
  int read_latest_epoch(RGWPeriodLatestEpochInfo& epoch_info);
  int use_latest_epoch();
  int use_current_period();

  const string get_period_oid();
  const string get_period_oid_prefix();

  // gather the metadata sync status for each shard; only for use on master zone
  int update_sync_status();

public:
  RGWPeriod() : epoch(0) {}

  RGWPeriod(const string& period_id, epoch_t _epoch = 0)
    : id(period_id), epoch(_epoch) {}

  const string& get_id() const { return id; }
  epoch_t get_epoch() const { return epoch; }
  epoch_t get_realm_epoch() const { return realm_epoch; }
  const string& get_predecessor() const { return predecessor_uuid; }
  const string& get_master_zone() const { return master_zone; }
  const string& get_master_zonegroup() const { return master_zonegroup; }
  const string& get_realm() const { return realm_id; }
  const RGWPeriodMap& get_map() const { return period_map; }
  const RGWPeriodConfig& get_config() const { return period_config; }
  const std::vector<std::string>& get_sync_status() const { return sync_status; }
  const string& get_pool_name(CephContext *cct);
  const string& get_latest_epoch_oid();
  const string& get_info_oid_prefix();

  void set_id(const string& id) {
    this->id = id;
    period_map.id = id;
  }
  void set_epoch(epoch_t epoch) { this->epoch = epoch; }
  void set_realm_epoch(epoch_t epoch) { realm_epoch = epoch; }

  void set_predecessor(const string& predecessor)
  {
    predecessor_uuid = predecessor;
  }

  void set_realm_id(const string& _realm_id) {
    realm_id = _realm_id;
  }

  void update(const RGWZoneGroupMap& map);
  int reflect();

  int get_zonegroup(RGWZoneGroup& zonegroup,
		    const string& zonegroup_id);

  bool is_single_zonegroup(CephContext *cct, RGWRados *store);

  int get_latest_epoch(epoch_t& epoch);
  int set_latest_epoch(epoch_t epoch, bool exclusive = false);

  int init(CephContext *_cct, RGWRados *_store, const string &period_realm_id, const string &period_realm_name = "",
	   bool setup_obj = true);
  int init(CephContext *_cct, RGWRados *_store, bool setup_obj = true);  
  int use_next_epoch();

  int create(bool exclusive = true);
  int delete_obj();
  int store_info(bool exclusive);
  int add_zonegroup(const RGWZoneGroup& zonegroup);

  void fork();
  int update();

  // commit a staging period; only for use on master zone
  int commit(RGWRealm& realm, const RGWPeriod &current_period);

  void encode(bufferlist& bl) const {
    ENCODE_START(1, 1, bl);
    ::encode(id, bl);
    ::encode(epoch, bl);
    ::encode(realm_epoch, bl);
    ::encode(predecessor_uuid, bl);
    ::encode(sync_status, bl);
    ::encode(period_map, bl);
    ::encode(master_zone, bl);
    ::encode(master_zonegroup, bl);
    ::encode(period_config, bl);
    ::encode(realm_id, bl);
    ::encode(realm_name, bl);
    ENCODE_FINISH(bl);
  }

  void decode(bufferlist::iterator& bl) {
    DECODE_START(1, bl);
    ::decode(id, bl);
    ::decode(epoch, bl);
    ::decode(realm_epoch, bl);
    ::decode(predecessor_uuid, bl);
    ::decode(sync_status, bl);
    ::decode(period_map, bl);
    ::decode(master_zone, bl);
    ::decode(master_zonegroup, bl);
    ::decode(period_config, bl);
    ::decode(realm_id, bl);
    ::decode(realm_name, bl);
    DECODE_FINISH(bl);
  }
  void dump(Formatter *f) const;
  void decode_json(JSONObj *obj);

  static string get_staging_id(const string& realm_id) {
    return realm_id + ":staging";
  }
};
WRITE_CLASS_ENCODER(RGWPeriod)

class RGWDataChangesLog;
class RGWReplicaLogger;
class RGWCoroutinesManagerRegistry;
  
class RGWStateLog {
  RGWRados *store;
  int num_shards;
  string module_name;

  void oid_str(int shard, string& oid);
  int get_shard_num(const string& object);
  string get_oid(const string& object);
  int open_ioctx(librados::IoCtx& ioctx);

  struct list_state {
    int cur_shard;
    int max_shard;
    string marker;
    string client_id;
    string op_id;
    string object;

    list_state() : cur_shard(0), max_shard(0) {}
  };

protected:
  virtual bool dump_entry_internal(const cls_statelog_entry& entry, Formatter *f) {
    return false;
  }

public:
  RGWStateLog(RGWRados *_store, int _num_shards, const string& _module_name) :
              store(_store), num_shards(_num_shards), module_name(_module_name) {}
  virtual ~RGWStateLog() {}

  int store_entry(const string& client_id, const string& op_id, const string& object,
                  uint32_t state, bufferlist *bl, uint32_t *check_state);

  int remove_entry(const string& client_id, const string& op_id, const string& object);

  void init_list_entries(const string& client_id, const string& op_id, const string& object,
                         void **handle);

  int list_entries(void *handle, int max_entries, list<cls_statelog_entry>& entries, bool *done);

  void finish_list_entries(void *handle);

  virtual void dump_entry(const cls_statelog_entry& entry, Formatter *f);
};

/*
 * state transitions:
 *
 * unknown -> in-progress -> complete
 *                        -> error
 *
 * user can try setting the 'abort' state, and it can only succeed if state is
 * in-progress.
 *
 * state renewal cannot switch state (stays in the same state)
 *
 * rgw can switch from in-progress to complete
 * rgw can switch from in-progress to error
 *
 * rgw can switch from abort to cancelled
 *
 */

class RGWOpState : public RGWStateLog {
protected:
  bool dump_entry_internal(const cls_statelog_entry& entry, Formatter *f);
public:

  enum OpState {
    OPSTATE_UNKNOWN     = 0,
    OPSTATE_IN_PROGRESS = 1,
    OPSTATE_COMPLETE    = 2,
    OPSTATE_ERROR       = 3,
    OPSTATE_ABORT       = 4,
    OPSTATE_CANCELLED   = 5,
  };

  explicit RGWOpState(RGWRados *_store);

  int state_from_str(const string& s, OpState *state);
  int set_state(const string& client_id, const string& op_id, const string& object, OpState state);
  int renew_state(const string& client_id, const string& op_id, const string& object, OpState state);
};

class RGWOpStateSingleOp
{
  RGWOpState os;
  string client_id;
  string op_id;
  string object;

  CephContext *cct;

  RGWOpState::OpState cur_state;
  utime_t last_update;

public:
  RGWOpStateSingleOp(RGWRados *store, const string& cid, const string& oid, const string& obj);

  int set_state(RGWOpState::OpState state);
  int renew_state();
};

class RGWGetBucketStats_CB : public RefCountedObject {
protected:
  rgw_bucket bucket;
  map<RGWObjCategory, RGWStorageStats> *stats;
public:
  explicit RGWGetBucketStats_CB(rgw_bucket& _bucket) : bucket(_bucket), stats(NULL) {}
  virtual ~RGWGetBucketStats_CB() {}
  virtual void handle_response(int r) = 0;
  virtual void set_response(map<RGWObjCategory, RGWStorageStats> *_stats) {
    stats = _stats;
  }
};

class RGWGetUserStats_CB : public RefCountedObject {
protected:
  rgw_user user;
  RGWStorageStats stats;
public:
  explicit RGWGetUserStats_CB(const rgw_user& _user) : user(_user) {}
  virtual ~RGWGetUserStats_CB() {}
  virtual void handle_response(int r) = 0;
  virtual void set_response(RGWStorageStats& _stats) {
    stats = _stats;
  }
};

class RGWGetDirHeader_CB;
class RGWGetUserHeader_CB;

struct rgw_rados_ref {
  string oid;
  string key;
  librados::IoCtx ioctx;
};

class RGWChainedCache {
public:
  virtual ~RGWChainedCache() {}
  virtual void chain_cb(const string& key, void *data) = 0;
  virtual void invalidate(const string& key) = 0;
  virtual void invalidate_all() = 0;

  struct Entry {
    RGWChainedCache *cache;
    const string& key;
    void *data;

    Entry(RGWChainedCache *_c, const string& _k, void *_d) : cache(_c), key(_k), data(_d) {}
  };
};


struct RGWObjectCtx {
  RGWRados *store;
  map<rgw_obj, RGWObjState> objs_state;
  RWLock lock;
  void *user_ctx;

<<<<<<< HEAD
  RGWObjectCtx(RGWRados *_store) : store(_store), lock("RGWObjectCtx"), user_ctx(NULL) { }
  RGWObjectCtx(RGWRados *_store, void *_user_ctx) : store(_store), lock("RGWObjectCtx"), user_ctx(_user_ctx) { }
=======
  explicit RGWObjectCtx(RGWRados *_store) : store(_store), user_ctx(NULL) { }
  RGWObjectCtx(RGWRados *_store, void *_user_ctx) : store(_store), user_ctx(_user_ctx) { }
>>>>>>> 7731ae92

  RGWObjState *get_state(rgw_obj& obj);
  void set_atomic(rgw_obj& obj);
  void set_prefetch_data(rgw_obj& obj);
  void invalidate(rgw_obj& obj);
};

class Finisher;
class RGWAsyncRadosProcessor;

class RGWRados
{
  friend class RGWGC;
  friend class RGWMetaNotifier;
  friend class RGWDataNotifier;
  friend class RGWObjectExpirer;
  friend class RGWMetaSyncProcessorThread;
  friend class RGWDataSyncProcessorThread;
  friend class RGWStateLog;
  friend class RGWReplicaLogger;

  /** Open the pool used as root for this gateway */
  int open_root_pool_ctx();
  int open_gc_pool_ctx();
  int open_objexp_pool_ctx();

  int open_pool_ctx(const string& pool, librados::IoCtx&  io_ctx);
  int open_bucket_index_ctx(rgw_bucket& bucket, librados::IoCtx&  index_ctx);
  int open_bucket_data_ctx(rgw_bucket& bucket, librados::IoCtx&  io_ctx);
  int open_bucket_data_extra_ctx(rgw_bucket& bucket, librados::IoCtx&  io_ctx);
  int open_bucket_index(rgw_bucket& bucket, librados::IoCtx&  index_ctx, string& bucket_oid);
  int open_bucket_index_base(rgw_bucket& bucket, librados::IoCtx&  index_ctx,
      string& bucket_oid_base);
  int open_bucket_index_shard(rgw_bucket& bucket, librados::IoCtx& index_ctx,
      const string& obj_key, string *bucket_obj, int *shard_id);
  int open_bucket_index(rgw_bucket& bucket, librados::IoCtx& index_ctx,
      map<int, string>& bucket_objs, int shard_id = -1, map<int, string> *bucket_instance_ids = NULL);
  template<typename T>
  int open_bucket_index(rgw_bucket& bucket, librados::IoCtx& index_ctx,
                        map<int, string>& oids, map<int, T>& bucket_objs,
                        int shard_id = -1, map<int, string> *bucket_instance_ids = NULL);
  void build_bucket_index_marker(const string& shard_id_str, const string& shard_marker,
      string *marker);

  void get_bucket_instance_ids(RGWBucketInfo& bucket_info, int shard_id, map<int, string> *result);

  atomic64_t max_req_id;
  Mutex lock;
  Mutex watchers_lock;
  SafeTimer *timer;

  class C_Tick : public Context {
    RGWRados *rados;
  public:
    explicit C_Tick(RGWRados *_r) : rados(_r) {}
    void finish(int r) {
      rados->tick();
    }
  };

  RGWGC *gc;
  RGWObjectExpirer *obj_expirer;
  bool use_gc_thread;
  bool quota_threads;
  bool run_sync_thread;

  RGWAsyncRadosProcessor* async_rados;

  RGWMetaNotifier *meta_notifier;
  RGWDataNotifier *data_notifier;
  RGWMetaSyncProcessorThread *meta_sync_processor_thread;
  map<string, RGWDataSyncProcessorThread *> data_sync_processor_threads;

  Mutex meta_sync_thread_lock;
  Mutex data_sync_thread_lock;

  int num_watchers;
  RGWWatcher **watchers;
  std::set<int> watchers_set;
  librados::IoCtx root_pool_ctx;      // .rgw
  librados::IoCtx control_pool_ctx;   // .rgw.control
  bool watch_initialized;

  friend class RGWWatcher;

  Mutex bucket_id_lock;

  // This field represents the number of bucket index object shards
  uint32_t bucket_index_max_shards;

  int get_obj_ioctx(const rgw_obj& obj, librados::IoCtx *ioctx);
  int get_obj_ref(const rgw_obj& obj, rgw_rados_ref *ref, rgw_bucket *bucket);
  int get_system_obj_ref(const rgw_obj& obj, rgw_rados_ref *ref, rgw_bucket *bucket);
  uint64_t max_bucket_id;

  int get_olh_target_state(RGWObjectCtx& rctx, rgw_obj& obj, RGWObjState *olh_state,
                           RGWObjState **target_state);
  int get_system_obj_state_impl(RGWObjectCtx *rctx, rgw_obj& obj, RGWObjState **state, RGWObjVersionTracker *objv_tracker);
  int get_obj_state_impl(RGWObjectCtx *rctx, rgw_obj& obj, RGWObjState **state, bool follow_olh);
  int append_atomic_test(RGWObjectCtx *rctx, rgw_obj& obj,
                         librados::ObjectOperation& op, RGWObjState **state);

  int update_placement_map();
  int store_bucket_info(RGWBucketInfo& info, map<string, bufferlist> *pattrs, RGWObjVersionTracker *objv_tracker, bool exclusive);

  void remove_rgw_head_obj(librados::ObjectWriteOperation& op);
  void cls_obj_check_prefix_exist(librados::ObjectOperation& op, const string& prefix, bool fail_if_exist);
  void cls_obj_check_mtime(librados::ObjectOperation& op, const utime_t& mtime, RGWCheckMTimeType type);
protected:
  CephContext *cct;

  librados::Rados **rados;
  atomic_t next_rados_handle;
  uint32_t num_rados_handles;
  RWLock handle_lock;
  std::map<pthread_t, int> rados_map;

  librados::IoCtx gc_pool_ctx;        // .rgw.gc
  librados::IoCtx objexp_pool_ctx;

  bool pools_initialized;

  string zonegroup_id;
  string zone_name;
  string trans_id_suffix;

  RGWQuotaHandler *quota_handler;

  Finisher *finisher;
  
  RGWCoroutinesManagerRegistry *cr_registry;

  RGWZoneGroup zonegroup;
  RGWZone zone_public_config; /* external zone params, e.g., entrypoints, log flags, etc. */  
  RGWZoneParams zone_params; /* internal zone params, e.g., rados pools */
  uint32_t zone_short_id;

  RGWPeriod current_period;
public:
  RGWRados() : max_req_id(0), lock("rados_timer_lock"), watchers_lock("watchers_lock"), timer(NULL),
               gc(NULL), obj_expirer(NULL), use_gc_thread(false), quota_threads(false),
               run_sync_thread(false), async_rados(nullptr), meta_notifier(NULL),
               data_notifier(NULL), meta_sync_processor_thread(NULL),
               meta_sync_thread_lock("meta_sync_thread_lock"), data_sync_thread_lock("data_sync_thread_lock"),
               num_watchers(0), watchers(NULL),
               watch_initialized(false),
               bucket_id_lock("rados_bucket_id"),
               bucket_index_max_shards(0),
               max_bucket_id(0), cct(NULL),
               rados(NULL), next_rados_handle(0),
               num_rados_handles(0), handle_lock("rados_handle_lock"),
               pools_initialized(false),
               quota_handler(NULL),
               finisher(NULL),
               cr_registry(NULL),
               zone_short_id(0),
               rest_master_conn(NULL),
               meta_mgr(NULL), data_log(NULL) {}

  uint64_t get_new_req_id() {
    return max_req_id.inc();
  }

  void set_context(CephContext *_cct) {
    cct = _cct;
  }

  RGWRealm realm;

  RGWRESTConn *rest_master_conn;
  map<string, RGWRESTConn *> zone_conn_map;
  map<string, RGWRESTConn *> zonegroup_conn_map;

  map<string, string> zone_id_by_name;

  RGWRESTConn *get_zone_conn_by_id(const string& id) {
    auto citer = zone_conn_map.find(id);
    if (citer == zone_conn_map.end()) {
      return NULL;
    }

    return citer->second;
  }

  RGWRESTConn *get_zone_conn_by_name(const string& name) {
    auto i = zone_id_by_name.find(name);
    if (i == zone_id_by_name.end()) {
      return NULL;
    }

    return get_zone_conn_by_id(i->second);
  }

<<<<<<< HEAD
  bool find_zone_id_by_name(const string& name, string *id) {
    auto i = zone_id_by_name.find(name);
    if (i == zone_id_by_name.end()) {
      return false;
    }
    *id = i->second; 
    return true;
  }

  int get_zonegroup(const string& id, RGWZoneGroup& zonegroup) {
    int ret = 0;
    if (id == get_zonegroup().get_id()) {
      zonegroup = get_zonegroup();
    } else if (!current_period.get_id().empty()) {
      ret = current_period.get_zonegroup(zonegroup, zonegroup_id);
    }
    return ret;
  }

  RGWZoneParams& get_zone_params() { return zone_params; }
  RGWZoneGroup& get_zonegroup() {
    return zonegroup;
  }
  RGWZone& get_zone() {
    return zone_public_config;
  }
=======
  /**
   * AmazonS3 errors contain a HostId string, but is an opaque base64 blob; we
   * try to be more transparent. This has a wrapper so we can update it when region/zone are changed.
   */
  void init_host_id() {
    /* uint64_t needs 16, two '-' separators and a trailing null */
    char charbuf[16 + zone.name.size() + region.name.size() + 2 + 1];
    snprintf(charbuf, sizeof(charbuf), "%llx-%s-%s", (unsigned long long)instance_id(), zone.name.c_str(), region.name.c_str());
    string s(charbuf);
    host_id = s;
  }

  string host_id;
  RGWRegion region;
  RGWZoneParams zone; /* internal zone params, e.g., rados pools */
  RGWZone zone_public_config; /* external zone params, e.g., entrypoints, log flags, etc. */
  RGWRegionMap region_map;
  RGWRESTConn *rest_master_conn;
  map<string, RGWRESTConn *> zone_conn_map;
  map<string, RGWRESTConn *> region_conn_map;
>>>>>>> 7731ae92

  uint32_t get_zone_short_id() const {
    return zone_short_id;
  }

  const RGWQuotaInfo& get_bucket_quota() {
    return current_period.get_config().bucket_quota;
  }

  const RGWQuotaInfo& get_user_quota() {
    return current_period.get_config().user_quota;
  }

  // pulls missing periods for period_history
  std::unique_ptr<RGWPeriodPuller> period_puller;
  // maintains a connected history of periods
  std::unique_ptr<RGWPeriodHistory> period_history;

  RGWAsyncRadosProcessor* get_async_rados() const { return async_rados; };

  RGWMetadataManager *meta_mgr;

  RGWDataChangesLog *data_log;

  virtual ~RGWRados() {
    for (uint32_t i=0; i < num_rados_handles; i++) {
      if (rados[i]) {
        rados[i]->shutdown();
        delete rados[i];
      }
    }
    if (rados) {
      delete[] rados;
    }
  }

  int get_required_alignment(rgw_bucket& bucket, uint64_t *alignment);
  int get_max_chunk_size(rgw_bucket& bucket, uint64_t *max_chunk_size);

  int list_raw_objects(rgw_bucket& pool, const string& prefix_filter, int max,
                       RGWListRawObjsCtx& ctx, list<string>& oids,
                       bool *is_truncated);

  int list_raw_prefixed_objs(const string& pool_name, const string& prefix, list<string>& result);
  int list_zonegroups(list<string>& zonegroups);
  int list_regions(list<string>& regions);
  int list_zones(list<string>& zones);
  int list_realms(list<string>& realms);
  int list_periods(list<string>& periods);
  int list_periods(const string& current_period, list<string>& periods);
  void tick();

  CephContext *ctx() { return cct; }
  /** do all necessary setup of the storage device */
  int initialize(CephContext *_cct, bool _use_gc_thread, bool _quota_threads, bool _run_sync_thread) {
    set_context(_cct);
    use_gc_thread = _use_gc_thread;
    quota_threads = _quota_threads;
    run_sync_thread = _run_sync_thread;
    return initialize();
  }
  /** Initialize the RADOS instance and prepare to do other ops */
  virtual int init_rados();
  int init_zg_from_period(bool *initialized);
  int init_zg_from_local(bool *creating_defaults);
  int init_complete();
  int replace_region_with_zonegroup();
  int convert_regionmap();
  virtual int initialize();
  virtual void finalize();

  void schedule_context(Context *c);

  /** set up a bucket listing. handle is filled in. */
  virtual int list_buckets_init(RGWAccessHandle *handle);
  /** 
   * get the next bucket in the listing. obj is filled in,
   * handle is updated.
   */
  virtual int list_buckets_next(RGWObjEnt& obj, RGWAccessHandle *handle);

  /// list logs
  int log_list_init(const string& prefix, RGWAccessHandle *handle);
  int log_list_next(RGWAccessHandle handle, string *name);

  /// remove log
  int log_remove(const string& name);

  /// show log
  int log_show_init(const string& name, RGWAccessHandle *handle);
  int log_show_next(RGWAccessHandle handle, rgw_log_entry *entry);

  // log bandwidth info
  int log_usage(map<rgw_user_bucket, RGWUsageBatch>& usage_info);
  int read_usage(const rgw_user& user, uint64_t start_epoch, uint64_t end_epoch, uint32_t max_entries,
                 bool *is_truncated, RGWUsageIter& read_iter, map<rgw_user_bucket, rgw_usage_log_entry>& usage);
  int trim_usage(rgw_user& user, uint64_t start_epoch, uint64_t end_epoch);

  virtual int create_pool(rgw_bucket& bucket);

  /**
   * create a bucket with name bucket and the given list of attrs
   * returns 0 on success, -ERR# otherwise.
   */
  virtual int init_bucket_index(rgw_bucket& bucket, int num_shards);
  int select_bucket_placement(RGWUserInfo& user_info, const string& zonegroup_id, const string& rule,
                              const string& tenant_name, const string& bucket_name, rgw_bucket& bucket, string *pselected_rule);
  int select_legacy_bucket_placement(const string& tenant_name, const string& bucket_name, rgw_bucket& bucket);
  int select_new_bucket_location(RGWUserInfo& user_info, const string& zonegroup_id, const string& rule,
                                 const string& tenant_name, const string& bucket_name, rgw_bucket& bucket, string *pselected_rule);
  int set_bucket_location_by_rule(const string& location_rule, const string& tenant_name, const string& bucket_name, rgw_bucket& bucket);
  virtual int create_bucket(RGWUserInfo& owner, rgw_bucket& bucket,
                            const string& zonegroup_id,
                            const string& placement_rule,
                            map<std::string,bufferlist>& attrs,
                            RGWBucketInfo& bucket_info,
                            obj_version *pobjv,
                            obj_version *pep_objv,
                            time_t creation_time,
                            rgw_bucket *master_bucket,
                            bool exclusive = true);
  virtual int add_bucket_placement(std::string& new_pool);
  virtual int remove_bucket_placement(std::string& new_pool);
  virtual int list_placement_set(set<string>& names);
  virtual int create_pools(vector<string>& names, vector<int>& retcodes);

  RGWCoroutinesManagerRegistry *get_cr_registry() { return cr_registry; }

  class SystemObject {
    RGWRados *store;
    RGWObjectCtx& ctx;
    rgw_obj obj;

    RGWObjState *state;

  protected:
    int get_state(RGWObjState **pstate, RGWObjVersionTracker *objv_tracker);

  public:
    SystemObject(RGWRados *_store, RGWObjectCtx& _ctx, rgw_obj& _obj) : store(_store), ctx(_ctx), obj(_obj), state(NULL) {}

    RGWRados *get_store() { return store; }
    rgw_obj& get_obj() { return obj; }
    RGWObjectCtx& get_ctx() { return ctx; }

    struct Read {
      RGWRados::SystemObject *source;

      struct GetObjState {
        librados::IoCtx io_ctx;
        bool has_ioctx;
        uint64_t last_ver;

        GetObjState() : has_ioctx(false), last_ver(0) {}

        int get_ioctx(RGWRados *store, rgw_obj& obj, librados::IoCtx **ioctx);
      } state;
      
      struct StatParams {
        time_t *lastmod;
        uint64_t *obj_size;
        map<string, bufferlist> *attrs;
        struct rgw_err *perr;

        StatParams() : lastmod(NULL), obj_size(NULL), attrs(NULL), perr(NULL) {}
      } stat_params;

      struct ReadParams {
        rgw_cache_entry_info *cache_info;
        map<string, bufferlist> *attrs;

        ReadParams() : attrs(NULL) {}
      } read_params;

      explicit Read(RGWRados::SystemObject *_source) : source(_source) {}

      int stat(RGWObjVersionTracker *objv_tracker);
      int read(int64_t ofs, int64_t end, bufferlist& bl, RGWObjVersionTracker *objv_tracker);
      int get_attr(const char *name, bufferlist& dest);
    };
  };

  struct BucketShard {
    RGWRados *store;
    rgw_bucket bucket;
    int shard_id;
    librados::IoCtx index_ctx;
    string bucket_obj;

    explicit BucketShard(RGWRados *_store) : store(_store), shard_id(-1) {}
    int init(rgw_bucket& _bucket, rgw_obj& obj);
  };

  class Object {
    RGWRados *store;
    RGWBucketInfo bucket_info;
    RGWObjectCtx& ctx;
    rgw_obj obj;

    BucketShard bs;

    RGWObjState *state;

    bool versioning_disabled;

    bool bs_initialized;

  protected:
    int get_state(RGWObjState **pstate, bool follow_olh);
    void invalidate_state();

    int prepare_atomic_modification(librados::ObjectWriteOperation& op, bool reset_obj, const string *ptag,
                                    const char *ifmatch, const char *ifnomatch, bool removal_op);
    int complete_atomic_modification();

  public:
    Object(RGWRados *_store, RGWBucketInfo& _bucket_info, RGWObjectCtx& _ctx, rgw_obj& _obj) : store(_store), bucket_info(_bucket_info),
                                                                                               ctx(_ctx), obj(_obj), bs(store),
                                                                                               state(NULL), versioning_disabled(false),
                                                                                               bs_initialized(false) {}

    RGWRados *get_store() { return store; }
    rgw_obj& get_obj() { return obj; }
    RGWObjectCtx& get_ctx() { return ctx; }
    RGWBucketInfo& get_bucket_info() { return bucket_info; }

    int get_bucket_shard(BucketShard **pbs) {
      if (!bs_initialized) {
        int r = bs.init(bucket_info.bucket, obj);
        if (r < 0) {
          return r;
        }
        bs_initialized = true;
      }
      *pbs = &bs;
      return 0;
    }

    void set_versioning_disabled(bool status) {
      versioning_disabled = status;
    }

    bool versioning_enabled() {
      return (!versioning_disabled && bucket_info.versioning_enabled());
    }

    struct Read {
      RGWRados::Object *source;

      struct GetObjState {
        librados::IoCtx io_ctx;
        rgw_obj obj;
      } state;
      
      struct ConditionParams {
        const time_t *mod_ptr;
        const time_t *unmod_ptr;
        uint32_t mod_zone_id;
        uint64_t mod_pg_ver;
        const char *if_match;
        const char *if_nomatch;
        
        ConditionParams() : 
                 mod_ptr(NULL), unmod_ptr(NULL), mod_zone_id(0), mod_pg_ver(0),
                 if_match(NULL), if_nomatch(NULL) {}
      } conds;

      struct Params {
        time_t *lastmod;
        uint64_t *read_size;
        uint64_t *obj_size;
        map<string, bufferlist> *attrs;
        struct rgw_err *perr;

        Params() : lastmod(NULL), read_size(NULL), obj_size(NULL), attrs(NULL), perr(NULL) {}
      } params;

      explicit Read(RGWRados::Object *_source) : source(_source) {}

      int prepare(int64_t *pofs, int64_t *pend);
      int read(int64_t ofs, int64_t end, bufferlist& bl);
      int iterate(int64_t ofs, int64_t end, RGWGetDataCB *cb);
      int get_attr(const char *name, bufferlist& dest);
    };

    struct Write {
      RGWRados::Object *target;
      
      struct MetaParams {
        time_t *mtime;
        map<std::string, bufferlist>* rmattrs;
        const bufferlist *data;
        RGWObjManifest *manifest;
        const string *ptag;
        list<rgw_obj_key> *remove_objs;
        time_t set_mtime;
        rgw_user owner;
        RGWObjCategory category;
        int flags;
        const char *if_match;
        const char *if_nomatch;
        uint64_t olh_epoch;
	time_t delete_at;
        bool canceled;

        MetaParams() : mtime(NULL), rmattrs(NULL), data(NULL), manifest(NULL), ptag(NULL),
                 remove_objs(NULL), set_mtime(0), category(RGW_OBJ_CATEGORY_MAIN), flags(0),
                 if_match(NULL), if_nomatch(NULL), olh_epoch(0), delete_at(0), canceled(false) {}
      } meta;

      explicit Write(RGWRados::Object *_target) : target(_target) {}

      int write_meta(uint64_t size,  map<std::string, bufferlist>& attrs);
      int write_data(const char *data, uint64_t ofs, uint64_t len, bool exclusive);
    };

    struct Delete {
      RGWRados::Object *target;

      struct DeleteParams {
        rgw_user bucket_owner;
        int versioning_status;
        ACLOwner obj_owner; /* needed for creation of deletion marker */
        uint64_t olh_epoch;
        string marker_version_id;
        uint32_t bilog_flags;
        list<rgw_obj_key> *remove_objs;
        utime_t expiration_time;
        time_t unmod_since;
        time_t mtime; /* for setting delete marker mtime */

        DeleteParams() : versioning_status(0), olh_epoch(0), bilog_flags(0), remove_objs(NULL), unmod_since(0), mtime(0) {}
      } params;

      struct DeleteResult {
        bool delete_marker;
        string version_id;

        DeleteResult() : delete_marker(false) {}
      } result;
      
      explicit Delete(RGWRados::Object *_target) : target(_target) {}

      int delete_obj();
    };

    struct Stat {
      RGWRados::Object *source;

      struct Result {
        rgw_obj obj;
        RGWObjManifest manifest;
        bool has_manifest;
        uint64_t size;
        time_t mtime;
        map<string, bufferlist> attrs;

        Result() : has_manifest(false), size(0), mtime(0) {}
      } result;

      struct State {
        librados::IoCtx io_ctx;
        librados::AioCompletion *completion;
        int ret;

        State() : completion(NULL), ret(0) {}
      } state;


      explicit Stat(RGWRados::Object *_source) : source(_source) {}

      int stat_async();
      int wait();
      int stat();
    private:
      int finish();
    };
  };

  class Bucket {
    RGWRados *store;
    rgw_bucket& bucket;
    int shard_id;

  public:
    Bucket(RGWRados *_store, rgw_bucket& _bucket) : store(_store), bucket(_bucket), shard_id(RGW_NO_SHARD) {}

    RGWRados *get_store() { return store; }
    rgw_bucket& get_bucket() { return bucket; }

    int get_shard_id() { return shard_id; }
    void set_shard_id(int id) {
      shard_id = id;
    }

    class UpdateIndex {
      RGWRados::Bucket *target;
      string optag;
      rgw_obj obj;
      RGWObjState *obj_state;
      uint16_t bilog_flags;
      BucketShard bs;
      bool bs_initialized;
    public:

      UpdateIndex(RGWRados::Bucket *_target, rgw_obj& _obj, RGWObjState *_state) : target(_target), obj(_obj), obj_state(_state), bilog_flags(0),
                                                                                   bs(target->get_store()), bs_initialized(false) {}

      int get_bucket_shard(BucketShard **pbs) {
        if (!bs_initialized) {
          int r = bs.init(target->get_bucket(), obj);
          if (r < 0) {
            return r;
          }
          bs_initialized = true;
        }
        *pbs = &bs;
        return 0;
      }

      void set_bilog_flags(uint16_t flags) {
        bilog_flags = flags;
      }

      int prepare(RGWModifyOp);
      int complete(int64_t poolid, uint64_t epoch, uint64_t size,
                   utime_t& ut, string& etag, string& content_type,
                   bufferlist *acl_bl, RGWObjCategory category,
		   list<rgw_obj_key> *remove_objs);
      int complete_del(int64_t poolid, uint64_t epoch,
                       list<rgw_obj_key> *remove_objs);
      int cancel();
    };

    struct List {
      RGWRados::Bucket *target;
      rgw_obj_key next_marker;

      struct Params {
        string prefix;
        string delim;
        rgw_obj_key marker;
        rgw_obj_key end_marker;
        string ns;
        bool enforce_ns;
        RGWAccessListFilter *filter;
        bool list_versions;

        Params() : enforce_ns(true), filter(NULL), list_versions(false) {}
      } params;

    public:
      explicit List(RGWRados::Bucket *_target) : target(_target) {}

      int list_objects(int max, vector<RGWObjEnt> *result, map<string, bool> *common_prefixes, bool *is_truncated);
      rgw_obj_key& get_next_marker() {
        return next_marker;
      }
    };
  };

  /** Write/overwrite an object to the bucket storage. */
  virtual int put_system_obj_impl(rgw_obj& obj, uint64_t size, time_t *mtime,
              map<std::string, bufferlist>& attrs, int flags,
              bufferlist& data,
              RGWObjVersionTracker *objv_tracker,
              time_t set_mtime /* 0 for don't set */);

  virtual int put_system_obj_data(void *ctx, rgw_obj& obj, bufferlist& bl,
              off_t ofs, bool exclusive);
  virtual int put_obj_data(void *ctx, rgw_obj& obj, const char *data,
              off_t ofs, size_t len, bool exclusive);
  virtual int aio_put_obj_data(void *ctx, rgw_obj& obj, bufferlist& bl,
                               off_t ofs, bool exclusive, void **handle);

  int put_system_obj(void *ctx, rgw_obj& obj, const char *data, size_t len, bool exclusive,
              time_t *mtime, map<std::string, bufferlist>& attrs, RGWObjVersionTracker *objv_tracker,
              time_t set_mtime) {
    bufferlist bl;
    bl.append(data, len);
    int flags = PUT_OBJ_CREATE;
    if (exclusive)
      flags |= PUT_OBJ_EXCL;

    return put_system_obj_impl(obj, len, mtime, attrs, flags, bl, objv_tracker, set_mtime);
  }
  virtual int aio_wait(void *handle);
  virtual bool aio_completed(void *handle);

  enum AttrsMod {
    ATTRSMOD_NONE    = 0,
    ATTRSMOD_REPLACE = 1,
    ATTRSMOD_MERGE   = 2
  };

  int rewrite_obj(RGWBucketInfo& dest_bucket_info, rgw_obj& obj);
  int fetch_remote_obj(RGWObjectCtx& obj_ctx,
                       const rgw_user& user_id,
                       const string& client_id,
                       const string& op_id,
                       req_info *info,
                       const string& source_zone,
                       rgw_obj& dest_obj,
                       rgw_obj& src_obj,
                       RGWBucketInfo& dest_bucket_info,
                       RGWBucketInfo& src_bucket_info,
                       time_t *src_mtime,
                       time_t *mtime,
                       const time_t *mod_ptr,
                       const time_t *unmod_ptr,
                       const char *if_match,
                       const char *if_nomatch,
                       AttrsMod attrs_mod,
                       bool copy_if_newer,
                       map<string, bufferlist>& attrs,
                       RGWObjCategory category,
                       uint64_t olh_epoch,
		       time_t delete_at,
                       string *version_id,
                       string *ptag,
                       string *petag,
                       struct rgw_err *err,
                       void (*progress_cb)(off_t, void *),
                       void *progress_data);
  int copy_obj_to_remote_dest(RGWObjState *astate,
                              map<string, bufferlist>& src_attrs,
                              RGWRados::Object::Read& read_op,
                              const rgw_user& user_id,
                              rgw_obj& dest_obj,
                              time_t *mtime);
  /**
   * Copy an object.
   * dest_obj: the object to copy into
   * src_obj: the object to copy from
   * attrs: usage depends on attrs_mod parameter
   * attrs_mod: the modification mode of the attrs, may have the following values:
   *            ATTRSMOD_NONE - the attributes of the source object will be
   *                            copied without modifications, attrs parameter is ignored;
   *            ATTRSMOD_REPLACE - new object will have the attributes provided by attrs
   *                               parameter, source object attributes are not copied;
   *            ATTRSMOD_MERGE - any conflicting meta keys on the source object's attributes
   *                             are overwritten by values contained in attrs parameter.
   * err: stores any errors resulting from the get of the original object
   * Returns: 0 on success, -ERR# otherwise.
   */
  virtual int copy_obj(RGWObjectCtx& obj_ctx,
               const rgw_user& user_id,
               const string& client_id,
               const string& op_id,
               req_info *info,
               const string& source_zone,
               rgw_obj& dest_obj,
               rgw_obj& src_obj,
               RGWBucketInfo& dest_bucket_info,
               RGWBucketInfo& src_bucket_info,
               time_t *src_mtime,
               time_t *mtime,
               const time_t *mod_ptr,
               const time_t *unmod_ptr,
               const char *if_match,
               const char *if_nomatch,
               AttrsMod attrs_mod,
               bool copy_if_newer,
               map<std::string, bufferlist>& attrs,
               RGWObjCategory category,
               uint64_t olh_epoch,
	       time_t delete_at,
               string *version_id,
               string *ptag,
               string *petag,
               struct rgw_err *err,
               void (*progress_cb)(off_t, void *),
               void *progress_data);

  int copy_obj_data(RGWObjectCtx& obj_ctx,
               RGWBucketInfo& dest_bucket_info,
	       RGWRados::Object::Read& read_op, off_t end,
               rgw_obj& dest_obj,
               rgw_obj& src_obj,
               uint64_t max_chunk_size,
	       time_t *mtime,
	       time_t set_mtime,
               map<string, bufferlist>& attrs,
               RGWObjCategory category,
               uint64_t olh_epoch,
	       time_t delete_at,
               string *version_id,
               string *ptag,
               string *petag,
               struct rgw_err *err);

  /**
   * Delete a bucket.
   * bucket: the name of the bucket to delete
   * Returns 0 on success, -ERR# otherwise.
   */
  virtual int delete_bucket(rgw_bucket& bucket, RGWObjVersionTracker& objv_tracker);

  bool is_meta_master();

  /**
   * Check to see if the bucket metadata is synced
   */
  bool is_syncing_bucket_meta(rgw_bucket& bucket);
  void wakeup_meta_sync_shards(set<int>& shard_ids);
  void wakeup_data_sync_shards(const string& source_zone, map<int, set<string> >& shard_ids);

  int set_bucket_owner(rgw_bucket& bucket, ACLOwner& owner);
  int set_buckets_enabled(std::vector<rgw_bucket>& buckets, bool enabled);
  int bucket_suspended(rgw_bucket& bucket, bool *suspended);

  /** Delete an object.*/
  virtual int delete_obj(RGWObjectCtx& obj_ctx,
                         RGWBucketInfo& bucket_owner,
                         rgw_obj& src_obj,
                         int versioning_status,
                         uint16_t bilog_flags = 0,
                         const utime_t& expiration_time = utime_t());

  /* Delete a system object */
  virtual int delete_system_obj(rgw_obj& src_obj, RGWObjVersionTracker *objv_tracker = NULL);

  /** Remove an object from the bucket index */
  int delete_obj_index(rgw_obj& obj);

  /**
   * Get the attributes for an object.
   * bucket: name of the bucket holding the object.
   * obj: name of the object
   * name: name of the attr to retrieve
   * dest: bufferlist to store the result in
   * Returns: 0 on success, -ERR# otherwise.
   */
  virtual int system_obj_get_attr(rgw_obj& obj, const char *name, bufferlist& dest);

  int system_obj_set_attr(void *ctx, rgw_obj& obj, const char *name, bufferlist& bl,
                          RGWObjVersionTracker *objv_tracker);
  virtual int system_obj_set_attrs(void *ctx, rgw_obj& obj,
                                   map<string, bufferlist>& attrs,
                                   map<string, bufferlist>* rmattrs,
                                   RGWObjVersionTracker *objv_tracker);

  /**
   * Set an attr on an object.
   * bucket: name of the bucket holding the object
   * obj: name of the object to set the attr on
   * name: the attr to set
   * bl: the contents of the attr
   * Returns: 0 on success, -ERR# otherwise.
   */
  int set_attr(void *ctx, rgw_obj& obj, const char *name, bufferlist& bl);

  int set_attrs(void *ctx, rgw_obj& obj,
                        map<string, bufferlist>& attrs,
                        map<string, bufferlist>* rmattrs);

  int get_system_obj_state(RGWObjectCtx *rctx, rgw_obj& obj, RGWObjState **state, RGWObjVersionTracker *objv_tracker);
  int get_obj_state(RGWObjectCtx *rctx, rgw_obj& obj, RGWObjState **state, bool follow_olh);
  int get_obj_state(RGWObjectCtx *rctx, rgw_obj& obj, RGWObjState **state) {
    return get_obj_state(rctx, obj, state, true);
  }

  virtual int stat_system_obj(RGWObjectCtx& obj_ctx,
                              RGWRados::SystemObject::Read::GetObjState& state,
                              rgw_obj& obj,
                              map<string, bufferlist> *attrs,
                              time_t *lastmod,
                              uint64_t *obj_size,
                              RGWObjVersionTracker *objv_tracker);

  virtual int get_system_obj(RGWObjectCtx& obj_ctx, RGWRados::SystemObject::Read::GetObjState& read_state,
                             RGWObjVersionTracker *objv_tracker, rgw_obj& obj,
                             bufferlist& bl, off_t ofs, off_t end,
                             map<string, bufferlist> *attrs,
                             rgw_cache_entry_info *cache_info);

  virtual void register_chained_cache(RGWChainedCache *cache) {}
  virtual bool chain_cache_entry(list<rgw_cache_entry_info *>& cache_info_entries, RGWChainedCache::Entry *chained_entry) { return false; }

  int iterate_obj(RGWObjectCtx& ctx, rgw_obj& obj,
                  off_t ofs, off_t end,
                  uint64_t max_chunk_size,
                  int (*iterate_obj_cb)(rgw_obj&, off_t, off_t, off_t, bool, RGWObjState *, void *),
                  void *arg);

  int flush_read_list(struct get_obj_data *d);

  int get_obj_iterate_cb(RGWObjectCtx *ctx, RGWObjState *astate,
                         rgw_obj& obj,
                         off_t obj_ofs, off_t read_ofs, off_t len,
                         bool is_head_obj, void *arg);

  void get_obj_aio_completion_cb(librados::completion_t cb, void *arg);

  /**
   * a simple object read without keeping state
   */

  virtual int raw_obj_stat(rgw_obj& obj, uint64_t *psize, time_t *pmtime, uint64_t *epoch,
                       map<string, bufferlist> *attrs, bufferlist *first_chunk,
                       RGWObjVersionTracker *objv_tracker);

  int obj_operate(rgw_obj& obj, librados::ObjectWriteOperation *op);
  int obj_operate(rgw_obj& obj, librados::ObjectReadOperation *op);

  void bucket_index_guard_olh_op(RGWObjState& olh_state, librados::ObjectOperation& op);
  int olh_init_modification(RGWObjState& state, rgw_obj& olh_obj, string *op_tag);
  int olh_init_modification_impl(RGWObjState& state, rgw_obj& olh_obj, string *op_tag);
  int bucket_index_link_olh(RGWObjState& olh_state, rgw_obj& obj_instance, bool delete_marker,
                            const string& op_tag, struct rgw_bucket_dir_entry_meta *meta,
                            uint64_t olh_epoch,
                            time_t unmod_since);
  int bucket_index_unlink_instance(rgw_obj& obj_instance, const string& op_tag, uint64_t olh_epoch);
  int bucket_index_read_olh_log(RGWObjState& state, rgw_obj& obj_instance, uint64_t ver_marker,
                                map<uint64_t, vector<rgw_bucket_olh_log_entry> > *log, bool *is_truncated);
  int bucket_index_trim_olh_log(RGWObjState& obj_state, rgw_obj& obj_instance, uint64_t ver);
  int bucket_index_clear_olh(RGWObjState& state, rgw_obj& obj_instance);
  int apply_olh_log(RGWObjectCtx& ctx, RGWObjState& obj_state, RGWBucketInfo& bucket_info, rgw_obj& obj,
                    bufferlist& obj_tag, map<uint64_t, vector<rgw_bucket_olh_log_entry> >& log,
                    uint64_t *plast_ver);
  int update_olh(RGWObjectCtx& obj_ctx, RGWObjState *state, RGWBucketInfo& bucket_info, rgw_obj& obj);
  int set_olh(RGWObjectCtx& obj_ctx, RGWBucketInfo& bucket_info, rgw_obj& target_obj, bool delete_marker, rgw_bucket_dir_entry_meta *meta,
              uint64_t olh_epoch, time_t unmod_since);
  int unlink_obj_instance(RGWObjectCtx& obj_ctx, RGWBucketInfo& bucket_info, rgw_obj& target_obj,
                          uint64_t olh_epoch);

  void check_pending_olh_entries(map<string, bufferlist>& pending_entries, map<string, bufferlist> *rm_pending_entries);
  int remove_olh_pending_entries(RGWObjState& state, rgw_obj& olh_obj, map<string, bufferlist>& pending_attrs);
  int follow_olh(RGWObjectCtx& ctx, RGWObjState *state, rgw_obj& olh_obj, rgw_obj *target);
  int get_olh(rgw_obj& obj, RGWOLHInfo *olh);

  void gen_rand_obj_instance_name(rgw_obj *target);

  int omap_get_vals(rgw_obj& obj, bufferlist& header, const std::string& marker, uint64_t count, std::map<string, bufferlist>& m);
  virtual int omap_get_all(rgw_obj& obj, bufferlist& header, std::map<string, bufferlist>& m);
  virtual int omap_set(rgw_obj& obj, std::string& key, bufferlist& bl);
  virtual int omap_set(rgw_obj& obj, map<std::string, bufferlist>& m);
  virtual int omap_del(rgw_obj& obj, const std::string& key);
  virtual int update_containers_stats(map<string, RGWBucketEnt>& m);
  virtual int append_async(rgw_obj& obj, size_t size, bufferlist& bl);

  int watch(const string& oid, uint64_t *watch_handle, librados::WatchCtx2 *ctx);
  int unwatch(uint64_t watch_handle);
  void add_watcher(int i);
  void remove_watcher(int i);
  virtual bool need_watch_notify() { return false; }
  virtual int init_watch();
  virtual void finalize_watch();
  virtual int distribute(const string& key, bufferlist& bl);
  virtual int watch_cb(uint64_t notify_id,
		       uint64_t cookie,
		       uint64_t notifier_id,
		       bufferlist& bl) { return 0; }
  void pick_control_oid(const string& key, string& notify_oid);

  virtual void set_cache_enabled(bool state) {}

  void set_atomic(void *ctx, rgw_obj& obj) {
    RGWObjectCtx *rctx = static_cast<RGWObjectCtx *>(ctx);
    rctx->set_atomic(obj);
  }
  void set_prefetch_data(void *ctx, rgw_obj& obj) {
    RGWObjectCtx *rctx = static_cast<RGWObjectCtx *>(ctx);
    rctx->set_prefetch_data(obj);
  }

  int decode_policy(bufferlist& bl, ACLOwner *owner);
  int get_bucket_stats(rgw_bucket& bucket, int shard_id, string *bucket_ver, string *master_ver,
      map<RGWObjCategory, RGWStorageStats>& stats, string *max_marker);
  int get_bucket_stats_async(rgw_bucket& bucket, int shard_id, RGWGetBucketStats_CB *cb);
  int get_user_stats(const rgw_user& user, RGWStorageStats& stats);
  int get_user_stats_async(const rgw_user& user, RGWGetUserStats_CB *cb);
  void get_bucket_instance_obj(rgw_bucket& bucket, rgw_obj& obj);
  void get_bucket_instance_entry(rgw_bucket& bucket, string& entry);
  void get_bucket_meta_oid(rgw_bucket& bucket, string& oid);

  int put_bucket_entrypoint_info(const string& tenant_name, const string& bucket_name, RGWBucketEntryPoint& entry_point,
                                 bool exclusive, RGWObjVersionTracker& objv_tracker, time_t mtime,
                                 map<string, bufferlist> *pattrs);
  int put_bucket_instance_info(RGWBucketInfo& info, bool exclusive, time_t mtime, map<string, bufferlist> *pattrs);
  int get_bucket_entrypoint_info(RGWObjectCtx& obj_ctx, const string& tenant_name, const string& bucket_name,
                                 RGWBucketEntryPoint& entry_point, RGWObjVersionTracker *objv_tracker,
                                 time_t *pmtime, map<string, bufferlist> *pattrs, rgw_cache_entry_info *cache_info = NULL);
  int get_bucket_instance_info(RGWObjectCtx& obj_ctx, const string& meta_key, RGWBucketInfo& info, time_t *pmtime, map<string, bufferlist> *pattrs);
  int get_bucket_instance_info(RGWObjectCtx& obj_ctx, rgw_bucket& bucket, RGWBucketInfo& info, time_t *pmtime, map<string, bufferlist> *pattrs);
  int get_bucket_instance_from_oid(RGWObjectCtx& obj_ctx, string& oid, RGWBucketInfo& info, time_t *pmtime, map<string, bufferlist> *pattrs,
                                   rgw_cache_entry_info *cache_info = NULL);

  int convert_old_bucket_info(RGWObjectCtx& obj_ctx, const string& tenant_name, const string& bucket_name);
  static void make_bucket_entry_name(const string& tenant_name, const string& bucket_name, string& bucket_entry);
  virtual int get_bucket_info(RGWObjectCtx& obj_ctx,
                              const string& tenant_name, const string& bucket_name,
                              RGWBucketInfo& info,
                              time_t *pmtime, map<string, bufferlist> *pattrs = NULL);
  virtual int put_linked_bucket_info(RGWBucketInfo& info, bool exclusive, time_t mtime, obj_version *pep_objv,
                                     map<string, bufferlist> *pattrs, bool create_entry_point);

  int cls_rgw_init_index(librados::IoCtx& io_ctx, librados::ObjectWriteOperation& op, string& oid);
  int cls_obj_prepare_op(BucketShard& bs, RGWModifyOp op, string& tag, rgw_obj& obj, uint16_t bilog_flags);
  int cls_obj_complete_op(BucketShard& bs, RGWModifyOp op, string& tag, int64_t pool, uint64_t epoch,
                          RGWObjEnt& ent, RGWObjCategory category, list<rgw_obj_key> *remove_objs, uint16_t bilog_flags);
  int cls_obj_complete_add(BucketShard& bs, string& tag, int64_t pool, uint64_t epoch, RGWObjEnt& ent,
                           RGWObjCategory category, list<rgw_obj_key> *remove_objs, uint16_t bilog_flags);
  int cls_obj_complete_del(BucketShard& bs, string& tag, int64_t pool, uint64_t epoch, rgw_obj& obj,
                           list<rgw_obj_key> *remove_objs, uint16_t bilog_flags);
  int cls_obj_complete_cancel(BucketShard& bs, string& tag, rgw_obj& obj, uint16_t bilog_flags);
  int cls_obj_set_bucket_tag_timeout(rgw_bucket& bucket, uint64_t timeout);
  int cls_bucket_list(rgw_bucket& bucket, int shard_id, rgw_obj_key& start, const string& prefix,
                      uint32_t num_entries, bool list_versions, map<string, RGWObjEnt>& m,
                      bool *is_truncated, rgw_obj_key *last_entry,
                      bool (*force_check_filter)(const string&  name) = NULL);
  int cls_bucket_head(rgw_bucket& bucket, int shard_id, map<string, struct rgw_bucket_dir_header>& headers, map<int, string> *bucket_instance_ids = NULL);
  int cls_bucket_head_async(rgw_bucket& bucket, int shard_id, RGWGetDirHeader_CB *ctx, int *num_aio);
  int list_bi_log_entries(rgw_bucket& bucket, int shard_id, string& marker, uint32_t max, std::list<rgw_bi_log_entry>& result, bool *truncated);
  int trim_bi_log_entries(rgw_bucket& bucket, int shard_id, string& marker, string& end_marker);

  int bi_get_instance(rgw_obj& obj, rgw_bucket_dir_entry *dirent);
  int bi_get(rgw_bucket& bucket, rgw_obj& obj, BIIndexType index_type, rgw_cls_bi_entry *entry);
  int bi_put(rgw_bucket& bucket, rgw_obj& obj, rgw_cls_bi_entry& entry);
  int bi_list(rgw_bucket& bucket, const string& obj_name, const string& marker, uint32_t max,
              list<rgw_cls_bi_entry> *entries, bool *is_truncated);

  int cls_obj_usage_log_add(const string& oid, rgw_usage_log_info& info);
  int cls_obj_usage_log_read(string& oid, string& user, uint64_t start_epoch, uint64_t end_epoch, uint32_t max_entries,
                             string& read_iter, map<rgw_user_bucket, rgw_usage_log_entry>& usage, bool *is_truncated);
  int cls_obj_usage_log_trim(string& oid, string& user, uint64_t start_epoch, uint64_t end_epoch);

  int key_to_shard_id(const string& key, int max_shards);
  void shard_name(const string& prefix, unsigned max_shards, const string& key, string& name, int *shard_id);
  void shard_name(const string& prefix, unsigned max_shards, const string& section, const string& key, string& name);
  void shard_name(const string& prefix, unsigned shard_id, string& name);
  void time_log_prepare_entry(cls_log_entry& entry, const utime_t& ut, const string& section, const string& key, bufferlist& bl);
  int time_log_add_init(librados::IoCtx& io_ctx);
  int time_log_add(const string& oid, list<cls_log_entry>& entries,
		   librados::AioCompletion *completion, bool monotonic_inc = true);
  int time_log_add(const string& oid, const utime_t& ut, const string& section, const string& key, bufferlist& bl);
  int time_log_list(const string& oid, utime_t& start_time, utime_t& end_time,
                    int max_entries, list<cls_log_entry>& entries,
		    const string& marker, string *out_marker, bool *truncated);
  int time_log_info(const string& oid, cls_log_header *header);
  int time_log_info_async(librados::IoCtx& io_ctx, const string& oid, cls_log_header *header, librados::AioCompletion *completion);
  int time_log_trim(const string& oid, const utime_t& start_time, const utime_t& end_time,
                    const string& from_marker, const string& to_marker);

  string objexp_hint_get_shardname(int shard_num);
  int objexp_key_shard(const rgw_obj_key& key);
  void objexp_get_shard(int shard_num,
                        string& shard);                       /* out */
  int objexp_hint_add(const utime_t& delete_at,
                      const string& tenant_name,
                      const string& bucket_name,
                      const string& bucket_id,
                      const rgw_obj_key& obj_key);
  int objexp_hint_list(const string& oid,
                       const utime_t& start_time,
                       const utime_t& end_time,
                       const int max_entries,
                       const string& marker,
                       list<cls_timeindex_entry>& entries, /* out */
                       string *out_marker,                 /* out */
                       bool *truncated);                   /* out */
  int objexp_hint_parse(cls_timeindex_entry &ti_entry,
                        objexp_hint_entry& hint_entry);    /* out */
  int objexp_hint_trim(const string& oid,
                       const utime_t& start_time,
                       const utime_t& end_time,
                       const string& from_marker = std::string(),
                       const string& to_marker   = std::string());

  int lock_exclusive(rgw_bucket& pool, const string& oid, utime_t& duration, string& zone_id, string& owner_id);
  int unlock(rgw_bucket& pool, const string& oid, string& zone_id, string& owner_id);

  void update_gc_chain(rgw_obj& head_obj, RGWObjManifest& manifest, cls_rgw_obj_chain *chain);
  int send_chain_to_gc(cls_rgw_obj_chain& chain, const string& tag, bool sync);
  int gc_operate(string& oid, librados::ObjectWriteOperation *op);
  int gc_aio_operate(string& oid, librados::ObjectWriteOperation *op);
  int gc_operate(string& oid, librados::ObjectReadOperation *op, bufferlist *pbl);

  int list_gc_objs(int *index, string& marker, uint32_t max, bool expired_only, std::list<cls_rgw_gc_obj_info>& result, bool *truncated);
  int process_gc();
  int process_expire_objects();
  int defer_gc(void *ctx, rgw_obj& obj);

  int bucket_check_index(rgw_bucket& bucket,
                         map<RGWObjCategory, RGWStorageStats> *existing_stats,
                         map<RGWObjCategory, RGWStorageStats> *calculated_stats);
  int bucket_rebuild_index(rgw_bucket& bucket);
  int remove_objs_from_index(rgw_bucket& bucket, list<rgw_obj_key>& oid_list);
  int move_rados_obj(librados::IoCtx& src_ioctx,
		     const string& src_oid, const string& src_locator,
	             librados::IoCtx& dst_ioctx,
		     const string& dst_oid, const string& dst_locator);
  int fix_head_obj_locator(rgw_bucket& bucket, bool copy_obj, bool remove_bad, rgw_obj_key& key);
  int fix_tail_obj_locator(rgw_bucket& bucket, rgw_obj_key& key, bool fix, bool *need_fix);

  int cls_user_get_header(const string& user_id, cls_user_header *header);
  int cls_user_get_header_async(const string& user_id, RGWGetUserHeader_CB *ctx);
  int cls_user_sync_bucket_stats(rgw_obj& user_obj, rgw_bucket& bucket);
  int update_user_bucket_stats(const string& user_id, rgw_bucket& bucket, RGWStorageStats& stats);
  int cls_user_list_buckets(rgw_obj& obj,
                            const string& in_marker,
                            const string& end_marker,
                            int max_entries,
                            list<cls_user_bucket_entry>& entries,
                            string *out_marker,
                            bool *truncated);
  int cls_user_add_bucket(rgw_obj& obj, const cls_user_bucket_entry& entry);
  int cls_user_update_buckets(rgw_obj& obj, list<cls_user_bucket_entry>& entries, bool add);
  int cls_user_complete_stats_sync(rgw_obj& obj);
  int complete_sync_user_stats(const rgw_user& user_id);
  int cls_user_add_bucket(rgw_obj& obj, list<cls_user_bucket_entry>& entries);
  int cls_user_remove_bucket(rgw_obj& obj, const cls_user_bucket& bucket);

  int check_quota(const rgw_user& bucket_owner, rgw_bucket& bucket,
                  RGWQuotaInfo& user_quota, RGWQuotaInfo& bucket_quota, uint64_t obj_size);

  uint64_t instance_id();
  const string& zone_id() {
    return get_zone_params().get_id();
  }
  string unique_id(uint64_t unique_num) {
    char buf[32];
    snprintf(buf, sizeof(buf), ".%llu.%llu", (unsigned long long)instance_id(), (unsigned long long)unique_num);
    string s = get_zone_params().get_id() + buf;
    return s;
  }

  void init_unique_trans_id_deps() {
    char buf[16 + 2 + 1]; /* uint64_t needs 16, 2 hyphens add further 2 */

    snprintf(buf, sizeof(buf), "-%llx-", (unsigned long long)instance_id());
    url_encode(string(buf) + get_zone_params().get_name(), trans_id_suffix);
  }

  /* In order to preserve compability with Swift API, transaction ID
   * should contain at least 32 characters satisfying following spec:
   *  - first 21 chars must be in range [0-9a-f]. Swift uses this
   *    space for storing fragment of UUID obtained through a call to
   *    uuid4() function of Python's uuid module;
   *  - char no. 22 must be a hyphen;
   *  - at least 10 next characters constitute hex-formatted timestamp
   *    padded with zeroes if necessary. All bytes must be in [0-9a-f]
   *    range;
   *  - last, optional part of transaction ID is any url-encoded string
   *    without restriction on length. */
  string unique_trans_id(const uint64_t unique_num) {
    char buf[41]; /* 2 + 21 + 1 + 16 (timestamp can consume up to 16) + 1 */
    time_t timestamp = time(NULL);

    snprintf(buf, sizeof(buf), "tx%021llx-%010llx",
             (unsigned long long)unique_num,
             (unsigned long long)timestamp);

    return string(buf) + trans_id_suffix;
  }

  void get_log_pool_name(string& name) {
    name = get_zone_params().log_pool.name;
  }

  bool need_to_log_data() {
    return get_zone().log_data;
  }

  bool need_to_log_metadata() {
    return get_zone().log_meta;
  }

  librados::Rados* get_rados_handle();

 private:
  /**
   * This is a helper method, it generates a list of bucket index objects with the given
   * bucket base oid and number of shards.
   *
   * bucket_oid_base [in] - base name of the bucket index object;
   * num_shards [in] - number of bucket index object shards.
   * bucket_objs [out] - filled by this method, a list of bucket index objects.
   */
  void get_bucket_index_objects(const string& bucket_oid_base, uint32_t num_shards,
      map<int, string>& bucket_objs, int shard_id = -1);

  /**
   * Get the bucket index object with the given base bucket index object and object key,
   * and the number of bucket index shards.
   *
   * bucket_oid_base [in] - bucket object base name.
   * obj_key [in] - object key.
   * num_shards [in] - number of bucket index shards.
   * hash_type [in] - type of hash to find the shard ID.
   * bucket_obj [out] - the bucket index object for the given object.
   *
   * Return 0 on success, a failure code otherwise.
   */
  int get_bucket_index_object(const string& bucket_oid_base, const string& obj_key,
      uint32_t num_shards, RGWBucketInfo::BIShardsHashType hash_type, string *bucket_obj, int *shard);

  /**
   * Check the actual on-disk state of the object specified
   * by list_state, and fill in the time and size of object.
   * Then append any changes to suggested_updates for
   * the rgw class' dir_suggest_changes function.
   *
   * Note that this can maul list_state; don't use it afterwards. Also
   * it expects object to already be filled in from list_state; it only
   * sets the size and mtime.
   *
   * Returns 0 on success, -ENOENT if the object doesn't exist on disk,
   * and -errno on other failures. (-ENOENT is not a failure, and it
   * will encode that info as a suggested update.)
   */
  int check_disk_state(librados::IoCtx io_ctx,
                       rgw_bucket& bucket,
                       rgw_bucket_dir_entry& list_state,
                       RGWObjEnt& object,
                       bufferlist& suggested_updates);

  /**
   * Init pool iteration
   * bucket: pool name in a bucket object
   * ctx: context object to use for the iteration
   * Returns: 0 on success, -ERR# otherwise.
   */
  int pool_iterate_begin(rgw_bucket& bucket, RGWPoolIterCtx& ctx);
  /**
   * Iterate over pool return object names, use optional filter
   * ctx: iteration context, initialized with pool_iterate_begin()
   * num: max number of objects to return
   * objs: a vector that the results will append into
   * is_truncated: if not NULL, will hold true iff iteration is complete
   * filter: if not NULL, will be used to filter returned objects
   * Returns: 0 on success, -ERR# otherwise.
   */
  int pool_iterate(RGWPoolIterCtx& ctx, uint32_t num, vector<RGWObjEnt>& objs,
                   bool *is_truncated, RGWAccessListFilter *filter);

  uint64_t next_bucket_id();
};

class RGWStoreManager {
public:
  RGWStoreManager() {}
  static RGWRados *get_storage(CephContext *cct, bool use_gc_thread, bool quota_threads, bool run_sync_thread) {
    RGWRados *store = init_storage_provider(cct, use_gc_thread, quota_threads, run_sync_thread);
    return store;
  }
  static RGWRados *get_raw_storage(CephContext *cct) {
    RGWRados *store = init_raw_storage_provider(cct);
    return store;
  }
  static RGWRados *init_storage_provider(CephContext *cct, bool use_gc_thread, bool quota_threads, bool run_sync_thread);
  static RGWRados *init_raw_storage_provider(CephContext *cct);
  static void close_storage(RGWRados *store);

};

template <class T>
class RGWChainedCacheImpl : public RGWChainedCache {
  RWLock lock;

  map<string, T> entries;

public:
  RGWChainedCacheImpl() : lock("RGWChainedCacheImpl::lock") {}

  void init(RGWRados *store) {
    store->register_chained_cache(this);
  }

  bool find(const string& key, T *entry) {
    RWLock::RLocker rl(lock);
    typename map<string, T>::iterator iter = entries.find(key);
    if (iter == entries.end()) {
      return false;
    }

    *entry = iter->second;
    return true;
  }

  bool put(RGWRados *store, const string& key, T *entry, list<rgw_cache_entry_info *>& cache_info_entries) {
    Entry chain_entry(this, key, entry);

    /* we need the store cache to call us under its lock to maintain lock ordering */
    return store->chain_cache_entry(cache_info_entries, &chain_entry);
  }

  void chain_cb(const string& key, void *data) {
    T *entry = static_cast<T *>(data);
    RWLock::WLocker wl(lock);
    entries[key] = *entry;
  }

  void invalidate(const string& key) {
    RWLock::WLocker wl(lock);
    entries.erase(key);
  }

  void invalidate_all() {
    RWLock::WLocker wl(lock);
    entries.clear();
  }
};

class RGWPutObjProcessor
{
protected:
  RGWRados *store;
  RGWObjectCtx& obj_ctx;
  bool is_complete;
  RGWBucketInfo bucket_info;
  bool canceled;

  virtual int do_complete(string& etag, time_t *mtime, time_t set_mtime,
                          map<string, bufferlist>& attrs, time_t delete_at,
                          const char *if_match = NULL, const char *if_nomatch = NULL) = 0;

public:
  RGWPutObjProcessor(RGWObjectCtx& _obj_ctx, RGWBucketInfo& _bi) : store(NULL), obj_ctx(_obj_ctx), is_complete(false), bucket_info(_bi), canceled(false) {}
  virtual ~RGWPutObjProcessor() {}
  virtual int prepare(RGWRados *_store, string *oid_rand) {
    store = _store;
    return 0;
  }
  virtual int handle_data(bufferlist& bl, off_t ofs, MD5 *hash, void **phandle, bool *again) = 0;
  virtual int throttle_data(void *handle, bool need_to_wait) = 0;
  virtual void complete_hash(MD5 *hash) {
    assert(0);
  }
  virtual int complete(string& etag, time_t *mtime, time_t set_mtime,
                       map<string, bufferlist>& attrs, time_t delete_at,
                       const char *if_match = NULL, const char *if_nomatch = NULL);

  CephContext *ctx();

  bool is_canceled() { return canceled; }
};

struct put_obj_aio_info {
  void *handle;
};

class RGWPutObjProcessor_Aio : public RGWPutObjProcessor
{
  list<struct put_obj_aio_info> pending;
  size_t max_chunks;

  struct put_obj_aio_info pop_pending();
  int wait_pending_front();
  bool pending_has_completed();

  rgw_obj last_written_obj;

protected:
  uint64_t obj_len;

  list<rgw_obj> written_objs;

  void add_written_obj(const rgw_obj& obj) {
    written_objs.push_back(obj);
  }

  int drain_pending();
  int handle_obj_data(rgw_obj& obj, bufferlist& bl, off_t ofs, off_t abs_ofs, void **phandle, bool exclusive);

public:
  int throttle_data(void *handle, bool need_to_wait);

  RGWPutObjProcessor_Aio(RGWObjectCtx& obj_ctx, RGWBucketInfo& bucket_info) : RGWPutObjProcessor(obj_ctx, bucket_info), max_chunks(RGW_MAX_PENDING_CHUNKS), obj_len(0) {}
  virtual ~RGWPutObjProcessor_Aio();
};

class RGWPutObjProcessor_Atomic : public RGWPutObjProcessor_Aio
{
  bufferlist first_chunk;
  uint64_t part_size;
  off_t cur_part_ofs;
  off_t next_part_ofs;
  int cur_part_id;
  off_t data_ofs;

  uint64_t extra_data_len;
  bufferlist extra_data_bl;
  bufferlist pending_data_bl;
  uint64_t max_chunk_size;

  bool versioned_object;
  uint64_t olh_epoch;
  string version_id;

protected:
  rgw_bucket bucket;
  string obj_str;

  string unique_tag;

  rgw_obj head_obj;
  rgw_obj cur_obj;
  RGWObjManifest manifest;
  RGWObjManifest::generator manifest_gen;

  int write_data(bufferlist& bl, off_t ofs, void **phandle, bool exclusive);
  virtual int do_complete(string& etag, time_t *mtime, time_t set_mtime,
                          map<string, bufferlist>& attrs, time_t delete_at,
                          const char *if_match = NULL, const char *if_nomatch = NULL);

  int prepare_next_part(off_t ofs);
  int complete_parts();
  int complete_writing_data();

  int prepare_init(RGWRados *store, string *oid_rand);

public:
  ~RGWPutObjProcessor_Atomic() {}
  RGWPutObjProcessor_Atomic(RGWObjectCtx& obj_ctx, RGWBucketInfo& bucket_info,
                            rgw_bucket& _b, const string& _o, uint64_t _p, const string& _t, bool versioned) :
                                RGWPutObjProcessor_Aio(obj_ctx, bucket_info),
                                part_size(_p),
                                cur_part_ofs(0),
                                next_part_ofs(_p),
                                cur_part_id(0),
                                data_ofs(0),
                                extra_data_len(0),
                                max_chunk_size(0),
                                versioned_object(versioned),
                                olh_epoch(0),
                                bucket(_b),
                                obj_str(_o),
                                unique_tag(_t) {}
  int prepare(RGWRados *store, string *oid_rand);
  virtual bool immutable_head() { return false; }
  void set_extra_data_len(uint64_t len) {
    extra_data_len = len;
  }
  virtual int handle_data(bufferlist& bl, off_t ofs, MD5 *hash, void **phandle, bool *again);
  virtual void complete_hash(MD5 *hash);
  bufferlist& get_extra_data() { return extra_data_bl; }

  void set_olh_epoch(uint64_t epoch) {
    olh_epoch = epoch;
  }

  void set_version_id(const string& vid) {
    version_id = vid;
  }
};

#endif<|MERGE_RESOLUTION|>--- conflicted
+++ resolved
@@ -638,15 +638,9 @@
   map<string, bufferlist> attrset;
   RGWObjState() : is_atomic(false), has_attrs(0), exists(false),
                   size(0), mtime(0), epoch(0), fake_tag(false), has_manifest(false),
-<<<<<<< HEAD
                   has_data(false), prefetch_data(false), keep_tail(false), is_olh(false),
                   pg_ver(0), zone_short_id(0) {}
-  RGWObjState(const RGWObjState& rhs) {
-    obj = rhs.obj;
-=======
-                  has_data(false), prefetch_data(false), keep_tail(false), is_olh(false) {}
   RGWObjState(const RGWObjState& rhs) : obj (rhs.obj) {
->>>>>>> 7731ae92
     is_atomic = rhs.is_atomic;
     has_attrs = rhs.has_attrs;
     exists = rhs.exists;
@@ -1104,12 +1098,8 @@
   void post_process_params();
 
   void encode(bufferlist& bl) const {
-    ENCODE_START(3, 1, bl);
-<<<<<<< HEAD
+    ENCODE_START(4, 1, bl);
     RGWSystemMetaObj::encode(bl);
-=======
-    ::encode(name, bl);
->>>>>>> 7731ae92
     ::encode(api_name, bl);
     ::encode(is_master, bl);
     ::encode(endpoints, bl);
@@ -1118,26 +1108,19 @@
     ::encode(placement_targets, bl);
     ::encode(default_placement, bl);
     ::encode(hostnames, bl);
-<<<<<<< HEAD
     ::encode(realm_id, bl);
-=======
     ::encode(hostnames_s3website, bl);
->>>>>>> 7731ae92
     ENCODE_FINISH(bl);
   }
 
   void decode(bufferlist::iterator& bl) {
-    DECODE_START(3, bl);
-<<<<<<< HEAD
-    if (struct_v >= 3) {
+    DECODE_START(4, bl);
+    if (struct_v >= 4) {
       RGWSystemMetaObj::decode(bl);
     } else {
       ::decode(name, bl);
       id = name;
     }
-=======
-    ::decode(name, bl);
->>>>>>> 7731ae92
     ::decode(api_name, bl);
     ::decode(is_master, bl);
     ::decode(endpoints, bl);
@@ -1148,12 +1131,11 @@
     if (struct_v >= 2) {
       ::decode(hostnames, bl);
     }
+    if (struct_v >= 4) {
+      ::decode(realm_id, bl);
+    }
     if (struct_v >= 3) {
-<<<<<<< HEAD
-      ::decode(realm_id, bl);
-=======
       ::decode(hostnames_s3website, bl);
->>>>>>> 7731ae92
     }
     DECODE_FINISH(bl);
   }
@@ -1677,13 +1659,8 @@
   RWLock lock;
   void *user_ctx;
 
-<<<<<<< HEAD
-  RGWObjectCtx(RGWRados *_store) : store(_store), lock("RGWObjectCtx"), user_ctx(NULL) { }
+  explicit RGWObjectCtx(RGWRados *_store) : store(_store), lock("RGWObjectCtx"), user_ctx(NULL) { }
   RGWObjectCtx(RGWRados *_store, void *_user_ctx) : store(_store), lock("RGWObjectCtx"), user_ctx(_user_ctx) { }
-=======
-  explicit RGWObjectCtx(RGWRados *_store) : store(_store), user_ctx(NULL) { }
-  RGWObjectCtx(RGWRados *_store, void *_user_ctx) : store(_store), user_ctx(_user_ctx) { }
->>>>>>> 7731ae92
 
   RGWObjState *get_state(rgw_obj& obj);
   void set_atomic(rgw_obj& obj);
@@ -1852,7 +1829,8 @@
   }
 
   RGWRealm realm;
-
+  
+  string host_id;
   RGWRESTConn *rest_master_conn;
   map<string, RGWRESTConn *> zone_conn_map;
   map<string, RGWRESTConn *> zonegroup_conn_map;
@@ -1877,7 +1855,6 @@
     return get_zone_conn_by_id(i->second);
   }
 
-<<<<<<< HEAD
   bool find_zone_id_by_name(const string& name, string *id) {
     auto i = zone_id_by_name.find(name);
     if (i == zone_id_by_name.end()) {
@@ -1904,28 +1881,17 @@
   RGWZone& get_zone() {
     return zone_public_config;
   }
-=======
   /**
    * AmazonS3 errors contain a HostId string, but is an opaque base64 blob; we
    * try to be more transparent. This has a wrapper so we can update it when region/zone are changed.
    */
   void init_host_id() {
     /* uint64_t needs 16, two '-' separators and a trailing null */
-    char charbuf[16 + zone.name.size() + region.name.size() + 2 + 1];
-    snprintf(charbuf, sizeof(charbuf), "%llx-%s-%s", (unsigned long long)instance_id(), zone.name.c_str(), region.name.c_str());
+    char charbuf[16 + get_zone_params().get_name().size() + get_zonegroup().get_name().size() + 2 + 1];
+    snprintf(charbuf, sizeof(charbuf), "%llx-%s-%s", (unsigned long long)instance_id(), get_zone_params().get_name().c_str(), get_zonegroup().get_name().c_str());
     string s(charbuf);
     host_id = s;
   }
-
-  string host_id;
-  RGWRegion region;
-  RGWZoneParams zone; /* internal zone params, e.g., rados pools */
-  RGWZone zone_public_config; /* external zone params, e.g., entrypoints, log flags, etc. */
-  RGWRegionMap region_map;
-  RGWRESTConn *rest_master_conn;
-  map<string, RGWRESTConn *> zone_conn_map;
-  map<string, RGWRESTConn *> region_conn_map;
->>>>>>> 7731ae92
 
   uint32_t get_zone_short_id() const {
     return zone_short_id;
