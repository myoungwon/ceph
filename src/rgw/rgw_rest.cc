// -*- mode:C++; tab-width:8; c-basic-offset:2; indent-tabs-mode:t -*-
// vim: ts=8 sw=2 smarttab

#include <errno.h>
#include <limits.h>

#include "common/Formatter.h"
#include "common/HTMLFormatter.h"
#include "common/utf8.h"
#include "include/str_list.h"
#include "rgw_common.h"
#include "rgw_rados.h"
#include "rgw_formats.h"
#include "rgw_op.h"
#include "rgw_rest.h"
#include "rgw_rest_swift.h"
#include "rgw_rest_s3.h"
#include "rgw_swift_auth.h"
#include "rgw_cors_s3.h"
#include "rgw_http_errors.h"

#include "rgw_client_io.h"
#include "rgw_resolve.h"

#include <numeric>

#define dout_subsys ceph_subsys_rgw


struct rgw_http_attr {
  const char *rgw_attr;
  const char *http_attr;
};

/*
 * mapping between rgw object attrs and output http fields
 */
static const struct rgw_http_attr base_rgw_to_http_attrs[] = {
  { RGW_ATTR_CONTENT_LANG,      "Content-Language" },
  { RGW_ATTR_EXPIRES,           "Expires" },
  { RGW_ATTR_CACHE_CONTROL,     "Cache-Control" },
  { RGW_ATTR_CONTENT_DISP,      "Content-Disposition" },
  { RGW_ATTR_CONTENT_ENC,       "Content-Encoding" },
  { RGW_ATTR_USER_MANIFEST,     "X-Object-Manifest" },
  /* RGW_ATTR_AMZ_WEBSITE_REDIRECT_LOCATION header depends on access mode:
   * S3 endpoint: x-amz-website-redirect-location
   * S3Website endpoint: Location
   */
  { RGW_ATTR_AMZ_WEBSITE_REDIRECT_LOCATION, "x-amz-website-redirect-location" },
};


struct generic_attr {
  const char *http_header;
  const char *rgw_attr;
};

/*
 * mapping between http env fields and rgw object attrs
 */
static const struct generic_attr generic_attrs[] = {
  { "CONTENT_TYPE",             RGW_ATTR_CONTENT_TYPE },
  { "HTTP_CONTENT_LANGUAGE",    RGW_ATTR_CONTENT_LANG },
  { "HTTP_EXPIRES",             RGW_ATTR_EXPIRES },
  { "HTTP_CACHE_CONTROL",       RGW_ATTR_CACHE_CONTROL },
  { "HTTP_CONTENT_DISPOSITION", RGW_ATTR_CONTENT_DISP },
  { "HTTP_CONTENT_ENCODING",    RGW_ATTR_CONTENT_ENC },
};

map<string, string> rgw_to_http_attrs;
static map<string, string> generic_attrs_map;
map<int, const char *> http_status_names;

/*
 * make attrs look_like_this
 * converts dashes to underscores
 */
string lowercase_underscore_http_attr(const string& orig)
{
  const char *s = orig.c_str();
  char buf[orig.size() + 1];
  buf[orig.size()] = '\0';

  for (size_t i = 0; i < orig.size(); ++i, ++s) {
    switch (*s) {
      case '-':
        buf[i] = '_';
        break;
      default:
        buf[i] = tolower(*s);
    }
  }
  return string(buf);
}

/*
 * make attrs LOOK_LIKE_THIS
 * converts dashes to underscores
 */
string uppercase_underscore_http_attr(const string& orig)
{
  const char *s = orig.c_str();
  char buf[orig.size() + 1];
  buf[orig.size()] = '\0';

  for (size_t i = 0; i < orig.size(); ++i, ++s) {
    switch (*s) {
      case '-':
        buf[i] = '_';
        break;
      default:
        buf[i] = toupper(*s);
    }
  }
  return string(buf);
}

/*
 * make attrs look-like-this
 * converts underscores to dashes
 */
string lowercase_dash_http_attr(const string& orig)
{
  const char *s = orig.c_str();
  char buf[orig.size() + 1];
  buf[orig.size()] = '\0';

  for (size_t i = 0; i < orig.size(); ++i, ++s) {
    switch (*s) {
      case '_':
        buf[i] = '-';
        break;
      default:
        buf[i] = tolower(*s);
    }
  }
  return string(buf);
}

/*
 * make attrs Look-Like-This
 * converts underscores to dashes
 */
string camelcase_dash_http_attr(const string& orig)
{
  const char *s = orig.c_str();
  char buf[orig.size() + 1];
  buf[orig.size()] = '\0';

  bool last_sep = true;

  for (size_t i = 0; i < orig.size(); ++i, ++s) {
    switch (*s) {
      case '_':
      case '-':
        buf[i] = '-';
        last_sep = true;
        break;
      default:
        if (last_sep) {
          buf[i] = toupper(*s);
        } else {
          buf[i] = tolower(*s);
        }
        last_sep = false;
    }
  }
  return string(buf);
}

/* avoid duplicate hostnames in hostnames lists */
static set<string> hostnames_set;
static set<string> hostnames_s3website_set;

void rgw_rest_init(CephContext *cct, RGWRegion& region)
{
  for (const auto& rgw2http : base_rgw_to_http_attrs)  {
    rgw_to_http_attrs[rgw2http.rgw_attr] = rgw2http.http_attr;
  }

  for (const auto& http2rgw : generic_attrs) {
    generic_attrs_map[http2rgw.http_header] = http2rgw.rgw_attr;
  }

  list<string> extended_http_attrs;
  get_str_list(cct->_conf->rgw_extended_http_attrs, extended_http_attrs);

  list<string>::iterator iter;
  for (iter = extended_http_attrs.begin(); iter != extended_http_attrs.end(); ++iter) {
    string rgw_attr = RGW_ATTR_PREFIX;
    rgw_attr.append(lowercase_underscore_http_attr(*iter));

    rgw_to_http_attrs[rgw_attr] = camelcase_dash_http_attr(*iter);

    string http_header = "HTTP_";
    http_header.append(uppercase_underscore_http_attr(*iter));

    generic_attrs_map[http_header] = rgw_attr;
  }

  for (const struct rgw_http_status_code *h = http_codes; h->code; h++) {
    http_status_names[h->code] = h->name;
  }

  if (!cct->_conf->rgw_dns_name.empty()) {
    hostnames_set.insert(cct->_conf->rgw_dns_name);
  }
  hostnames_set.insert(region.hostnames.begin(),  region.hostnames.end());
  string s;
  ldout(cct, 20) << "RGW hostnames: " << std::accumulate(hostnames_set.begin(), hostnames_set.end(), s) << dendl;
  /* TODO: We should have a sanity check that no hostname matches the end of
   * any other hostname, otherwise we will get ambigious results from
   * rgw_find_host_in_domains.
   * Eg: 
   * Hostnames: [A, B.A]
   * Inputs: [Z.A, X.B.A]
   * Z.A clearly splits to subdomain=Z, domain=Z
   * X.B.A ambigously splits to both {X, B.A} and {X.B, A}
   */

  if (!cct->_conf->rgw_dns_s3website_name.empty()) {
    hostnames_s3website_set.insert(cct->_conf->rgw_dns_s3website_name);
  }
  hostnames_s3website_set.insert(region.hostnames_s3website.begin(), region.hostnames_s3website.end());
  s.clear();
  ldout(cct, 20) << "RGW S3website hostnames: " << std::accumulate(hostnames_s3website_set.begin(), hostnames_s3website_set.end(), s) << dendl;
  /* TODO: we should repeat the hostnames_set sanity check here
   * and ALSO decide about overlap, if any
   */
}

static bool str_ends_with(const string& s, const string& suffix, size_t *pos)
{
  size_t len = suffix.size();
  if (len > (size_t)s.size()) {
    return false;
  }

  ssize_t p = s.size() - len;
  if (pos) {
    *pos = p;
  }

  return s.compare(p, len, suffix) == 0;
}

static bool rgw_find_host_in_domains(const string& host, string *domain, string *subdomain, set<string> valid_hostnames_set)
{
  set<string>::iterator iter;
  /** TODO, Future optimization
   * store hostnames_set elements _reversed_, and look for a prefix match,
   * which is much faster than a suffix match.
   */
  for (iter = valid_hostnames_set.begin(); iter != valid_hostnames_set.end(); ++iter) {
    size_t pos;
    if (!str_ends_with(host, *iter, &pos))
      continue;

    if (pos == 0) {
      *domain = host;
      subdomain->clear();
    } else {
      if (host[pos - 1] != '.') {
        continue;
      }

      *domain = host.substr(pos);
      *subdomain = host.substr(0, pos - 1);
    }
    return true;
  }
  return false;
}

static void dump_status(struct req_state *s, int status, const char *status_name)
{
  s->formatter->set_status(status, status_name);
  int r = s->cio->send_status(status, status_name);
  if (r < 0) {
    ldout(s->cct, 0) << "ERROR: s->cio->send_status() returned err=" << r << dendl;
  }
}

void rgw_flush_formatter_and_reset(struct req_state *s, Formatter *formatter)
{
  std::ostringstream oss;
  formatter->output_footer();
  formatter->flush(oss);
  std::string outs(oss.str());
  if (!outs.empty() && s->op != OP_HEAD) {
    s->cio->write(outs.c_str(), outs.size());
  }

  s->formatter->reset();
}

void rgw_flush_formatter(struct req_state *s, Formatter *formatter)
{
  std::ostringstream oss;
  formatter->flush(oss);
  std::string outs(oss.str());
  if (!outs.empty() && s->op != OP_HEAD) {
    s->cio->write(outs.c_str(), outs.size());
  }
}

void set_req_state_err(struct rgw_err& err,     /* out */
                       int err_no,              /* in  */
                       const int prot_flags)    /* in  */
{
  const struct rgw_http_errors *r;

  if (err_no < 0)
    err_no = -err_no;
  err.ret = -err_no;
  if (prot_flags & RGW_REST_SWIFT) {
    r = search_err(err_no, RGW_HTTP_SWIFT_ERRORS, ARRAY_LEN(RGW_HTTP_SWIFT_ERRORS));
    if (r) {
      err.http_ret = r->http_ret;
      err.s3_code = r->s3_code;
      return;
    }
  }

  r = search_err(err_no, RGW_HTTP_ERRORS, ARRAY_LEN(RGW_HTTP_ERRORS));
  if (r) {
    if (prot_flags & RGW_REST_WEBSITE && err_no == ERR_WEBSITE_REDIRECT && err.is_clear()) {
      // http_ret was custom set, so don't change it!
    } else {
      err.http_ret = r->http_ret;
    }
    err.s3_code = r->s3_code;
    return;
  }
  dout(0) << "WARNING: set_req_state_err err_no=" << err_no << " resorting to 500" << dendl;

  err.http_ret = 500;
  err.s3_code = "UnknownError";
}

void set_req_state_err(struct req_state * const s, const int err_no)
{
  if (s) {
    set_req_state_err(s->err, err_no, s->prot_flags);
  }
}

void dump_errno(int http_ret, string& out) {
  stringstream ss;

  ss <<  http_ret << " " << http_status_names[http_ret];
  out = ss.str();
}

void dump_errno(const struct rgw_err &err, string& out) {
  dump_errno(err.http_ret, out);
}

void dump_errno(struct req_state *s)
{
  dump_status(s, s->err.http_ret, http_status_names[s->err.http_ret]);
}

void dump_errno(struct req_state *s, int http_ret)
{
  dump_status(s, http_ret, http_status_names[http_ret]);
}

void dump_string_header(struct req_state *s, const char *name, const char *val)
{
  int r = s->cio->print("%s: %s\r\n", name, val);
  if (r < 0) {
    ldout(s->cct, 0) << "ERROR: s->cio->print() returned err=" << r << dendl;
  }
}

void dump_content_length(struct req_state *s, uint64_t len)
{
  int r = s->cio->send_content_length(len);
  if (r < 0) {
    ldout(s->cct, 0) << "ERROR: s->cio->send_content_length() returned err="
                     << r << dendl;
  }
  r = s->cio->print("Accept-Ranges: bytes\r\n");
  if (r < 0) {
    ldout(s->cct, 0) << "ERROR: s->cio->print() returned err=" << r << dendl;
  }
}

void dump_etag(struct req_state * const s, const char * const etag)
{
  if ('\0' == *etag) {
    return;
  }

  int r;
  if (s->prot_flags & RGW_REST_SWIFT) {
    r = s->cio->print("etag: %s\r\n", etag);
  } else {
    r = s->cio->print("ETag: \"%s\"\r\n", etag);
  }

  if (r < 0) {
    ldout(s->cct, 0) << "ERROR: s->cio->print() returned err=" << r << dendl;
  }
}

void dump_pair(struct req_state *s, const char *key, const char *value)
{
  if ( (strlen(key) > 0) && (strlen(value) > 0))
    s->cio->print("%s: %s\r\n", key, value);
}

void dump_bucket_from_state(struct req_state *s)
{
  int expose_bucket = g_conf->rgw_expose_bucket;
  if (expose_bucket) {
    if (!s->bucket_name.empty()) {
      string b;
      if (!s->bucket_tenant.empty()) {
        string g = s->bucket_tenant + "/" + s->bucket_name;
        url_encode(g, b);
      } else {
        url_encode(s->bucket_name, b);
      }
      s->cio->print("Bucket: %s\r\n", b.c_str());
    }
  }
}

void dump_uri_from_state(struct req_state *s)
{
  if (strcmp(s->info.request_uri.c_str(), "/") == 0) {

    string location = "http://";
    string server = s->info.env->get("SERVER_NAME", "<SERVER_NAME>");
    location.append(server);
    location += "/";
    if (!s->bucket_name.empty()) {
      if (!s->bucket_tenant.empty()) {
        location += s->bucket_tenant;
        location += ":";
      }
      location += s->bucket_name;
      location += "/";
      if (!s->object.empty()) {
        location += s->object.name;
        s->cio->print("Location: %s\r\n", location.c_str());
      }
    }
  }
  else {
    s->cio->print("Location: \"%s\"\r\n", s->info.request_uri.c_str());
  }
}

void dump_redirect(struct req_state *s, const string& redirect)
{
  if (redirect.empty())
    return;

  s->cio->print("Location: %s\r\n", redirect.c_str());
}

void dump_time_header(struct req_state *s, const char *name, time_t t)
{

  char timestr[TIME_BUF_SIZE];
  struct tm result;
  struct tm *tmp = gmtime_r(&t, &result);
  if (tmp == NULL)
    return;

  if (strftime(timestr, sizeof(timestr), "%a, %d %b %Y %H:%M:%S %Z", tmp) == 0)
    return;

  int r = s->cio->print("%s: %s\r\n", name, timestr);
  if (r < 0) {
    ldout(s->cct, 0) << "ERROR: s->cio->print() returned err=" << r << dendl;
  }
}

void dump_last_modified(struct req_state *s, time_t t)
{
  dump_time_header(s, "Last-Modified", t);
}

void dump_epoch_header(struct req_state *s, const char *name, time_t t)
{
  char buf[32];
  snprintf(buf, sizeof(buf), "%lld", (long long)t);

  int r = s->cio->print("%s: %s\r\n", name, buf);
  if (r < 0) {
    ldout(s->cct, 0) << "ERROR: s->cio->print() returned err=" << r << dendl;
  }
}

void dump_time(struct req_state *s, const char *name, time_t *t)
{
  char buf[TIME_BUF_SIZE];
  struct tm result;
  struct tm *tmp = gmtime_r(t, &result);
  if (tmp == NULL)
    return;

  if (strftime(buf, sizeof(buf), "%Y-%m-%dT%T.000Z", tmp) == 0)
    return;

  s->formatter->dump_string(name, buf);
}

void dump_owner(struct req_state *s, rgw_user& id, string& name, const char *section)
{
  if (!section)
    section = "Owner";
  s->formatter->open_object_section(section);
  s->formatter->dump_string("ID", id.to_str());
  s->formatter->dump_string("DisplayName", name);
  s->formatter->close_section();
}

void dump_access_control(struct req_state *s, const char *origin, const char *meth,
                         const char *hdr, const char *exp_hdr, uint32_t max_age) {
  if (origin && (origin[0] != '\0')) {
    s->cio->print("Access-Control-Allow-Origin: %s\r\n", origin);
    if (meth && (meth[0] != '\0'))
      s->cio->print("Access-Control-Allow-Methods: %s\r\n", meth);
    if (hdr && (hdr[0] != '\0'))
      s->cio->print("Access-Control-Allow-Headers: %s\r\n", hdr);
    if (exp_hdr && (exp_hdr[0] != '\0')) {
      s->cio->print("Access-Control-Expose-Headers: %s\r\n", exp_hdr);
    }
    if (max_age != CORS_MAX_AGE_INVALID) {
      s->cio->print("Access-Control-Max-Age: %d\r\n", max_age);
    }
  }
}

void dump_access_control(req_state *s, RGWOp *op)
{
  string origin;
  string method;
  string header;
  string exp_header;
  unsigned max_age = CORS_MAX_AGE_INVALID;

  if (!op->generate_cors_headers(origin, method, header, exp_header, &max_age))
    return;

  dump_access_control(s, origin.c_str(), method.c_str(), header.c_str(), exp_header.c_str(), max_age);
}

void dump_start(struct req_state *s)
{
  if (!s->content_started) {
    s->formatter->output_header();
    s->content_started = true;
  }
}

void dump_trans_id(req_state *s)
{
  if (s->prot_flags & RGW_REST_SWIFT) {
    s->cio->print("X-Trans-Id: %s\r\n", s->trans_id.c_str());
  }
  else {
    s->cio->print("x-amz-request-id: %s\r\n", s->trans_id.c_str());
  }
}

void end_header(struct req_state *s, RGWOp *op, const char *content_type, const int64_t proposed_content_length,
		bool force_content_type, bool force_no_error)
{
  string ctype;

  dump_trans_id(s);

  if ((!s->err.is_err()) &&
      (s->bucket_info.owner != s->user.user_id) &&
      (s->bucket_info.requester_pays)) {
    s->cio->print("x-amz-request-charged: requester\r\n");
  }

  if (op) {
    dump_access_control(s, op);
  }

  if (s->prot_flags & RGW_REST_SWIFT && !content_type) {
    force_content_type = true;
  }

  /* do not send content type if content length is zero
     and the content type was not set by the user */
  if (force_content_type || (!content_type &&  s->formatter->get_len()  != 0) || s->err.is_err()){
    switch (s->format) {
    case RGW_FORMAT_XML:
      ctype = "application/xml";
      break;
    case RGW_FORMAT_JSON:
      ctype = "application/json";
      break;
    case RGW_FORMAT_HTML:
      ctype = "text/html";
      break;
    default:
      ctype = "text/plain";
      break;
    }
    if (s->prot_flags & RGW_REST_SWIFT)
      ctype.append("; charset=utf-8");
    content_type = ctype.c_str();
  }
  if (!force_no_error && s->err.is_err()) {
    dump_start(s);
    if (s->format != RGW_FORMAT_HTML) {
      s->formatter->open_object_section("Error");
    }
    if (!s->err.s3_code.empty())
      s->formatter->dump_string("Code", s->err.s3_code);
    if (!s->err.message.empty())
      s->formatter->dump_string("Message", s->err.message);
    if (!s->bucket_name.empty()) // TODO: connect to expose_bucket
      s->formatter->dump_string("BucketName", s->bucket_name);
    if (!s->trans_id.empty()) // TODO: connect to expose_bucket or another toggle
      s->formatter->dump_string("RequestId", s->trans_id);
    s->formatter->dump_string("HostId", "FIXME-TODO-How-does-amazon-generate-HostId"); // TODO, FIXME
    if (s->format != RGW_FORMAT_HTML) {
      s->formatter->close_section();
    }
    s->formatter->output_footer();
    dump_content_length(s, s->formatter->get_len());
  } else {
    if (proposed_content_length != NO_CONTENT_LENGTH) {
      dump_content_length(s, proposed_content_length);
    }
  }

  int r;
  if (content_type) {
      r = s->cio->print("Content-Type: %s\r\n", content_type);
      if (r < 0) {
	ldout(s->cct, 0) << "ERROR: s->cio->print() returned err=" << r << dendl;
      }
  }
  r = s->cio->complete_header();
  if (r < 0) {
    ldout(s->cct, 0) << "ERROR: s->cio->complete_header() returned err=" << r << dendl;
  }

  s->cio->set_account(true);
  rgw_flush_formatter_and_reset(s, s->formatter);
}

void abort_early(struct req_state *s, RGWOp *op, int err_no, RGWHandler* handler)
{
  string error_content("");
  if (!s->formatter) {
    s->formatter = new JSONFormatter;
    s->format = RGW_FORMAT_JSON;
  }

  // op->error_handler is responsible for calling it's handler error_handler
  if (op != NULL) {
    int new_err_no;
    new_err_no = op->error_handler(err_no, &error_content);
    ldout(s->cct, 20) << "op->ERRORHANDLER: err_no=" << err_no << " new_err_no=" << new_err_no << dendl;
    err_no = new_err_no;
  } else if (handler != NULL) {
    int new_err_no;
    new_err_no = handler->error_handler(err_no, &error_content);
    ldout(s->cct, 20) << "handler->ERRORHANDLER: err_no=" << err_no << " new_err_no=" << new_err_no << dendl;
    err_no = new_err_no;
  }
  set_req_state_err(s, err_no);
  dump_errno(s);
  dump_bucket_from_state(s);
  if (err_no == -ERR_PERMANENT_REDIRECT || err_no == -ERR_WEBSITE_REDIRECT) {
    string dest_uri;
    if (!s->redirect.empty()) {
      dest_uri = s->redirect;
    } else if (!s->region_endpoint.empty()) {
      string dest_uri = s->region_endpoint;
      /*
       * reqest_uri is always start with slash, so we need to remove
       * the unnecessary slash at the end of dest_uri.
       */
      if (dest_uri[dest_uri.size() - 1] == '/') {
        dest_uri = dest_uri.substr(0, dest_uri.size() - 1);
      }
      dest_uri += s->info.request_uri;
      dest_uri += "?";
      dest_uri += s->info.request_params;
    }

    if (!dest_uri.empty()) {
      dump_redirect(s, dest_uri);
    }
  }
  if (!error_content.empty()) {
    ldout(s->cct, 20) << "error_content is set, we need to serve it INSTEAD of firing the formatter" << dendl;
    /*
     * FIXME we must add all error entries as headers here:
     * when having a working errordoc, then the s3 error fields are rendered as HTTP headers, e.g.:
     *
     *   x-amz-error-code: NoSuchKey
     *   x-amz-error-message: The specified key does not exist.
     *   x-amz-error-detail-Key: foo
     */
    end_header(s, op, NULL, NO_CONTENT_LENGTH, false, true);
    s->cio->write(error_content.c_str(), error_content.size());
    s->formatter->reset();
  } else {
    end_header(s, op);
    rgw_flush_formatter_and_reset(s, s->formatter);
  }
  perfcounter->inc(l_rgw_failed_req);
}

void dump_continue(struct req_state *s)
{
  s->cio->send_100_continue();
}

void dump_range(struct req_state *s, uint64_t ofs, uint64_t end, uint64_t total)
{
  char range_buf[128];

  /* dumping range into temp buffer first, as libfcgi will fail to digest %lld */
  snprintf(range_buf, sizeof(range_buf), "%lld-%lld/%lld", (long long)ofs, (long long)end, (long long)total);
  int r = s->cio->print("Content-Range: bytes %s\r\n", range_buf);
  if (r < 0) {
    ldout(s->cct, 0) << "ERROR: s->cio->print() returned err=" << r << dendl;
  }
}

int RGWGetObj_ObjStore::get_params()
{
  range_str = s->info.env->get("HTTP_RANGE");
  if_mod = s->info.env->get("HTTP_IF_MODIFIED_SINCE");
  if_unmod = s->info.env->get("HTTP_IF_UNMODIFIED_SINCE");
  if_match = s->info.env->get("HTTP_IF_MATCH");
  if_nomatch = s->info.env->get("HTTP_IF_NONE_MATCH");

  return 0;
}

int RESTArgs::get_string(struct req_state *s, const string& name, const string& def_val, string *val, bool *existed)
{
  bool exists;
  *val = s->info.args.get(name, &exists);

  if (existed)
    *existed = exists;

  if (!exists) {
    *val = def_val;
    return 0;
  }

  return 0;
}

int RESTArgs::get_uint64(struct req_state *s, const string& name, uint64_t def_val, uint64_t *val, bool *existed)
{
  bool exists;
  string sval = s->info.args.get(name, &exists);

  if (existed)
    *existed = exists;

  if (!exists) {
    *val = def_val;
    return 0;
  }

  int r = stringtoull(sval, val);
  if (r < 0)
    return r;

  return 0;
}

int RESTArgs::get_int64(struct req_state *s, const string& name, int64_t def_val, int64_t *val, bool *existed)
{
  bool exists;
  string sval = s->info.args.get(name, &exists);

  if (existed)
    *existed = exists;

  if (!exists) {
    *val = def_val;
    return 0;
  }

  int r = stringtoll(sval, val);
  if (r < 0)
    return r;

  return 0;
}

int RESTArgs::get_uint32(struct req_state *s, const string& name, uint32_t def_val, uint32_t *val, bool *existed)
{
  bool exists;
  string sval = s->info.args.get(name, &exists);

  if (existed)
    *existed = exists;

  if (!exists) {
    *val = def_val;
    return 0;
  }

  int r = stringtoul(sval, val);
  if (r < 0)
    return r;

  return 0;
}

int RESTArgs::get_int32(struct req_state *s, const string& name, int32_t def_val, int32_t *val, bool *existed)
{
  bool exists;
  string sval = s->info.args.get(name, &exists);

  if (existed)
    *existed = exists;

  if (!exists) {
    *val = def_val;
    return 0;
  }

  int r = stringtol(sval, val);
  if (r < 0)
    return r;

  return 0;
}

int RESTArgs::get_time(struct req_state *s, const string& name, const utime_t& def_val, utime_t *val, bool *existed)
{
  bool exists;
  string sval = s->info.args.get(name, &exists);

  if (existed)
    *existed = exists;

  if (!exists) {
    *val = def_val;
    return 0;
  }

  uint64_t epoch, nsec;

  int r = utime_t::parse_date(sval, &epoch, &nsec);
  if (r < 0)
    return r;

  *val = utime_t(epoch, nsec);

  return 0;
}

int RESTArgs::get_epoch(struct req_state *s, const string& name, uint64_t def_val, uint64_t *epoch, bool *existed)
{
  bool exists;
  string date = s->info.args.get(name, &exists);

  if (existed)
    *existed = exists;

  if (!exists) {
    *epoch = def_val;
    return 0;
  }

  int r = utime_t::parse_date(date, epoch, NULL);
  if (r < 0)
    return r;

  return 0;
}

int RESTArgs::get_bool(struct req_state *s, const string& name, bool def_val, bool *val, bool *existed)
{
  bool exists;
  string sval = s->info.args.get(name, &exists);

  if (existed)
    *existed = exists;

  if (!exists) {
    *val = def_val;
    return 0;
  }

  const char *str = sval.c_str();

  if (sval.empty() ||
      strcasecmp(str, "true") == 0 ||
      sval.compare("1") == 0) {
    *val = true;
    return 0;
  }

  if (strcasecmp(str, "false") != 0 &&
      sval.compare("0") != 0) {
    *val = def_val;
    return -EINVAL;
  }

  *val = false;
  return 0;
}


void RGWRESTFlusher::do_start(int ret)
{
  set_req_state_err(s, ret); /* no going back from here */
  dump_errno(s);
  dump_start(s);
  end_header(s, op);
  rgw_flush_formatter_and_reset(s, s->formatter);
}

void RGWRESTFlusher::do_flush()
{
  rgw_flush_formatter(s, s->formatter);
}

int RGWPutObj_ObjStore::verify_params()
{
  if (s->length) {
    off_t len = atoll(s->length);
    if (len > (off_t)(s->cct->_conf->rgw_max_put_size)) {
      return -ERR_TOO_LARGE;
    }
  }

  return 0;
}

int RGWPutObj_ObjStore::get_params()
{
  supplied_md5_b64 = s->info.env->get("HTTP_CONTENT_MD5");

  return 0;
}

int RGWPutObj_ObjStore::get_data(bufferlist& bl)
{
  size_t cl;
  uint64_t chunk_size = s->cct->_conf->rgw_max_chunk_size;
  if (s->length) {
    cl = atoll(s->length) - ofs;
    if (cl > chunk_size)
      cl = chunk_size;
  } else {
    cl = chunk_size;
  }

  int len = 0;
  if (cl) {
    bufferptr bp(cl);

    int read_len; /* cio->read() expects int * */
    int r = s->cio->read(bp.c_str(), cl, &read_len);
    len = read_len;
    if (r < 0)
      return r;
    bl.append(bp, 0, len);
  }

  if ((uint64_t)ofs + len > s->cct->_conf->rgw_max_put_size) {
    return -ERR_TOO_LARGE;
  }

  if (!ofs)
    supplied_md5_b64 = s->info.env->get("HTTP_CONTENT_MD5");

  return len;
}

int RGWPostObj_ObjStore::verify_params()
{
  /*  check that we have enough memory to store the object
  note that this test isn't exact and may fail unintentionally
  for large requests is */
  if (!s->length) {
    return -ERR_LENGTH_REQUIRED;
  }
  off_t len = atoll(s->length);
  if (len > (off_t)(s->cct->_conf->rgw_max_put_size)) {
    return -ERR_TOO_LARGE;
  }

  return 0;
}

int RGWPutACLs_ObjStore::get_params()
{
  size_t cl = 0;
  if (s->length)
    cl = atoll(s->length);
  if (cl) {
    data = (char *)malloc(cl + 1);
    if (!data) {
       op_ret = -ENOMEM;
       return op_ret;
    }
    int read_len;
    int r = s->cio->read(data, cl, &read_len);
    len = read_len;
    if (r < 0)
      return r;
    data[len] = '\0';
  } else {
    len = 0;
  }

  return op_ret;
}

static int read_all_chunked_input(req_state *s, char **pdata, int *plen, int max_read)
{
#define READ_CHUNK 4096
#define MAX_READ_CHUNK (128 * 1024)
  int need_to_read = READ_CHUNK;
  int total = need_to_read;
  char *data = (char *)malloc(total + 1);
  if (!data)
    return -ENOMEM;

  int read_len = 0, len = 0;
  do {
    int r = s->cio->read(data + len, need_to_read, &read_len);
    if (r < 0) {
      free(data);
      return r;
    }

    len += read_len;

    if (read_len == need_to_read) {
      if (need_to_read < MAX_READ_CHUNK)
	need_to_read *= 2;

      if (total > max_read) {
        free(data);
        return -ERANGE;
      }
      total += need_to_read;

      void *p = realloc(data, total + 1);
      if (!p) {
        free(data);
        return -ENOMEM;
      }
      data = (char *)p;
    } else {
      break;
    }

  } while (true);
  data[len] = '\0';

  *pdata = data;
  *plen = len;

  return 0;
}

int rgw_rest_read_all_input(struct req_state *s, char **pdata, int *plen, int max_len)
{
  size_t cl = 0;
  int len = 0;
  char *data = NULL;

  if (s->length)
    cl = atoll(s->length);
  if (cl) {
    if (cl > (size_t)max_len) {
      return -ERANGE;
    }
    data = (char *)malloc(cl + 1);
    if (!data) {
       return -ENOMEM;
    }
    int ret = s->cio->read(data, cl, &len);
    if (ret < 0) {
      free(data);
      return ret;
    }
    data[len] = '\0';
  } else if (!s->length) {
    const char *encoding = s->info.env->get("HTTP_TRANSFER_ENCODING");
    if (!encoding || strcmp(encoding, "chunked") != 0)
      return -ERR_LENGTH_REQUIRED;

    int ret = read_all_chunked_input(s, &data, &len, max_len);
    if (ret < 0)
      return ret;
  }

  *plen = len;
  *pdata = data;

  return 0;
}


int RGWCompleteMultipart_ObjStore::get_params()
{
  upload_id = s->info.args.get("uploadId");

  if (upload_id.empty()) {
    op_ret = -ENOTSUP;
    return op_ret;
  }

#define COMPLETE_MULTIPART_MAX_LEN (1024 * 1024) /* api defines max 10,000 parts, this should be enough */
  op_ret = rgw_rest_read_all_input(s, &data, &len, COMPLETE_MULTIPART_MAX_LEN);
  if (op_ret < 0)
    return op_ret;

  return 0;
}

int RGWListMultipart_ObjStore::get_params()
{
  upload_id = s->info.args.get("uploadId");

  if (upload_id.empty()) {
    op_ret = -ENOTSUP;
  }
  string marker_str = s->info.args.get("part-number-marker");

  if (!marker_str.empty()) {
    string err;
    marker = strict_strtol(marker_str.c_str(), 10, &err);
    if (!err.empty()) {
      ldout(s->cct, 20) << "bad marker: "  << marker << dendl;
      op_ret = -EINVAL;
      return op_ret;
    }
  }
  
  string str = s->info.args.get("max-parts");
  if (!str.empty())
    max_parts = atoi(str.c_str());

  return op_ret;
}

int RGWListBucketMultiparts_ObjStore::get_params()
{
  delimiter = s->info.args.get("delimiter");
  prefix = s->info.args.get("prefix");
  string str = s->info.args.get("max-parts");
  if (!str.empty())
    max_uploads = atoi(str.c_str());
  else
    max_uploads = default_max;

  string key_marker = s->info.args.get("key-marker");
  string upload_id_marker = s->info.args.get("upload-id-marker");
  if (!key_marker.empty())
    marker.init(key_marker, upload_id_marker);

  return 0;
}

int RGWDeleteMultiObj_ObjStore::get_params()
{

  if (s->bucket_name.empty()) {
    op_ret = -EINVAL;
    return op_ret;
  }

  // everything is probably fine, set the bucket
  bucket = s->bucket;

  size_t cl = 0;

  if (s->length)
    cl = atoll(s->length);
  if (cl) {
    data = (char *)malloc(cl + 1);
    if (!data) {
      op_ret = -ENOMEM;
      return op_ret;
    }
    int read_len;
    op_ret = s->cio->read(data, cl, &read_len);
    len = read_len;
    if (op_ret < 0)
      return op_ret;
    data[len] = '\0';
  } else {
    return -EINVAL;
  }

  return op_ret;
}


void RGWRESTOp::send_response()
{
  if (!flusher.did_start()) {
    set_req_state_err(s, http_ret);
    dump_errno(s);
    end_header(s, this);
  }
  flusher.flush();
}

int RGWRESTOp::verify_permission()
{
  return check_caps(s->user.caps);
}


int RGWHandler_ObjStore::allocate_formatter(struct req_state *s, int default_type, bool configurable)
{
  s->format = default_type;
  if (configurable) {
    string format_str = s->info.args.get("format");
    if (format_str.compare("xml") == 0) {
      s->format = RGW_FORMAT_XML;
    } else if (format_str.compare("json") == 0) {
      s->format = RGW_FORMAT_JSON;
    } else if (format_str.compare("html") == 0) {
      s->format = RGW_FORMAT_HTML;
    } else {
      const char *accept = s->info.env->get("HTTP_ACCEPT");
      if (accept) {
        char format_buf[64];
        unsigned int i = 0;
        for (; i < sizeof(format_buf) - 1 && accept[i] && accept[i] != ';'; ++i) {
          format_buf[i] = accept[i];
        }
        format_buf[i] = 0;
        if ((strcmp(format_buf, "text/xml") == 0) || (strcmp(format_buf, "application/xml") == 0)) {
          s->format = RGW_FORMAT_XML;
        } else if (strcmp(format_buf, "application/json") == 0) {
          s->format = RGW_FORMAT_JSON;
        } else if (strcmp(format_buf, "text/html") == 0) {
          s->format = RGW_FORMAT_HTML;
        }
      }
    }
  }

  const string& mm = s->info.args.get("multipart-manifest");
  const bool multipart_delete = (mm.compare("delete") == 0);

  switch (s->format) {
    case RGW_FORMAT_PLAIN:
      {
        const bool use_kv_syntax = s->info.args.exists("bulk-delete") || multipart_delete;
        s->formatter = new RGWFormatter_Plain(use_kv_syntax);
        break;
      }
    case RGW_FORMAT_XML:
      {
        const bool lowercase_underscore = s->info.args.exists("bulk-delete") || multipart_delete;
        s->formatter = new XMLFormatter(false, lowercase_underscore);
        break;
      }
    case RGW_FORMAT_JSON:
      s->formatter = new JSONFormatter(false);
      break;
    case RGW_FORMAT_HTML:
      s->formatter = new HTMLFormatter(s->prot_flags & RGW_REST_WEBSITE);
      break;
    default:
      return -EINVAL;

  };
  //s->formatter->reset(); // All formatters should reset on create already

  return 0;
}

int RGWHandler_ObjStore::validate_tenant_name(string const& t)
{
  const char *p = t.c_str();
<<<<<<< HEAD
  for (unsigned i = 0; i < t.size(); i++) {
=======
  for (unsigned int i = 0; i < t.size(); i++) {
>>>>>>> 579fbc8d
    char ch = p[i];
    if (!(isalnum(ch) || ch == '_'))
      return -ERR_INVALID_TENANT_NAME;
  }
  return 0;
}

// This function enforces Amazon's spec for bucket names.
// (The requirements, not the recommendations.)
int RGWHandler_ObjStore::validate_bucket_name(const string& bucket)
{
  int len = bucket.size();
  if (len < 3) {
    if (len == 0) {
      // This request doesn't specify a bucket at all
      return 0;
    }
    // Name too short
    return -ERR_INVALID_BUCKET_NAME;
  }
  else if (len > 255) {
    // Name too long
    return -ERR_INVALID_BUCKET_NAME;
  }

  return 0;
}

// "The name for a key is a sequence of Unicode characters whose UTF-8 encoding
// is at most 1024 bytes long."
// However, we can still have control characters and other nasties in there.
// Just as long as they're utf-8 nasties.
int RGWHandler_ObjStore::validate_object_name(const string& object)
{
  int len = object.size();
  if (len > 1024) {
    // Name too long
    return -ERR_INVALID_OBJECT_NAME;
  }

  if (check_utf8(object.c_str(), len)) {
    // Object names must be valid UTF-8.
    return -ERR_INVALID_OBJECT_NAME;
  }
  return 0;
}

static http_op op_from_method(const char *method)
{
  if (!method)
    return OP_UNKNOWN;
  if (strcmp(method, "GET") == 0)
    return OP_GET;
  if (strcmp(method, "PUT") == 0)
    return OP_PUT;
  if (strcmp(method, "DELETE") == 0)
    return OP_DELETE;
  if (strcmp(method, "HEAD") == 0)
    return OP_HEAD;
  if (strcmp(method, "POST") == 0)
    return OP_POST;
  if (strcmp(method, "COPY") == 0)
    return OP_COPY;
  if (strcmp(method, "OPTIONS") == 0)
    return OP_OPTIONS;

  return OP_UNKNOWN;
}

int RGWHandler_ObjStore::init_permissions(RGWOp *op)
{
  if (op->get_type() == RGW_OP_CREATE_BUCKET)
    return 0;

  return do_init_permissions();
}

int RGWHandler_ObjStore::read_permissions(RGWOp *op_obj)
{
  bool only_bucket;

  switch (s->op) {
  case OP_HEAD:
  case OP_GET:
    only_bucket = false;
    break;
  case OP_PUT:
  case OP_POST:
  case OP_COPY:
    /* is it a 'multi-object delete' request? */
    if (s->info.request_params == "delete") {
      only_bucket = true;
      break;
    }
    if (is_obj_update_op()) {
      only_bucket = false;
      break;
    }
    /* is it a 'create bucket' request? */
    if (op_obj->get_type() == RGW_OP_CREATE_BUCKET)
      return 0;
    only_bucket = true;
    break;
  case OP_DELETE:
    only_bucket = true;
    break;
  case OP_OPTIONS:
    only_bucket = true;
    break;
  default:
    return -EINVAL;
  }

  return do_read_permissions(op_obj, only_bucket);
}

void RGWRESTMgr::register_resource(string resource, RGWRESTMgr *mgr)
{
  string r = "/";
  r.append(resource);

  /* do we have a resource manager registered for this entry point? */
  map<string, RGWRESTMgr *>::iterator iter = resource_mgrs.find(r);
  if (iter != resource_mgrs.end()) {
    delete iter->second;
  }
  resource_mgrs[r] = mgr;
  resources_by_size.insert(pair<size_t, string>(r.size(), r));

  /* now build default resource managers for the path (instead of nested entry points)
   * e.g., if the entry point is /auth/v1.0/ then we'd want to create a default
   * manager for /auth/
   */

  size_t pos = r.find('/', 1);

  while (pos != r.size() - 1 && pos != string::npos) {
    string s = r.substr(0, pos);

    iter = resource_mgrs.find(s);
    if (iter == resource_mgrs.end()) { /* only register it if one does not exist */
      resource_mgrs[s] = new RGWRESTMgr; /* a default do-nothing manager */
      resources_by_size.insert(pair<size_t, string>(s.size(), s));
    }

    pos = r.find('/', pos + 1);
  }
}

void RGWRESTMgr::register_default_mgr(RGWRESTMgr *mgr)
{
  delete default_mgr;
  default_mgr = mgr;
}

RGWRESTMgr *RGWRESTMgr::get_resource_mgr(struct req_state *s, const string& uri, string *out_uri)
{
  *out_uri = uri;

  if (resources_by_size.empty())
    return this;

  multimap<size_t, string>::reverse_iterator iter;

  for (iter = resources_by_size.rbegin(); iter != resources_by_size.rend(); ++iter) {
    string& resource = iter->second;
    if (uri.compare(0, iter->first, resource) == 0 &&
	(uri.size() == iter->first ||
	 uri[iter->first] == '/')) {
      string suffix = uri.substr(iter->first);
      return resource_mgrs[resource]->get_resource_mgr(s, suffix, out_uri);
    }
  }

  if (default_mgr)
    return default_mgr;

  return this;
}

RGWRESTMgr::~RGWRESTMgr()
{
  map<string, RGWRESTMgr *>::iterator iter;
  for (iter = resource_mgrs.begin(); iter != resource_mgrs.end(); ++iter) {
    delete iter->second;
  }
  delete default_mgr;
}

static int64_t parse_content_length(const char *content_length)
{
  int64_t len = -1;

  if (*content_length == '\0') {
    len = 0;
  } else {
    string err;
    len = strict_strtoll(content_length, 10, &err);
    if (!err.empty()) {
      len = -1;
    }
  }

  return len;
}
int RGWREST::preprocess(struct req_state *s, RGWClientIO *cio)
{
  req_info& info = s->info;

  s->cio = cio;
  if (info.host.size()) {
    ldout(s->cct, 10) << "host=" << info.host << dendl;
    string domain;
    string subdomain;
    bool in_hosted_domain_s3website = false;
    bool in_hosted_domain = rgw_find_host_in_domains(info.host, &domain, &subdomain, hostnames_set);

    bool s3website_enabled = g_conf->rgw_enable_apis.find("s3website") != std::string::npos;
    string s3website_domain;
    string s3website_subdomain;

    if (s3website_enabled) {
      in_hosted_domain_s3website = rgw_find_host_in_domains(info.host, &s3website_domain, &s3website_subdomain, hostnames_s3website_set);
      if (in_hosted_domain_s3website) {
	in_hosted_domain = true; // TODO: should hostnames be a strict superset of hostnames_s3website?
        domain = s3website_domain;
        subdomain = s3website_subdomain;
        s->prot_flags |= RGW_REST_WEBSITE;
      }
    }

    ldout(s->cct, 20)
      << "subdomain=" << subdomain 
      << " domain=" << domain 
      << " in_hosted_domain=" << in_hosted_domain 
      << " in_hosted_domain_s3website=" << in_hosted_domain_s3website 
      << dendl;

    if (g_conf->rgw_resolve_cname && !in_hosted_domain && !in_hosted_domain_s3website) {
      string cname;
      bool found;
      int r = rgw_resolver->resolve_cname(info.host, cname, &found);
      if (r < 0) {
        ldout(s->cct, 0) << "WARNING: rgw_resolver->resolve_cname() returned r=" << r << dendl;
      }

      if (found) {
        ldout(s->cct, 5) << "resolved host cname " << info.host << " -> "
			 << cname << dendl;
        in_hosted_domain = rgw_find_host_in_domains(cname, &domain, &subdomain, hostnames_set);

        if (s3website_enabled && !in_hosted_domain_s3website) {
            in_hosted_domain_s3website = rgw_find_host_in_domains(cname, &s3website_domain, &s3website_subdomain, hostnames_s3website_set);
	    if (in_hosted_domain_s3website) {
	      in_hosted_domain = true; // TODO: should hostnames be a strict superset of hostnames_s3website?
	      domain = s3website_domain;
	      subdomain = s3website_subdomain;
	      s->prot_flags |= RGW_REST_WEBSITE;
	    }
        }

        ldout(s->cct, 20)
          << "subdomain=" << subdomain 
          << " domain=" << domain 
          << " in_hosted_domain=" << in_hosted_domain 
          << " in_hosted_domain_s3website=" << in_hosted_domain_s3website 
          << dendl;
      }
    }

    if (in_hosted_domain && !subdomain.empty()) {
      string encoded_bucket = "/";
      encoded_bucket.append(subdomain);
      if (s->info.request_uri[0] != '/')
        encoded_bucket.append("/");
      encoded_bucket.append(s->info.request_uri);
      s->info.request_uri = encoded_bucket;
    }

    if (!domain.empty()) {
      s->info.domain = domain;
    }
  }

  if (s->info.domain.empty()) {
    s->info.domain = s->cct->_conf->rgw_dns_name;
  }

  url_decode(s->info.request_uri, s->decoded_uri);

  /* FastCGI specification, section 6.3
   * http://www.fastcgi.com/devkit/doc/fcgi-spec.html#S6.3
   * ===
   * The Authorizer application receives HTTP request information from the Web
   * server on the FCGI_PARAMS stream, in the same format as a Responder. The
   * Web server does not send CONTENT_LENGTH, PATH_INFO, PATH_TRANSLATED, and
   * SCRIPT_NAME headers.
   * ===
   * Ergo if we are in Authorizer role, we MUST look at HTTP_CONTENT_LENGTH
   * instead of CONTENT_LENGTH for the Content-Length.
   *
   * There is one slight wrinkle in this, and that's older versions of 
   * nginx/lighttpd/apache setting BOTH headers. As a result, we have to check
   * both headers and can't always simply pick A or B.
   */
  const char* content_length = info.env->get("CONTENT_LENGTH");
  const char* http_content_length = info.env->get("HTTP_CONTENT_LENGTH");
  if (!http_content_length != !content_length) {
    /* Easy case: one or the other is missing */
    s->length = (content_length ? content_length : http_content_length);
  } else if (s->cct->_conf->rgw_content_length_compat && content_length && http_content_length) {
    /* Hard case: Both are set, we have to disambiguate */
    int64_t content_length_i, http_content_length_i;

    content_length_i = parse_content_length(content_length);
    http_content_length_i = parse_content_length(http_content_length);

    // Now check them:
    if (http_content_length_i < 0) {
      // HTTP_CONTENT_LENGTH is invalid, ignore it
    } else if (content_length_i < 0) {
      // CONTENT_LENGTH is invalid, and HTTP_CONTENT_LENGTH is valid
      // Swap entries
      content_length = http_content_length;
    } else {
      // both CONTENT_LENGTH and HTTP_CONTENT_LENGTH are valid
      // Let's pick the larger size
      if (content_length_i < http_content_length_i) {
	// prefer the larger value
	content_length = http_content_length;
      }
    }
    s->length = content_length;
    // End of: else if (s->cct->_conf->rgw_content_length_compat && content_length &&
    // http_content_length)
  } else {
    /* no content length was defined */
    s->length = NULL;
  }


  if (s->length) {
    if (*s->length == '\0') {
      s->content_length = 0;
    } else {
      string err;
      s->content_length = strict_strtoll(s->length, 10, &err);
      if (!err.empty()) {
        ldout(s->cct, 10) << "bad content length, aborting" << dendl;
        return -EINVAL;
      }
    }
  }

  if (s->content_length < 0) {
    ldout(s->cct, 10) << "negative content length, aborting" << dendl;
    return -EINVAL;
  }

  map<string, string>::iterator giter;
  for (giter = generic_attrs_map.begin(); giter != generic_attrs_map.end(); ++giter) {
    const char *env = info.env->get(giter->first.c_str());
    if (env) {
      s->generic_attrs[giter->second] = env;
    }
  }

  s->http_auth = info.env->get("HTTP_AUTHORIZATION");

  if (g_conf->rgw_print_continue) {
    const char *expect = info.env->get("HTTP_EXPECT");
    s->expect_cont = (expect && !strcasecmp(expect, "100-continue"));
  }
  s->op = op_from_method(info.method);

  info.init_meta_info(&s->has_bad_meta);

  return 0;
}

RGWHandler *RGWREST::get_handler(RGWRados *store, struct req_state *s, RGWClientIO *cio,
				 RGWRESTMgr **pmgr, int *init_error)
{
  RGWHandler *handler;

  *init_error = preprocess(s, cio);
  if (*init_error < 0)
    return NULL;

  RGWRESTMgr *m = mgr.get_resource_mgr(s, s->decoded_uri, &s->relative_uri);
  if (!m) {
    *init_error = -ERR_METHOD_NOT_ALLOWED;
    return NULL;
  }

  if (pmgr)
    *pmgr = m;

  handler = m->get_handler(s);
  if (!handler) {
    *init_error = -ERR_METHOD_NOT_ALLOWED;
    return NULL;
  }
  *init_error = handler->init(store, s, cio);
  if (*init_error < 0) {
    m->put_handler(handler);
    return NULL;
  }

  return handler;
}
<|MERGE_RESOLUTION|>--- conflicted
+++ resolved
@@ -1290,11 +1290,7 @@
 int RGWHandler_ObjStore::validate_tenant_name(string const& t)
 {
   const char *p = t.c_str();
-<<<<<<< HEAD
-  for (unsigned i = 0; i < t.size(); i++) {
-=======
   for (unsigned int i = 0; i < t.size(); i++) {
->>>>>>> 579fbc8d
     char ch = p[i];
     if (!(isalnum(ch) || ch == '_'))
       return -ERR_INVALID_TENANT_NAME;
